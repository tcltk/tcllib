<!DOCTYPE html><html><head>
<title>dicttool - Extensions to the standard &quot;dict&quot; command</title>
<style type="text/css"><!--
    HTML {
	background: 	#FFFFFF;
	color: 		black;
    }
    BODY {
	background: 	#FFFFFF;
	color:	 	black;
    }
    DIV.doctools {
	margin-left:	10%;
	margin-right:	10%;
    }
    DIV.doctools H1,DIV.doctools H2 {
	margin-left:	-5%;
    }
    H1, H2, H3, H4 {
	margin-top: 	1em;
	font-family:	sans-serif;
	font-size:	large;
	color:		#005A9C;
	background: 	transparent;
	text-align:		left;
    }
    H1.doctools_title {
	text-align: center;
    }
    UL,OL {
	margin-right: 0em;
	margin-top: 3pt;
	margin-bottom: 3pt;
    }
    UL LI {
	list-style: disc;
    }
    OL LI {
	list-style: decimal;
    }
    DT {
	padding-top: 	1ex;
    }
    UL.doctools_toc,UL.doctools_toc UL, UL.doctools_toc UL UL {
	font:		normal 12pt/14pt sans-serif;
	list-style:	none;
    }
    LI.doctools_section, LI.doctools_subsection {
	list-style: 	none;
	margin-left: 	0em;
	text-indent:	0em;
	padding: 	0em;
    }
    PRE {
	display: 	block;
	font-family:	monospace;
	white-space:	pre;
	margin:		0%;
	padding-top:	0.5ex;
	padding-bottom:	0.5ex;
	padding-left:	1ex;
	padding-right:	1ex;
	width:		100%;
    }
    PRE.doctools_example {
	color: 		black;
	background: 	#f5dcb3;
	border:		1px solid black;
    }
    UL.doctools_requirements LI, UL.doctools_syntax LI {
	list-style: 	none;
	margin-left: 	0em;
	text-indent:	0em;
	padding:	0em;
    }
    DIV.doctools_synopsis {
	color: 		black;
	background: 	#80ffff;
	border:		1px solid black;
	font-family:	serif;
	margin-top: 	1em;
	margin-bottom: 	1em;
    }
    UL.doctools_syntax {
	margin-top: 	1em;
	border-top:	1px solid black;
    }
    UL.doctools_requirements {
	margin-bottom: 	1em;
	border-bottom:	1px solid black;
    }
--></style>
</head>
<!-- Generated from file 'dicttool.man' by tcllib/doctools with format 'html'
   -->
<!-- Copyright &amp;copy; 2018 Sean Woods &amp;lt;yoda@etoyoc.com&amp;gt;
   -->
<!-- dicttool.n
   -->
<body><hr> [
   <a href="../../../../../../../../home">Tcllib Home</a>
&#124; <a href="../../../../toc.html">Main Table Of Contents</a>
&#124; <a href="../../../toc.html">Table Of Contents</a>
&#124; <a href="../../../../index.html">Keyword Index</a>
&#124; <a href="../../../../toc0.html">Categories</a>
&#124; <a href="../../../../toc1.html">Modules</a>
&#124; <a href="../../../../toc2.html">Applications</a>
 ] <hr>
<div class="doctools">
<h1 class="doctools_title">dicttool(n) 1.2 tcllib &quot;Extensions to the standard &quot;dict&quot; command&quot;</h1>
<div id="name" class="doctools_section"><h2><a name="name">Name</a></h2>
<p>dicttool - Dictionary Tools</p>
</div>
<div id="toc" class="doctools_section"><h2><a name="toc">Table Of Contents</a></h2>
<ul class="doctools_toc">
<li class="doctools_section"><a href="#toc">Table Of Contents</a></li>
<li class="doctools_section"><a href="#synopsis">Synopsis</a></li>
<li class="doctools_section"><a href="#section1">Description</a></li>
<li class="doctools_section"><a href="#section2">Commands</a></li>
<li class="doctools_section"><a href="#section3">AUTHORS</a></li>
<li class="doctools_section"><a href="#section4">Bugs, Ideas, Feedback</a></li>
<li class="doctools_section"><a href="#keywords">Keywords</a></li>
<li class="doctools_section"><a href="#category">Category</a></li>
<li class="doctools_section"><a href="#copyright">Copyright</a></li>
</ul>
</div>
<div id="synopsis" class="doctools_section"><h2><a name="synopsis">Synopsis</a></h2>
<div class="doctools_synopsis">
<ul class="doctools_requirements">
<li>package require <b class="pkgname">Tcl 8.5</b></li>
<li>package require <b class="pkgname">dicttool <span class="opt">?1.0?</span></b></li>
</ul>
<ul class="doctools_syntax">
<li><a href="#1">proc <b class="cmd"><a href="../../../../index.html#proc">PROC</a></b> <i class="arg">name</i> <i class="arg">arglist</i> <i class="arg">body</i> <span class="opt">?<i class="arg">ninja</i> <b class="const"></b>?</span></a></li>
<li><a href="#2">proc <b class="cmd">noop</b> <span class="opt">?<i class="arg">args</i>?</span></a></li>
<li><a href="#3">proc <b class="cmd">putb</b> <span class="opt">?<i class="arg">map</i>?</span> <i class="arg">text</i></a></li>
<li><a href="#4">proc <b class="cmd">tcl::dict::getnull</b> <i class="arg">dictionary</i> <span class="opt">?<i class="arg">element</i>?</span> <span class="opt">?<b class="option">element...</b>?</span></a></li>
<li><a href="#5">proc <b class="cmd">tcl::dict::is_dict</b> <i class="arg">d</i></a></li>
<li><a href="#6">proc <b class="cmd">dicttool::is_branch</b> <i class="arg">dict</i> <i class="arg">path</i></a></li>
<li><a href="#7">proc <b class="cmd">dicttool::print</b> <i class="arg">dict</i></a></li>
<li><a href="#8">proc <b class="cmd">dicttool::_dictputb</b> <i class="arg">level</i> <i class="arg">varname</i> <i class="arg">dict</i></a></li>
<li><a href="#9">proc <b class="cmd">dicttool::sanitize</b> <i class="arg">dict</i></a></li>
<li><a href="#10">proc <b class="cmd">dicttool::_sanitizeb</b> <i class="arg">path</i> <i class="arg">varname</i> <i class="arg">dict</i></a></li>
<li><a href="#11">proc <b class="cmd">dicttool::canonical</b> <i class="arg">rawpath</i></a></li>
<li><a href="#12">proc <b class="cmd">dicttool::storage</b> <i class="arg">rawpath</i></a></li>
<li><a href="#13">proc <b class="cmd">dicttool::dictset</b> <i class="arg">varname</i> <span class="opt">?<i class="arg">args</i>?</span></a></li>
<li><a href="#14">proc <b class="cmd">dicttool::dictmerge</b> <i class="arg">varname</i> <span class="opt">?<i class="arg">args</i>?</span></a></li>
<li><a href="#15">proc <b class="cmd">dicttool::merge</b> <span class="opt">?<i class="arg">args</i>?</span></a></li>
<li><a href="#16">proc <b class="cmd">tcl::dict::isnull</b> <i class="arg">dictionary</i> <span class="opt">?<i class="arg">args</i>?</span></a></li>
<li><a href="#17">proc <b class="cmd">ladd</b> <i class="arg">varname</i> <span class="opt">?<i class="arg">element</i>?</span> <span class="opt">?<b class="option">element...</b>?</span></a></li>
<li><a href="#18">proc <b class="cmd">ldelete</b> <i class="arg">varname</i> <span class="opt">?<i class="arg">element</i>?</span> <span class="opt">?<b class="option">element...</b>?</span></a></li>
<li><a href="#19">proc <b class="cmd">lrandom</b> <i class="arg">list</i></a></li>
</ul>
</div>
</div>
<div id="section1" class="doctools_section"><h2><a name="section1">Description</a></h2>
<p>The <b class="package">dicttool</b> package enhances the standard <em>dict</em> command with several new
commands. In addition, the package also defines several &quot;creature comfort&quot; list commands as well.
Each command checks to see if a command already exists of the same name before adding itself,
just in case any of these slip into the core.</p>
</div>
<div id="section2" class="doctools_section"><h2><a name="section2">Commands</a></h2>
<dl class="doctools_definitions">
<<<<<<< HEAD
<dt><a name="1">proc <b class="cmd"><a href="../../../../index.html#proc">PROC</a></b> <i class="arg">name</i> <i class="arg">arglist</i> <i class="arg">body</i> <span class="opt">?<i class="arg">ninja</i> <b class="const"></b>?</span></a></dt>
<dd><p>Because many features in this package may be added as
 commands to future tcl cores, or be provided in binary
 form by packages, I need a declaritive way of saying
 <em>Create this command if there isn't one already</em>.
 The <em>ninja</em> argument is a script to execute if the
 command is created by this mechanism.</p></dd>
<dt><a name="2">proc <b class="cmd">noop</b> <span class="opt">?<i class="arg">args</i>?</span></a></dt>
<dd><p>Perform a noop. Useful in prototyping for commenting out blocks
 of code without actually having to comment them out. It also makes
 a handy default for method delegation if a delegate has not been
 assigned yet.</p></dd>
<dt><a name="3">proc <b class="cmd">putb</b> <span class="opt">?<i class="arg">map</i>?</span> <i class="arg">text</i></a></dt>
<dd><p>Append a line of text to a variable. Optionally apply a string mapping.</p></dd>
<dt><a name="4">proc <b class="cmd">tcl::dict::getnull</b> <i class="arg">dictionary</i> <span class="opt">?<i class="arg">element</i>?</span> <span class="opt">?<b class="option">element...</b>?</span></a></dt>
<dd><p>If the path (given by the list of elements) exists, return that value.
 Otherwise return an empty string. Designed to replace</p>
=======
<dt><a name="1"><b class="cmd">ladd</b> <i class="arg">varname</i> <i class="arg">args</i></a></dt>
<dd><p>This command will add a new instance of each element in <i class="arg">args</i> to <i class="arg">varname</i>, but only if that element
is not already present.</p></dd>
<dt><a name="2"><b class="cmd">ldelete</b> <i class="arg">varname</i> <i class="arg">args</i></a></dt>
<dd><p>This command will delete all instances of each element in <i class="arg">args</i> from <i class="arg">varname</i>.</p></dd>
<dt><a name="3"><b class="cmd">dict getnull</b> <i class="arg">args</i></a></dt>
<dd><p>Operates like <b class="cmd">dict get</b>, however if the key <i class="arg">args</i> does not exist, it returns an empty
list instead of throwing an error.</p></dd>
<dt><a name="4"><b class="cmd">dict print</b> <i class="arg">dict</i></a></dt>
<dd><p>This command will produce a string representation of <i class="arg">dict</i>, with each nested branch on
a newline, and indented with two spaces for every level.</p></dd>
<dt><a name="5"><b class="cmd">dict is_dict</b> <i class="arg">value</i></a></dt>
<dd><p>This command will return true if <i class="arg">value</i> can be interpreted as a dict. The command operates in
such a way as to not force an existing dict representation to shimmer into another internal rep.</p></dd>
<dt><a name="6"><b class="cmd">rmerge</b> <i class="arg">args</i></a></dt>
<dd><p>Return a dict which is the product of a recursive merge of all of the arguments. Unlike <b class="cmd">dict merge</b>,
this command descends into all of the levels of a dict. Dict keys which end in a : indicate a leaf, which
will be interpreted as a literal value, and not descended into further.</p>
>>>>>>> ca5bae6e
<pre class="doctools_example">
 if {[dict exists $dictionary {*}$args]} {
   return [dict get $dictionary {*}$args]
 } else {
   return {}
 }
 </pre>
<p>Example:</p>
<pre class="doctools_example"> set value [dict getnull $arglist $option]
</pre>
</dd>
<dt><a name="5">proc <b class="cmd">tcl::dict::is_dict</b> <i class="arg">d</i></a></dt>
<dd><p>Test if value is a dict.</p>
<p>This command is added to the <b class="function">dict</b> ensemble as <b class="function">dict is_dict</b></p></dd>
<dt><a name="6">proc <b class="cmd">dicttool::is_branch</b> <i class="arg">dict</i> <i class="arg">path</i></a></dt>
<dd><p>Return true if the element  with the value 
 is a dict.  is given as a list to descend into sub-dicts of
 the current dict.
 The rules are as follows:</p>
<ol class="doctools_enumerated">
 
<li><p>If the last character of the last element of  is a colon (:)
 return false</p></li>
<li><p>If the last character of the last element of  is a slash (/)
 return true</p></li>
<li><p>If a sub-element if  named <b class="const">.info</b> is present return true</p></li>
</ol>
<p>This command is added to the <b class="function">dict</b> ensemble as <b class="function">dicttool::is_branch</b></p>
<p>Example:</p>
<pre class="doctools_example"> &gt; set mydict {sub/ {sub/ {field {A block of text}}}
 &gt; dicttool::is_branch $mydict sub/
 1
 &gt; dicttool::is_branch $mydict {sub/ sub/}
 1
 &gt; dicttool::is_branch $mydict {sub/ sub/ field}
 0
</pre>
</dd>
<dt><a name="7">proc <b class="cmd">dicttool::print</b> <i class="arg">dict</i></a></dt>
<dd><p>Output a dictionary as an indented stream of
 data suitable for output to the screen. The system uses
 the rules for <b class="function">dicttool::is_branch</b> to determine if
 an value in a dictionary is a leaf or a branch.</p>
<p>Example:</p>
<pre class="doctools_example"> &gt; set mydict {sub/ {sub/ {field {A block of text}}}
 &gt; dicttool::print $mydict
 sub/ {
   sub/ {
     field {A block of text}
   }
 }
</pre>
</dd>
<dt><a name="8">proc <b class="cmd">dicttool::_dictputb</b> <i class="arg">level</i> <i class="arg">varname</i> <i class="arg">dict</i></a></dt>
<dd><p>Helper function for ::dicttool::print
 Formats the string representation for a dictionary element within
 a human readable stream of lines, and determines if it needs to call itself
 with further indentation to express a sub-branch</p></dd>
<dt><a name="9">proc <b class="cmd">dicttool::sanitize</b> <i class="arg">dict</i></a></dt>
<dd><p>Output a dictionary removing any . entries added by <b class="function">dicttool::merge</b></p></dd>
<dt><a name="10">proc <b class="cmd">dicttool::_sanitizeb</b> <i class="arg">path</i> <i class="arg">varname</i> <i class="arg">dict</i></a></dt>
<dd><p>Helper function for ::dicttool::sanitize
 Formats the string representation for a dictionary element within
 a human readable stream of lines, and determines if it needs to call itself
 with further indentation to express a sub-branch</p></dd>
<dt><a name="11">proc <b class="cmd">dicttool::canonical</b> <i class="arg">rawpath</i></a></dt>
<dd><p>Return the path as a canonical path for dicttool
 with all branch keys
 ending in a / and the final element ending in a /
 if the final element in the path ended in a /
 This command will also break arguments up if they
 contain /.</p>
<p>Example:</p>
<pre class="doctools_example"> &gt; dicttool::canonical foo bar baz bang
 foo/ bar/ baz/ bang
 &gt; dicttool::canonical foo bar baz bang/
 foo/ bar/ baz/ bang/
 &gt; dicttool::canonical foo bar baz bang:
 foo/ bar/ baz/ bang
 &gt; dicttool::canonical foo/bar/baz bang:
 foo/ bar/ baz/ bang
 &gt; dicttool::canonical foo/bar/baz/bang
 foo/ bar/ baz/ bang
</pre>
</dd>
<dt><a name="12">proc <b class="cmd">dicttool::storage</b> <i class="arg">rawpath</i></a></dt>
<dd><p>Return the path as a storage path for dicttool
 with all branch terminators removed.
 This command will also break arguments up if they
 contain /.</p>
<p>Example:</p>
<pre class="doctools_example"> &gt; dicttool::storage foo bar baz bang
 foo bar baz bang
 &gt; dicttool::storage foo bar baz bang/
 foo bar baz bang
 &gt; dicttool::storage foo bar baz bang:
 foo bar baz bang
 &gt; dicttool::storage foo/bar/baz bang:
 foo bar baz bang
 &gt; dicttool::storage foo/bar/baz/bang
 foo bar baz bang
</pre>
</dd>
<dt><a name="13">proc <b class="cmd">dicttool::dictset</b> <i class="arg">varname</i> <span class="opt">?<i class="arg">args</i>?</span></a></dt>
<dd><p>Set an element with a recursive dictionary,
 marking all branches on the way down to the
 final element.
 If the value does not exists in the nested dictionary
 it is added as a leaf. If the value already exists as a branch
 the value given is merged if the value is a valid dict. If the
 incoming value is not a valid dict, the value overrides the value
 stored, and the value is treated as a leaf from then on.</p>
<p>Example:</p>
<pre class="doctools_example"> &gt; set r {}
 &gt; ::dicttool::dictset r option color default Green
 . 1 option {. 1 color {. 1 default Green}}
 &gt; ::dicttool::dictset r option {Something not dictlike}
 . 1 option {Something not dictlike}
 # Note that if the value is not a dict, and you try to force it to be
 # an error with be thrown on the merge
 &gt; ::dicttool::dictset r option color default Blue
 missing value to go with key
</pre>
</dd>
<dt><a name="14">proc <b class="cmd">dicttool::dictmerge</b> <i class="arg">varname</i> <span class="opt">?<i class="arg">args</i>?</span></a></dt>
<dd><p>A recursive form of dict merge, intended for modifying variables in place.</p>
<p>Example:</p>
<pre class="doctools_example"> &gt; set mydict {sub/ {sub/ {description {a block of text}}}}
 &gt; ::dicttool::dictmerge mydict {sub/ {sub/ {field {another block of text}}}}]
 &gt; dicttool::print $mydict
 sub/ {
   sub/ {
     description {a block of text}
     field {another block of text}
   }
 }
</pre>
</dd>
<dt><a name="15">proc <b class="cmd">dicttool::merge</b> <span class="opt">?<i class="arg">args</i>?</span></a></dt>
<dd><p>A recursive form of dict merge</p>
<p>A routine to recursively dig through dicts and merge
 adapted from http://stevehavelka.com/tcl-dict-operation-nested-merge/</p>
<p>Example:</p>
<pre class="doctools_example"> &gt; set mydict {sub/ {sub/ {description {a block of text}}}}
 &gt; set odict [dicttool::merge $mydict {sub/ {sub/ {field {another block of text}}}}]
 &gt; dicttool::print $odict
 sub/ {
   sub/ {
     description {a block of text}
     field {another block of text}
   }
 }
</pre>
</dd>
<dt><a name="16">proc <b class="cmd">tcl::dict::isnull</b> <i class="arg">dictionary</i> <span class="opt">?<i class="arg">args</i>?</span></a></dt>
<dd><p>Returns true if the path specified by args either does not exist,
 if exists and contains an empty string or the value of NULL or null.</p>
<p>This function is added to the global dict ensemble as <b class="function">dict isnull</b></p></dd>
<dt><a name="17">proc <b class="cmd">ladd</b> <i class="arg">varname</i> <span class="opt">?<i class="arg">element</i>?</span> <span class="opt">?<b class="option">element...</b>?</span></a></dt>
<dd><p>Add elements to a list if that are not already present in the list.
 As a side effect, if variable  does not exists,
 create it as an empty list.</p>
<p>Example:</p>
<pre class="doctools_example"> ladd contents foo bar
 puts $contents
 &gt; foo bar
 ladd contents foo bar baz bang
 puts $contents
 &gt; foo bar baz bang
</pre>
</dd>
<dt><a name="18">proc <b class="cmd">ldelete</b> <i class="arg">varname</i> <span class="opt">?<i class="arg">element</i>?</span> <span class="opt">?<b class="option">element...</b>?</span></a></dt>
<dd><p>Delete all instances of the elements given from a list contained in .
 If the variable does exist this is a noop.</p>
<p>Example:</p>
<pre class="doctools_example"> set contents {foo bar baz bang foo foo foo}
 ldelete contents foo
 puts $contents
 &gt; bar baz bang
</pre>
</dd>
<dt><a name="19">proc <b class="cmd">lrandom</b> <i class="arg">list</i></a></dt>
<dd><p>Return a random element from</p></dd>
</dl>
</div>
<div id="section3" class="doctools_section"><h2><a name="section3">AUTHORS</a></h2>
<p>Sean Woods <a href="mailto:<yoda@etoyoc.com>">mailto:&lt;yoda@etoyoc.com&gt;</a></p>
</div>
<div id="section4" class="doctools_section"><h2><a name="section4">Bugs, Ideas, Feedback</a></h2>
<p>This document, and the package it describes, will undoubtedly contain
bugs and other problems.
Please report such in the category <em>dict</em> of the
<a href="http://core.tcl.tk/tcllib/reportlist">Tcllib Trackers</a>.
Please also report any ideas for enhancements you may have for either
package and/or documentation.</p>
<p>When proposing code changes, please provide <em>unified diffs</em>,
i.e the output of <b class="const">diff -u</b>.</p>
<p>Note further that <em>attachments</em> are strongly preferred over
inlined patches. Attachments can be made by going to the <b class="const">Edit</b>
form of the ticket immediately after its creation, and then using the
left-most button in the secondary navigation bar.</p>
</div>
<div id="keywords" class="doctools_section"><h2><a name="keywords">Keywords</a></h2>
<p><a href="../../../../index.html#dict">dict</a></p>
</div>
<div id="category" class="doctools_section"><h2><a name="category">Category</a></h2>
<p>Utilities</p>
</div>
<div id="copyright" class="doctools_section"><h2><a name="copyright">Copyright</a></h2>
<p>Copyright &copy; 2018 Sean Woods &lt;yoda@etoyoc.com&gt;</p>
</div>
</div></body></html><|MERGE_RESOLUTION|>--- conflicted
+++ resolved
@@ -161,25 +161,6 @@
 </div>
 <div id="section2" class="doctools_section"><h2><a name="section2">Commands</a></h2>
 <dl class="doctools_definitions">
-<<<<<<< HEAD
-<dt><a name="1">proc <b class="cmd"><a href="../../../../index.html#proc">PROC</a></b> <i class="arg">name</i> <i class="arg">arglist</i> <i class="arg">body</i> <span class="opt">?<i class="arg">ninja</i> <b class="const"></b>?</span></a></dt>
-<dd><p>Because many features in this package may be added as
- commands to future tcl cores, or be provided in binary
- form by packages, I need a declaritive way of saying
- <em>Create this command if there isn't one already</em>.
- The <em>ninja</em> argument is a script to execute if the
- command is created by this mechanism.</p></dd>
-<dt><a name="2">proc <b class="cmd">noop</b> <span class="opt">?<i class="arg">args</i>?</span></a></dt>
-<dd><p>Perform a noop. Useful in prototyping for commenting out blocks
- of code without actually having to comment them out. It also makes
- a handy default for method delegation if a delegate has not been
- assigned yet.</p></dd>
-<dt><a name="3">proc <b class="cmd">putb</b> <span class="opt">?<i class="arg">map</i>?</span> <i class="arg">text</i></a></dt>
-<dd><p>Append a line of text to a variable. Optionally apply a string mapping.</p></dd>
-<dt><a name="4">proc <b class="cmd">tcl::dict::getnull</b> <i class="arg">dictionary</i> <span class="opt">?<i class="arg">element</i>?</span> <span class="opt">?<b class="option">element...</b>?</span></a></dt>
-<dd><p>If the path (given by the list of elements) exists, return that value.
- Otherwise return an empty string. Designed to replace</p>
-=======
 <dt><a name="1"><b class="cmd">ladd</b> <i class="arg">varname</i> <i class="arg">args</i></a></dt>
 <dd><p>This command will add a new instance of each element in <i class="arg">args</i> to <i class="arg">varname</i>, but only if that element
 is not already present.</p></dd>
@@ -198,7 +179,6 @@
 <dd><p>Return a dict which is the product of a recursive merge of all of the arguments. Unlike <b class="cmd">dict merge</b>,
 this command descends into all of the levels of a dict. Dict keys which end in a : indicate a leaf, which
 will be interpreted as a literal value, and not descended into further.</p>
->>>>>>> ca5bae6e
 <pre class="doctools_example">
  if {[dict exists $dictionary {*}$args]} {
    return [dict get $dictionary {*}$args]
