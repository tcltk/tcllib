'\"
'\" Generated from file 'namespacex\&.man' by tcllib/doctools with format 'nroff'
'\" Copyright (c) 200? Neil Madden (http://wiki\&.tcl\&.tk/12790)
'\" Copyright (c) 200? Various (http://wiki\&.tcl\&.tk/1489)
'\" Copyright (c) 2010 Documentation, Andreas Kupries
'\"
.TH "namespacex" n 0\&.2 tcllib "Namespace utility commands"
.\" The -*- nroff -*- definitions below are for supplemental macros used
.\" in Tcl/Tk manual entries.
.\"
.\" .AP type name in/out ?indent?
.\"	Start paragraph describing an argument to a library procedure.
.\"	type is type of argument (int, etc.), in/out is either "in", "out",
.\"	or "in/out" to describe whether procedure reads or modifies arg,
.\"	and indent is equivalent to second arg of .IP (shouldn't ever be
.\"	needed;  use .AS below instead)
.\"
.\" .AS ?type? ?name?
.\"	Give maximum sizes of arguments for setting tab stops.  Type and
.\"	name are examples of largest possible arguments that will be passed
.\"	to .AP later.  If args are omitted, default tab stops are used.
.\"
.\" .BS
.\"	Start box enclosure.  From here until next .BE, everything will be
.\"	enclosed in one large box.
.\"
.\" .BE
.\"	End of box enclosure.
.\"
.\" .CS
.\"	Begin code excerpt.
.\"
.\" .CE
.\"	End code excerpt.
.\"
.\" .VS ?version? ?br?
.\"	Begin vertical sidebar, for use in marking newly-changed parts
.\"	of man pages.  The first argument is ignored and used for recording
.\"	the version when the .VS was added, so that the sidebars can be
.\"	found and removed when they reach a certain age.  If another argument
.\"	is present, then a line break is forced before starting the sidebar.
.\"
.\" .VE
.\"	End of vertical sidebar.
.\"
.\" .DS
.\"	Begin an indented unfilled display.
.\"
.\" .DE
.\"	End of indented unfilled display.
.\"
.\" .SO ?manpage?
.\"	Start of list of standard options for a Tk widget. The manpage
.\"	argument defines where to look up the standard options; if
.\"	omitted, defaults to "options". The options follow on successive
.\"	lines, in three columns separated by tabs.
.\"
.\" .SE
.\"	End of list of standard options for a Tk widget.
.\"
.\" .OP cmdName dbName dbClass
.\"	Start of description of a specific option.  cmdName gives the
.\"	option's name as specified in the class command, dbName gives
.\"	the option's name in the option database, and dbClass gives
.\"	the option's class in the option database.
.\"
.\" .UL arg1 arg2
.\"	Print arg1 underlined, then print arg2 normally.
.\"
.\" .QW arg1 ?arg2?
.\"	Print arg1 in quotes, then arg2 normally (for trailing punctuation).
.\"
.\" .PQ arg1 ?arg2?
.\"	Print an open parenthesis, arg1 in quotes, then arg2 normally
.\"	(for trailing punctuation) and then a closing parenthesis.
.\"
.\"	# Set up traps and other miscellaneous stuff for Tcl/Tk man pages.
.if t .wh -1.3i ^B
.nr ^l \n(.l
.ad b
.\"	# Start an argument description
.de AP
.ie !"\\$4"" .TP \\$4
.el \{\
.   ie !"\\$2"" .TP \\n()Cu
.   el          .TP 15
.\}
.ta \\n()Au \\n()Bu
.ie !"\\$3"" \{\
\&\\$1 \\fI\\$2\\fP (\\$3)
.\".b
.\}
.el \{\
.br
.ie !"\\$2"" \{\
\&\\$1	\\fI\\$2\\fP
.\}
.el \{\
\&\\fI\\$1\\fP
.\}
.\}
..
.\"	# define tabbing values for .AP
.de AS
.nr )A 10n
.if !"\\$1"" .nr )A \\w'\\$1'u+3n
.nr )B \\n()Au+15n
.\"
.if !"\\$2"" .nr )B \\w'\\$2'u+\\n()Au+3n
.nr )C \\n()Bu+\\w'(in/out)'u+2n
..
.AS Tcl_Interp Tcl_CreateInterp in/out
.\"	# BS - start boxed text
.\"	# ^y = starting y location
.\"	# ^b = 1
.de BS
.br
.mk ^y
.nr ^b 1u
.if n .nf
.if n .ti 0
.if n \l'\\n(.lu\(ul'
.if n .fi
..
.\"	# BE - end boxed text (draw box now)
.de BE
.nf
.ti 0
.mk ^t
.ie n \l'\\n(^lu\(ul'
.el \{\
.\"	Draw four-sided box normally, but don't draw top of
.\"	box if the box started on an earlier page.
.ie !\\n(^b-1 \{\
\h'-1.5n'\L'|\\n(^yu-1v'\l'\\n(^lu+3n\(ul'\L'\\n(^tu+1v-\\n(^yu'\l'|0u-1.5n\(ul'
.\}
.el \}\
\h'-1.5n'\L'|\\n(^yu-1v'\h'\\n(^lu+3n'\L'\\n(^tu+1v-\\n(^yu'\l'|0u-1.5n\(ul'
.\}
.\}
.fi
.br
.nr ^b 0
..
.\"	# VS - start vertical sidebar
.\"	# ^Y = starting y location
.\"	# ^v = 1 (for troff;  for nroff this doesn't matter)
.de VS
.if !"\\$2"" .br
.mk ^Y
.ie n 'mc \s12\(br\s0
.el .nr ^v 1u
..
.\"	# VE - end of vertical sidebar
.de VE
.ie n 'mc
.el \{\
.ev 2
.nf
.ti 0
.mk ^t
\h'|\\n(^lu+3n'\L'|\\n(^Yu-1v\(bv'\v'\\n(^tu+1v-\\n(^Yu'\h'-|\\n(^lu+3n'
.sp -1
.fi
.ev
.\}
.nr ^v 0
..
.\"	# Special macro to handle page bottom:  finish off current
.\"	# box/sidebar if in box/sidebar mode, then invoked standard
.\"	# page bottom macro.
.de ^B
.ev 2
'ti 0
'nf
.mk ^t
.if \\n(^b \{\
.\"	Draw three-sided box if this is the box's first page,
.\"	draw two sides but no top otherwise.
.ie !\\n(^b-1 \h'-1.5n'\L'|\\n(^yu-1v'\l'\\n(^lu+3n\(ul'\L'\\n(^tu+1v-\\n(^yu'\h'|0u'\c
.el \h'-1.5n'\L'|\\n(^yu-1v'\h'\\n(^lu+3n'\L'\\n(^tu+1v-\\n(^yu'\h'|0u'\c
.\}
.if \\n(^v \{\
.nr ^x \\n(^tu+1v-\\n(^Yu
\kx\h'-\\nxu'\h'|\\n(^lu+3n'\ky\L'-\\n(^xu'\v'\\n(^xu'\h'|0u'\c
.\}
.bp
'fi
.ev
.if \\n(^b \{\
.mk ^y
.nr ^b 2
.\}
.if \\n(^v \{\
.mk ^Y
.\}
..
.\"	# DS - begin display
.de DS
.RS
.nf
.sp
..
.\"	# DE - end display
.de DE
.fi
.RE
.sp
..
.\"	# SO - start of list of standard options
.de SO
'ie '\\$1'' .ds So \\fBoptions\\fR
'el .ds So \\fB\\$1\\fR
.SH "STANDARD OPTIONS"
.LP
.nf
.ta 5.5c 11c
.ft B
..
.\"	# SE - end of list of standard options
.de SE
.fi
.ft R
.LP
See the \\*(So manual entry for details on the standard options.
..
.\"	# OP - start of full description for a single option
.de OP
.LP
.nf
.ta 4c
Command-Line Name:	\\fB\\$1\\fR
Database Name:	\\fB\\$2\\fR
Database Class:	\\fB\\$3\\fR
.fi
.IP
..
.\"	# CS - begin code excerpt
.de CS
.RS
.nf
.ta .25i .5i .75i 1i
..
.\"	# CE - end code excerpt
.de CE
.fi
.RE
..
.\"	# UL - underline word
.de UL
\\$1\l'|0\(ul'\\$2
..
.\"	# QW - apply quotation marks to word
.de QW
.ie '\\*(lq'"' ``\\$1''\\$2
.\"" fix emacs highlighting
.el \\*(lq\\$1\\*(rq\\$2
..
.\"	# PQ - apply parens and quotation marks to word
.de PQ
.ie '\\*(lq'"' (``\\$1''\\$2)\\$3
.\"" fix emacs highlighting
.el (\\*(lq\\$1\\*(rq\\$2)\\$3
..
.\"	# QR - quoted range
.de QR
.ie '\\*(lq'"' ``\\$1''\\-``\\$2''\\$3
.\"" fix emacs highlighting
.el \\*(lq\\$1\\*(rq\\-\\*(lq\\$2\\*(rq\\$3
..
.\"	# MT - "empty" string
.de MT
.QW ""
..
.BS
.SH NAME
namespacex \- Namespace utility commands
.SH SYNOPSIS
package require \fBTcl  8\&.5\fR
.sp
package require \fBnamespacex  ?0\&.2?\fR
.sp
\fB::namespacex hook add\fR ?\fInamespace\fR? \fIcmdprefix\fR
.sp
\fB::namespacex hook proc\fR ?\fInamespace\fR? \fIarguments\fR \fIbody\fR
.sp
\fB::namespacex hook on\fR ?\fInamespace\fR? \fIguardcmdprefix\fR \fIactioncmdprefix\fR
.sp
\fB::namespacex hook next\fR \fIarg\fR\&.\&.\&.
.sp
\fB::namespacex import fromns\fR \fIcmdname ?\fInewname\fR \&.\&.\&.?\fR
.sp
\fB::namespacex info allchildren\fR \fInamespace\fR
.sp
\fB::namespacex info allvars\fR \fInamespace\fR
.sp
\fB::namespacex normalize\fR \fInamespace\fR
.sp
\fB::namespacex info vars\fR \fInamespace\fR ?\fIpattern\fR?
.sp
\fB::namespacex normalize\fR \fInamespace\fR
.sp
\fB::namespacex state get\fR \fInamespace\fR
.sp
\fB::namespacex state set\fR \fInamespace\fR \fIdict\fR
.sp
\fB::namespacex state drop\fR \fInamespace\fR
.sp
<<<<<<< HEAD
\fB::namespacex strip\fR \fInamespace\fR \fInamespaces\fR
=======
\fB::namespacex strip\fR \fIprefix\fR \fInamespaces\fR
>>>>>>> ca5bae6e
.sp
.BE
.SH DESCRIPTION
This package provides a number of utility commands for working with
namespaces\&.
The commands fall into four categories:
.IP [1]
Hook commands provide and manipulate a chain of commands which
replaces the single regular \fBnamespace unknown\fR handler\&.
.IP [2]
An import command provides the ability to import any command
from another namespace\&.
.IP [3]
Information commands allow querying of variables and child
namespaces\&.
.IP [4]
State commands provide a means to serialize variable values in
a namespace\&.
.PP
.SH COMMANDS
.TP
\fB::namespacex hook add\fR ?\fInamespace\fR? \fIcmdprefix\fR
Adds the \fIcmdprefix\fR to the chain of unknown command handlers that
are invoked when the \fInamespace\fR would otherwise invoke its
unknown handler\&.
If \fInamespace\fR is not specified, then \fIcmdprefix\fR is added to
the chain of handlers for the namespace of the caller\&.
.sp
The chain of \fIcmdprefix\fR are executed in reverse order of
addition, \fIi\&.e\&.\fR the most recently added \fIcmdprefix\fR is
executed first\&.
When executed, \fIcmdprefix\fR has additional arguments appended to it
as would any namespace unknown handler\&.
.TP
\fB::namespacex hook proc\fR ?\fInamespace\fR? \fIarguments\fR \fIbody\fR
Adds an anonymous procedure to the chain of namespace unknown handlers
for the \fInamespace\fR\&.
.sp
If \fInamespace\fR is not specified, then the handler is added
to the chain of handlers for the namespace of the caller\&.
.sp
The \fIarguments\fR and \fIbody\fR are specified as for the
core \fBproc\fR command\&.
.TP
\fB::namespacex hook on\fR ?\fInamespace\fR? \fIguardcmdprefix\fR \fIactioncmdprefix\fR
Adds a guarded action to the chain of namespace unknown handlers for
the \fInamespace\fR\&.
.sp
If \fInamespace\fR is not specified, then the handler is added
to the chain of handlers for the namespace of the caller\&.
.sp
The \fIguardcmdprefix\fR is executed first\&. If it returns a
value that can be interpreted as false, then the next unknown hander
in the chain is executed\&. Otherwise, \fIactioncmdprefix\fR is executed
and the return value of the handler is the value returned by
\fIactioncmdprefix\fR\&.
.sp
When executed, both \fIguardcmdprefix\fR and
\fIactioncmdprefix\fR have the same additional arguments appended as
for any namespace unknown handler\&.
.TP
\fB::namespacex hook next\fR \fIarg\fR\&.\&.\&.
This command is available to namespace hooks to execute the next hook
in the chain of handlers for the namespace\&.
.TP
\fB::namespacex import fromns\fR \fIcmdname ?\fInewname\fR \&.\&.\&.?\fR
Imports the command \fIcmdname\fR from the \fIfromns\fR namespace into
the namespace of the caller\&.
The \fIcmdname\fR command is imported even if the \fIfromns\fR did not
originally export the command\&.
.sp
If \fInewname\fR is specified, then the imported command will
be known by that name\&. Otherwise, the command retains is original name
as given by \fIcmdname\fR\&.
.sp
Additional pairs of \fIcmdname\fR / \fInewname\fR arguments may
also be specified\&.
.TP
\fB::namespacex info allchildren\fR \fInamespace\fR
<<<<<<< HEAD
Returns a list containing the names of all child
namespaces in the specified \fInamespace\fR and its children\&. The
names are all fully qualified\&.
.TP
\fB::namespacex info allvars\fR \fInamespace\fR
Returns a list containing the names of all variables in
the specified \fInamespace\fR and its children\&. The names are all
relative to \fInamespace\fR, and \fInot\fR fully qualified\&.
=======
Returns a list containing the names of all child namespaces in the
specified \fInamespace\fR and its children\&. The names are all fully
qualified\&.
.TP
\fB::namespacex info allvars\fR \fInamespace\fR
Returns a list containing the names of all variables in the specified
\fInamespace\fR and its children\&. The names are all given relative to
\fInamespace\fR, and \fInot\fR fully qualified\&.
.TP
\fB::namespacex normalize\fR \fInamespace\fR
Returns the absolute name of \fInamespace\fR, which is resolved
relative to the namespace of the caller, with all unneeded colon
characters removed\&.
>>>>>>> ca5bae6e
.TP
\fB::namespacex info vars\fR \fInamespace\fR ?\fIpattern\fR?
Returns a list containing the names of all variables in
the specified \fInamespace\fR\&.
If the \fIpattern\fR argument is specified, then only variables
matching \fIpattern\fR are returned\&. Matching is determined using the
same rules as for \fBstring match\fR\&.
.TP
\fB::namespacex normalize\fR \fInamespace\fR
Returns the absolute name of \fInamespace\fR, which is resolved relative
to the namespace of the caller, with all unneeded colon characters removed\&.
.TP
\fB::namespacex state get\fR \fInamespace\fR
<<<<<<< HEAD
Returns a dictionary holding the names and values of all
variables in the specified \fInamespace\fR and its child namespaces\&.
=======
Returns a dictionary holding the names and values of all variables in
the specified \fInamespace\fR and its child namespaces\&.
>>>>>>> ca5bae6e
.sp
Note that the names are all relative to \fInamespace\fR, and
\fInot\fR fully qualified\&.
.TP
\fB::namespacex state set\fR \fInamespace\fR \fIdict\fR
<<<<<<< HEAD
Takes a dictionary holding the names and values for a set
of variables and replaces the current state of the specified
\fInamespace\fR and its child namespaces with this state\&.
The result of the command is the empty string\&.
.TP
\fB::namespacex state drop\fR \fInamespace\fR
Unsets all variables in the specified \fInamespace\fR and
its child namespaces\&.
The result of the command is the empty string\&.
.TP
\fB::namespacex strip\fR \fInamespace\fR \fInamespaces\fR
Each item in \fInamespaces\fR must be the absolute normalized name of a child
namespace of \fIprefix\fR\&.  Returns the corresponding list of relative names of
child namespaces\&.
=======
Takes a dictionary holding the names and values for a set of variables
and replaces the current state of the specified \fInamespace\fR and
its child namespaces with this state\&.
The result of the command is the empty string\&.
.TP
\fB::namespacex state drop\fR \fInamespace\fR
Unsets all variables in the specified \fInamespace\fR and its child
namespaces\&.
The result of the command is the empty string\&.
.TP
\fB::namespacex strip\fR \fIprefix\fR \fInamespaces\fR
Each item in \fInamespaces\fR must be the absolute normalized name of
a child namespace of namespace \fIprefix\fR\&.
Returns the corresponding list of relative names of child namespaces\&.
.PP
.SH "BUGS, IDEAS, FEEDBACK"
This document, and the package it describes, will undoubtedly contain
bugs and other problems\&.
Please report such in the category \fInamespacex\fR of the
\fITcllib Trackers\fR [http://core\&.tcl\&.tk/tcllib/reportlist]\&.
Please also report any ideas for enhancements you may have for either
package and/or documentation\&.
.PP
When proposing code changes, please provide \fIunified diffs\fR,
i\&.e the output of \fBdiff -u\fR\&.
>>>>>>> ca5bae6e
.PP
Note further that \fIattachments\fR are strongly preferred over
inlined patches\&. Attachments can be made by going to the \fBEdit\fR
form of the ticket immediately after its creation, and then using the
left-most button in the secondary navigation bar\&.
.SH KEYWORDS
extended namespace, info, namespace unknown, namespace utilities, state (de)serialization, unknown hooking, utilities
.SH COPYRIGHT
.nf
Copyright (c) 200? Neil Madden (http://wiki\&.tcl\&.tk/12790)
Copyright (c) 200? Various (http://wiki\&.tcl\&.tk/1489)
Copyright (c) 2010 Documentation, Andreas Kupries

.fi<|MERGE_RESOLUTION|>--- conflicted
+++ resolved
@@ -306,11 +306,7 @@
 .sp
 \fB::namespacex state drop\fR \fInamespace\fR
 .sp
-<<<<<<< HEAD
-\fB::namespacex strip\fR \fInamespace\fR \fInamespaces\fR
-=======
 \fB::namespacex strip\fR \fIprefix\fR \fInamespaces\fR
->>>>>>> ca5bae6e
 .sp
 .BE
 .SH DESCRIPTION
@@ -390,16 +386,6 @@
 also be specified\&.
 .TP
 \fB::namespacex info allchildren\fR \fInamespace\fR
-<<<<<<< HEAD
-Returns a list containing the names of all child
-namespaces in the specified \fInamespace\fR and its children\&. The
-names are all fully qualified\&.
-.TP
-\fB::namespacex info allvars\fR \fInamespace\fR
-Returns a list containing the names of all variables in
-the specified \fInamespace\fR and its children\&. The names are all
-relative to \fInamespace\fR, and \fInot\fR fully qualified\&.
-=======
 Returns a list containing the names of all child namespaces in the
 specified \fInamespace\fR and its children\&. The names are all fully
 qualified\&.
@@ -413,7 +399,6 @@
 Returns the absolute name of \fInamespace\fR, which is resolved
 relative to the namespace of the caller, with all unneeded colon
 characters removed\&.
->>>>>>> ca5bae6e
 .TP
 \fB::namespacex info vars\fR \fInamespace\fR ?\fIpattern\fR?
 Returns a list containing the names of all variables in
@@ -427,34 +412,13 @@
 to the namespace of the caller, with all unneeded colon characters removed\&.
 .TP
 \fB::namespacex state get\fR \fInamespace\fR
-<<<<<<< HEAD
-Returns a dictionary holding the names and values of all
-variables in the specified \fInamespace\fR and its child namespaces\&.
-=======
 Returns a dictionary holding the names and values of all variables in
 the specified \fInamespace\fR and its child namespaces\&.
->>>>>>> ca5bae6e
 .sp
 Note that the names are all relative to \fInamespace\fR, and
 \fInot\fR fully qualified\&.
 .TP
 \fB::namespacex state set\fR \fInamespace\fR \fIdict\fR
-<<<<<<< HEAD
-Takes a dictionary holding the names and values for a set
-of variables and replaces the current state of the specified
-\fInamespace\fR and its child namespaces with this state\&.
-The result of the command is the empty string\&.
-.TP
-\fB::namespacex state drop\fR \fInamespace\fR
-Unsets all variables in the specified \fInamespace\fR and
-its child namespaces\&.
-The result of the command is the empty string\&.
-.TP
-\fB::namespacex strip\fR \fInamespace\fR \fInamespaces\fR
-Each item in \fInamespaces\fR must be the absolute normalized name of a child
-namespace of \fIprefix\fR\&.  Returns the corresponding list of relative names of
-child namespaces\&.
-=======
 Takes a dictionary holding the names and values for a set of variables
 and replaces the current state of the specified \fInamespace\fR and
 its child namespaces with this state\&.
@@ -480,7 +444,6 @@
 .PP
 When proposing code changes, please provide \fIunified diffs\fR,
 i\&.e the output of \fBdiff -u\fR\&.
->>>>>>> ca5bae6e
 .PP
 Note further that \fIattachments\fR are strongly preferred over
 inlined patches\&. Attachments can be made by going to the \fBEdit\fR
