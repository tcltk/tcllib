'\"
'\" Generated from file 'dicttool\&.man' by tcllib/doctools with format 'nroff'
'\" Copyright (c) 2018 Sean Woods <yoda@etoyoc\&.com>
'\"
.TH "dicttool" n 1\&.2 tcllib "Extensions to the standard "dict" command"
.\" The -*- nroff -*- definitions below are for supplemental macros used
.\" in Tcl/Tk manual entries.
.\"
.\" .AP type name in/out ?indent?
.\"	Start paragraph describing an argument to a library procedure.
.\"	type is type of argument (int, etc.), in/out is either "in", "out",
.\"	or "in/out" to describe whether procedure reads or modifies arg,
.\"	and indent is equivalent to second arg of .IP (shouldn't ever be
.\"	needed;  use .AS below instead)
.\"
.\" .AS ?type? ?name?
.\"	Give maximum sizes of arguments for setting tab stops.  Type and
.\"	name are examples of largest possible arguments that will be passed
.\"	to .AP later.  If args are omitted, default tab stops are used.
.\"
.\" .BS
.\"	Start box enclosure.  From here until next .BE, everything will be
.\"	enclosed in one large box.
.\"
.\" .BE
.\"	End of box enclosure.
.\"
.\" .CS
.\"	Begin code excerpt.
.\"
.\" .CE
.\"	End code excerpt.
.\"
.\" .VS ?version? ?br?
.\"	Begin vertical sidebar, for use in marking newly-changed parts
.\"	of man pages.  The first argument is ignored and used for recording
.\"	the version when the .VS was added, so that the sidebars can be
.\"	found and removed when they reach a certain age.  If another argument
.\"	is present, then a line break is forced before starting the sidebar.
.\"
.\" .VE
.\"	End of vertical sidebar.
.\"
.\" .DS
.\"	Begin an indented unfilled display.
.\"
.\" .DE
.\"	End of indented unfilled display.
.\"
.\" .SO ?manpage?
.\"	Start of list of standard options for a Tk widget. The manpage
.\"	argument defines where to look up the standard options; if
.\"	omitted, defaults to "options". The options follow on successive
.\"	lines, in three columns separated by tabs.
.\"
.\" .SE
.\"	End of list of standard options for a Tk widget.
.\"
.\" .OP cmdName dbName dbClass
.\"	Start of description of a specific option.  cmdName gives the
.\"	option's name as specified in the class command, dbName gives
.\"	the option's name in the option database, and dbClass gives
.\"	the option's class in the option database.
.\"
.\" .UL arg1 arg2
.\"	Print arg1 underlined, then print arg2 normally.
.\"
.\" .QW arg1 ?arg2?
.\"	Print arg1 in quotes, then arg2 normally (for trailing punctuation).
.\"
.\" .PQ arg1 ?arg2?
.\"	Print an open parenthesis, arg1 in quotes, then arg2 normally
.\"	(for trailing punctuation) and then a closing parenthesis.
.\"
.\"	# Set up traps and other miscellaneous stuff for Tcl/Tk man pages.
.if t .wh -1.3i ^B
.nr ^l \n(.l
.ad b
.\"	# Start an argument description
.de AP
.ie !"\\$4"" .TP \\$4
.el \{\
.   ie !"\\$2"" .TP \\n()Cu
.   el          .TP 15
.\}
.ta \\n()Au \\n()Bu
.ie !"\\$3"" \{\
\&\\$1 \\fI\\$2\\fP (\\$3)
.\".b
.\}
.el \{\
.br
.ie !"\\$2"" \{\
\&\\$1	\\fI\\$2\\fP
.\}
.el \{\
\&\\fI\\$1\\fP
.\}
.\}
..
.\"	# define tabbing values for .AP
.de AS
.nr )A 10n
.if !"\\$1"" .nr )A \\w'\\$1'u+3n
.nr )B \\n()Au+15n
.\"
.if !"\\$2"" .nr )B \\w'\\$2'u+\\n()Au+3n
.nr )C \\n()Bu+\\w'(in/out)'u+2n
..
.AS Tcl_Interp Tcl_CreateInterp in/out
.\"	# BS - start boxed text
.\"	# ^y = starting y location
.\"	# ^b = 1
.de BS
.br
.mk ^y
.nr ^b 1u
.if n .nf
.if n .ti 0
.if n \l'\\n(.lu\(ul'
.if n .fi
..
.\"	# BE - end boxed text (draw box now)
.de BE
.nf
.ti 0
.mk ^t
.ie n \l'\\n(^lu\(ul'
.el \{\
.\"	Draw four-sided box normally, but don't draw top of
.\"	box if the box started on an earlier page.
.ie !\\n(^b-1 \{\
\h'-1.5n'\L'|\\n(^yu-1v'\l'\\n(^lu+3n\(ul'\L'\\n(^tu+1v-\\n(^yu'\l'|0u-1.5n\(ul'
.\}
.el \}\
\h'-1.5n'\L'|\\n(^yu-1v'\h'\\n(^lu+3n'\L'\\n(^tu+1v-\\n(^yu'\l'|0u-1.5n\(ul'
.\}
.\}
.fi
.br
.nr ^b 0
..
.\"	# VS - start vertical sidebar
.\"	# ^Y = starting y location
.\"	# ^v = 1 (for troff;  for nroff this doesn't matter)
.de VS
.if !"\\$2"" .br
.mk ^Y
.ie n 'mc \s12\(br\s0
.el .nr ^v 1u
..
.\"	# VE - end of vertical sidebar
.de VE
.ie n 'mc
.el \{\
.ev 2
.nf
.ti 0
.mk ^t
\h'|\\n(^lu+3n'\L'|\\n(^Yu-1v\(bv'\v'\\n(^tu+1v-\\n(^Yu'\h'-|\\n(^lu+3n'
.sp -1
.fi
.ev
.\}
.nr ^v 0
..
.\"	# Special macro to handle page bottom:  finish off current
.\"	# box/sidebar if in box/sidebar mode, then invoked standard
.\"	# page bottom macro.
.de ^B
.ev 2
'ti 0
'nf
.mk ^t
.if \\n(^b \{\
.\"	Draw three-sided box if this is the box's first page,
.\"	draw two sides but no top otherwise.
.ie !\\n(^b-1 \h'-1.5n'\L'|\\n(^yu-1v'\l'\\n(^lu+3n\(ul'\L'\\n(^tu+1v-\\n(^yu'\h'|0u'\c
.el \h'-1.5n'\L'|\\n(^yu-1v'\h'\\n(^lu+3n'\L'\\n(^tu+1v-\\n(^yu'\h'|0u'\c
.\}
.if \\n(^v \{\
.nr ^x \\n(^tu+1v-\\n(^Yu
\kx\h'-\\nxu'\h'|\\n(^lu+3n'\ky\L'-\\n(^xu'\v'\\n(^xu'\h'|0u'\c
.\}
.bp
'fi
.ev
.if \\n(^b \{\
.mk ^y
.nr ^b 2
.\}
.if \\n(^v \{\
.mk ^Y
.\}
..
.\"	# DS - begin display
.de DS
.RS
.nf
.sp
..
.\"	# DE - end display
.de DE
.fi
.RE
.sp
..
.\"	# SO - start of list of standard options
.de SO
'ie '\\$1'' .ds So \\fBoptions\\fR
'el .ds So \\fB\\$1\\fR
.SH "STANDARD OPTIONS"
.LP
.nf
.ta 5.5c 11c
.ft B
..
.\"	# SE - end of list of standard options
.de SE
.fi
.ft R
.LP
See the \\*(So manual entry for details on the standard options.
..
.\"	# OP - start of full description for a single option
.de OP
.LP
.nf
.ta 4c
Command-Line Name:	\\fB\\$1\\fR
Database Name:	\\fB\\$2\\fR
Database Class:	\\fB\\$3\\fR
.fi
.IP
..
.\"	# CS - begin code excerpt
.de CS
.RS
.nf
.ta .25i .5i .75i 1i
..
.\"	# CE - end code excerpt
.de CE
.fi
.RE
..
.\"	# UL - underline word
.de UL
\\$1\l'|0\(ul'\\$2
..
.\"	# QW - apply quotation marks to word
.de QW
.ie '\\*(lq'"' ``\\$1''\\$2
.\"" fix emacs highlighting
.el \\*(lq\\$1\\*(rq\\$2
..
.\"	# PQ - apply parens and quotation marks to word
.de PQ
.ie '\\*(lq'"' (``\\$1''\\$2)\\$3
.\"" fix emacs highlighting
.el (\\*(lq\\$1\\*(rq\\$2)\\$3
..
.\"	# QR - quoted range
.de QR
.ie '\\*(lq'"' ``\\$1''\\-``\\$2''\\$3
.\"" fix emacs highlighting
.el \\*(lq\\$1\\*(rq\\-\\*(lq\\$2\\*(rq\\$3
..
.\"	# MT - "empty" string
.de MT
.QW ""
..
.BS
.SH NAME
dicttool \- Dictionary Tools
.SH SYNOPSIS
package require \fBTcl  8\&.5\fR
.sp
<<<<<<< HEAD
proc \fBPROC\fR \fIname\fR \fIarglist\fR \fIbody\fR ?\fIninja\fR \fB\fR?
=======
package require \fBdicttool  ?1\&.0?\fR
.sp
\fBladd\fR \fIvarname\fR \fIargs\fR
>>>>>>> ca5bae6e
.sp
proc \fBnoop\fR ?\fIargs\fR?
.sp
proc \fBputb\fR ?\fImap\fR? \fItext\fR
.sp
proc \fBtcl::dict::getnull\fR \fIdictionary\fR ?\fIelement\fR? ?\fBelement\&.\&.\&.\fR?
.sp
proc \fBtcl::dict::is_dict\fR \fId\fR
.sp
proc \fBdicttool::is_branch\fR \fIdict\fR \fIpath\fR
.sp
proc \fBdicttool::print\fR \fIdict\fR
.sp
proc \fBdicttool::_dictputb\fR \fIlevel\fR \fIvarname\fR \fIdict\fR
.sp
proc \fBdicttool::sanitize\fR \fIdict\fR
.sp
proc \fBdicttool::_sanitizeb\fR \fIpath\fR \fIvarname\fR \fIdict\fR
.sp
proc \fBdicttool::canonical\fR \fIrawpath\fR
.sp
proc \fBdicttool::storage\fR \fIrawpath\fR
.sp
proc \fBdicttool::dictset\fR \fIvarname\fR ?\fIargs\fR?
.sp
proc \fBdicttool::dictmerge\fR \fIvarname\fR ?\fIargs\fR?
.sp
proc \fBdicttool::merge\fR ?\fIargs\fR?
.sp
proc \fBtcl::dict::isnull\fR \fIdictionary\fR ?\fIargs\fR?
.sp
proc \fBladd\fR \fIvarname\fR ?\fIelement\fR? ?\fBelement\&.\&.\&.\fR?
.sp
proc \fBldelete\fR \fIvarname\fR ?\fIelement\fR? ?\fBelement\&.\&.\&.\fR?
.sp
proc \fBlrandom\fR \fIlist\fR
.sp
.BE
.SH DESCRIPTION
.PP
The \fBdicttool\fR package enhances the standard \fIdict\fR command with several new
commands\&. In addition, the package also defines several "creature comfort" list commands as well\&.
Each command checks to see if a command already exists of the same name before adding itself,
just in case any of these slip into the core\&.
.SH COMMANDS
.TP
proc \fBPROC\fR \fIname\fR \fIarglist\fR \fIbody\fR ?\fIninja\fR \fB\fR?
Because many features in this package may be added as
commands to future tcl cores, or be provided in binary
form by packages, I need a declaritive way of saying
\fICreate this command if there isn't one already\fR\&.
The \fIninja\fR argument is a script to execute if the
command is created by this mechanism\&.
.TP
<<<<<<< HEAD
proc \fBnoop\fR ?\fIargs\fR?
Perform a noop\&. Useful in prototyping for commenting out blocks
of code without actually having to comment them out\&. It also makes
a handy default for method delegation if a delegate has not been
assigned yet\&.
=======
\fBldelete\fR \fIvarname\fR \fIargs\fR
This command will delete all instances of each element in \fIargs\fR from \fIvarname\fR\&.
>>>>>>> ca5bae6e
.TP
proc \fBputb\fR ?\fImap\fR? \fItext\fR
Append a line of text to a variable\&. Optionally apply a string mapping\&.
.TP
proc \fBtcl::dict::getnull\fR \fIdictionary\fR ?\fIelement\fR? ?\fBelement\&.\&.\&.\fR?
If the path (given by the list of elements) exists, return that value\&.
Otherwise return an empty string\&. Designed to replace
.CS


 if {[dict exists $dictionary {*}$args]} {
   return [dict get $dictionary {*}$args]
 } else {
   return {}
 }

.CE
.sp
Example:
.CS

 set value [dict getnull $arglist $option]

.CE
.TP
proc \fBtcl::dict::is_dict\fR \fId\fR
Test if value is a dict\&.
.sp
This command is added to the \fBdict\fR ensemble as \fBdict is_dict\fR
.TP
proc \fBdicttool::is_branch\fR \fIdict\fR \fIpath\fR
Return true if the element  with the value
is a dict\&.  is given as a list to descend into sub-dicts of
the current dict\&.
The rules are as follows:
.RS
.IP [1]
If the last character of the last element of  is a colon (:)
return false
.IP [2]
If the last character of the last element of  is a slash (/)
return true
.IP [3]
If a sub-element if  named \fB\&.info\fR is present return true
.RE
.sp
.sp
This command is added to the \fBdict\fR ensemble as \fBdicttool::is_branch\fR
.sp
Example:
.CS

 > set mydict {sub/ {sub/ {field {A block of text}}}
 > dicttool::is_branch $mydict sub/
 1
 > dicttool::is_branch $mydict {sub/ sub/}
 1
 > dicttool::is_branch $mydict {sub/ sub/ field}
 0



.CE
.TP
proc \fBdicttool::print\fR \fIdict\fR
Output a dictionary as an indented stream of
data suitable for output to the screen\&. The system uses
the rules for \fBdicttool::is_branch\fR to determine if
an value in a dictionary is a leaf or a branch\&.
.sp
Example:
.CS

 > set mydict {sub/ {sub/ {field {A block of text}}}
 > dicttool::print $mydict
 sub/ {
   sub/ {
     field {A block of text}
   }
 }



.CE
.TP
proc \fBdicttool::_dictputb\fR \fIlevel\fR \fIvarname\fR \fIdict\fR
Helper function for ::dicttool::print
Formats the string representation for a dictionary element within
a human readable stream of lines, and determines if it needs to call itself
with further indentation to express a sub-branch
.TP
proc \fBdicttool::sanitize\fR \fIdict\fR
Output a dictionary removing any \&. entries added by \fBdicttool::merge\fR
.TP
proc \fBdicttool::_sanitizeb\fR \fIpath\fR \fIvarname\fR \fIdict\fR
Helper function for ::dicttool::sanitize
Formats the string representation for a dictionary element within
a human readable stream of lines, and determines if it needs to call itself
with further indentation to express a sub-branch
.TP
proc \fBdicttool::canonical\fR \fIrawpath\fR
Return the path as a canonical path for dicttool
with all branch keys
ending in a / and the final element ending in a /
if the final element in the path ended in a /
This command will also break arguments up if they
contain /\&.
.sp
Example:
.CS

 > dicttool::canonical foo bar baz bang
 foo/ bar/ baz/ bang
 > dicttool::canonical foo bar baz bang/
 foo/ bar/ baz/ bang/
 > dicttool::canonical foo bar baz bang:
 foo/ bar/ baz/ bang
 > dicttool::canonical foo/bar/baz bang:
 foo/ bar/ baz/ bang
 > dicttool::canonical foo/bar/baz/bang
 foo/ bar/ baz/ bang



.CE
.TP
proc \fBdicttool::storage\fR \fIrawpath\fR
Return the path as a storage path for dicttool
with all branch terminators removed\&.
This command will also break arguments up if they
contain /\&.
.sp
Example:
.CS

 > dicttool::storage foo bar baz bang
 foo bar baz bang
 > dicttool::storage foo bar baz bang/
 foo bar baz bang
 > dicttool::storage foo bar baz bang:
 foo bar baz bang
 > dicttool::storage foo/bar/baz bang:
 foo bar baz bang
 > dicttool::storage foo/bar/baz/bang
 foo bar baz bang



.CE
.TP
proc \fBdicttool::dictset\fR \fIvarname\fR ?\fIargs\fR?
Set an element with a recursive dictionary,
marking all branches on the way down to the
final element\&.
If the value does not exists in the nested dictionary
it is added as a leaf\&. If the value already exists as a branch
the value given is merged if the value is a valid dict\&. If the
incoming value is not a valid dict, the value overrides the value
stored, and the value is treated as a leaf from then on\&.
.sp
Example:
.CS

 > set r {}
 > ::dicttool::dictset r option color default Green
 \&. 1 option {\&. 1 color {\&. 1 default Green}}
 > ::dicttool::dictset r option {Something not dictlike}
 \&. 1 option {Something not dictlike}
 # Note that if the value is not a dict, and you try to force it to be
 # an error with be thrown on the merge
 > ::dicttool::dictset r option color default Blue
 missing value to go with key



.CE
.TP
proc \fBdicttool::dictmerge\fR \fIvarname\fR ?\fIargs\fR?
A recursive form of dict merge, intended for modifying variables in place\&.
.sp
Example:
.CS

 > set mydict {sub/ {sub/ {description {a block of text}}}}
 > ::dicttool::dictmerge mydict {sub/ {sub/ {field {another block of text}}}}]
 > dicttool::print $mydict
 sub/ {
   sub/ {
     description {a block of text}
     field {another block of text}
   }
 }



.CE
.TP
proc \fBdicttool::merge\fR ?\fIargs\fR?
A recursive form of dict merge
.sp
A routine to recursively dig through dicts and merge
adapted from http://stevehavelka\&.com/tcl-dict-operation-nested-merge/
.sp
Example:
.CS

 > set mydict {sub/ {sub/ {description {a block of text}}}}
 > set odict [dicttool::merge $mydict {sub/ {sub/ {field {another block of text}}}}]
 > dicttool::print $odict
 sub/ {
   sub/ {
     description {a block of text}
     field {another block of text}
   }
 }



.CE
.TP
proc \fBtcl::dict::isnull\fR \fIdictionary\fR ?\fIargs\fR?
Returns true if the path specified by args either does not exist,
if exists and contains an empty string or the value of NULL or null\&.
.sp
This function is added to the global dict ensemble as \fBdict isnull\fR
.TP
proc \fBladd\fR \fIvarname\fR ?\fIelement\fR? ?\fBelement\&.\&.\&.\fR?
Add elements to a list if that are not already present in the list\&.
As a side effect, if variable  does not exists,
create it as an empty list\&.
.sp
Example:
.CS

 ladd contents foo bar
 puts $contents
 > foo bar
 ladd contents foo bar baz bang
 puts $contents
 > foo bar baz bang



.CE
.TP
proc \fBldelete\fR \fIvarname\fR ?\fIelement\fR? ?\fBelement\&.\&.\&.\fR?
Delete all instances of the elements given from a list contained in \&.
If the variable does exist this is a noop\&.
.sp
Example:
.CS

 set contents {foo bar baz bang foo foo foo}
 ldelete contents foo
 puts $contents
 > bar baz bang



.CE
.TP
proc \fBlrandom\fR \fIlist\fR
Return a random element from
.PP
.SH AUTHORS
Sean Woods \fImailto:<yoda@etoyoc\&.com>\fR
.PP
.SH "BUGS, IDEAS, FEEDBACK"
This document, and the package it describes, will undoubtedly contain
bugs and other problems\&.
Please report such in the category \fIdict\fR of the
\fITcllib Trackers\fR [http://core\&.tcl\&.tk/tcllib/reportlist]\&.
Please also report any ideas for enhancements you may have for either
package and/or documentation\&.
.PP
When proposing code changes, please provide \fIunified diffs\fR,
i\&.e the output of \fBdiff -u\fR\&.
.PP
Note further that \fIattachments\fR are strongly preferred over
inlined patches\&. Attachments can be made by going to the \fBEdit\fR
form of the ticket immediately after its creation, and then using the
left-most button in the secondary navigation bar\&.
.SH KEYWORDS
dict
.SH CATEGORY
Utilities
.SH COPYRIGHT
.nf
Copyright (c) 2018 Sean Woods <yoda@etoyoc\&.com>

.fi<|MERGE_RESOLUTION|>--- conflicted
+++ resolved
@@ -276,49 +276,19 @@
 .SH SYNOPSIS
 package require \fBTcl  8\&.5\fR
 .sp
-<<<<<<< HEAD
-proc \fBPROC\fR \fIname\fR \fIarglist\fR \fIbody\fR ?\fIninja\fR \fB\fR?
-=======
 package require \fBdicttool  ?1\&.0?\fR
 .sp
 \fBladd\fR \fIvarname\fR \fIargs\fR
->>>>>>> ca5bae6e
-.sp
-proc \fBnoop\fR ?\fIargs\fR?
-.sp
-proc \fBputb\fR ?\fImap\fR? \fItext\fR
-.sp
-proc \fBtcl::dict::getnull\fR \fIdictionary\fR ?\fIelement\fR? ?\fBelement\&.\&.\&.\fR?
-.sp
-proc \fBtcl::dict::is_dict\fR \fId\fR
-.sp
-proc \fBdicttool::is_branch\fR \fIdict\fR \fIpath\fR
-.sp
-proc \fBdicttool::print\fR \fIdict\fR
-.sp
-proc \fBdicttool::_dictputb\fR \fIlevel\fR \fIvarname\fR \fIdict\fR
-.sp
-proc \fBdicttool::sanitize\fR \fIdict\fR
-.sp
-proc \fBdicttool::_sanitizeb\fR \fIpath\fR \fIvarname\fR \fIdict\fR
-.sp
-proc \fBdicttool::canonical\fR \fIrawpath\fR
-.sp
-proc \fBdicttool::storage\fR \fIrawpath\fR
-.sp
-proc \fBdicttool::dictset\fR \fIvarname\fR ?\fIargs\fR?
-.sp
-proc \fBdicttool::dictmerge\fR \fIvarname\fR ?\fIargs\fR?
-.sp
-proc \fBdicttool::merge\fR ?\fIargs\fR?
-.sp
-proc \fBtcl::dict::isnull\fR \fIdictionary\fR ?\fIargs\fR?
-.sp
-proc \fBladd\fR \fIvarname\fR ?\fIelement\fR? ?\fBelement\&.\&.\&.\fR?
-.sp
-proc \fBldelete\fR \fIvarname\fR ?\fIelement\fR? ?\fBelement\&.\&.\&.\fR?
-.sp
-proc \fBlrandom\fR \fIlist\fR
+.sp
+\fBldelete\fR \fIvarname\fR \fIargs\fR
+.sp
+\fBdict getnull\fR \fIargs\fR
+.sp
+\fBdict print\fR \fIdict\fR
+.sp
+\fBdict is_dict\fR \fIvalue\fR
+.sp
+\fBrmerge\fR \fIargs\fR
 .sp
 .BE
 .SH DESCRIPTION
@@ -337,16 +307,11 @@
 The \fIninja\fR argument is a script to execute if the
 command is created by this mechanism\&.
 .TP
-<<<<<<< HEAD
 proc \fBnoop\fR ?\fIargs\fR?
 Perform a noop\&. Useful in prototyping for commenting out blocks
 of code without actually having to comment them out\&. It also makes
 a handy default for method delegation if a delegate has not been
 assigned yet\&.
-=======
-\fBldelete\fR \fIvarname\fR \fIargs\fR
-This command will delete all instances of each element in \fIargs\fR from \fIvarname\fR\&.
->>>>>>> ca5bae6e
 .TP
 proc \fBputb\fR ?\fImap\fR? \fItext\fR
 Append a line of text to a variable\&. Optionally apply a string mapping\&.
@@ -567,11 +532,8 @@
 
 .CE
 .TP
-proc \fBtcl::dict::isnull\fR \fIdictionary\fR ?\fIargs\fR?
-Returns true if the path specified by args either does not exist,
-if exists and contains an empty string or the value of NULL or null\&.
-.sp
-This function is added to the global dict ensemble as \fBdict isnull\fR
+\fBldelete\fR \fIvarname\fR \fIargs\fR
+This command will delete all instances of each element in \fIargs\fR from \fIvarname\fR\&.
 .TP
 proc \fBladd\fR \fIvarname\fR ?\fIelement\fR? ?\fBelement\&.\&.\&.\fR?
 Add elements to a list if that are not already present in the list\&.
