'\"
'\" Generated from file 'practcl\&.man' by tcllib/doctools with format 'nroff'
'\" Copyright (c) 2016-2018 Sean Woods <yoda@etoyoc\&.com>
'\"
<<<<<<< HEAD
.TH "practcl" n 0\&.13 tcllib "The The Proper Rational API for C to Tool Command Language Module"
=======
.TH "practcl" n 0\&.16\&.4 tcllib "The The Proper Rational API for C to Tool Command Language Module"
>>>>>>> ca5bae6e
.\" The -*- nroff -*- definitions below are for supplemental macros used
.\" in Tcl/Tk manual entries.
.\"
.\" .AP type name in/out ?indent?
.\"	Start paragraph describing an argument to a library procedure.
.\"	type is type of argument (int, etc.), in/out is either "in", "out",
.\"	or "in/out" to describe whether procedure reads or modifies arg,
.\"	and indent is equivalent to second arg of .IP (shouldn't ever be
.\"	needed;  use .AS below instead)
.\"
.\" .AS ?type? ?name?
.\"	Give maximum sizes of arguments for setting tab stops.  Type and
.\"	name are examples of largest possible arguments that will be passed
.\"	to .AP later.  If args are omitted, default tab stops are used.
.\"
.\" .BS
.\"	Start box enclosure.  From here until next .BE, everything will be
.\"	enclosed in one large box.
.\"
.\" .BE
.\"	End of box enclosure.
.\"
.\" .CS
.\"	Begin code excerpt.
.\"
.\" .CE
.\"	End code excerpt.
.\"
.\" .VS ?version? ?br?
.\"	Begin vertical sidebar, for use in marking newly-changed parts
.\"	of man pages.  The first argument is ignored and used for recording
.\"	the version when the .VS was added, so that the sidebars can be
.\"	found and removed when they reach a certain age.  If another argument
.\"	is present, then a line break is forced before starting the sidebar.
.\"
.\" .VE
.\"	End of vertical sidebar.
.\"
.\" .DS
.\"	Begin an indented unfilled display.
.\"
.\" .DE
.\"	End of indented unfilled display.
.\"
.\" .SO ?manpage?
.\"	Start of list of standard options for a Tk widget. The manpage
.\"	argument defines where to look up the standard options; if
.\"	omitted, defaults to "options". The options follow on successive
.\"	lines, in three columns separated by tabs.
.\"
.\" .SE
.\"	End of list of standard options for a Tk widget.
.\"
.\" .OP cmdName dbName dbClass
.\"	Start of description of a specific option.  cmdName gives the
.\"	option's name as specified in the class command, dbName gives
.\"	the option's name in the option database, and dbClass gives
.\"	the option's class in the option database.
.\"
.\" .UL arg1 arg2
.\"	Print arg1 underlined, then print arg2 normally.
.\"
.\" .QW arg1 ?arg2?
.\"	Print arg1 in quotes, then arg2 normally (for trailing punctuation).
.\"
.\" .PQ arg1 ?arg2?
.\"	Print an open parenthesis, arg1 in quotes, then arg2 normally
.\"	(for trailing punctuation) and then a closing parenthesis.
.\"
.\"	# Set up traps and other miscellaneous stuff for Tcl/Tk man pages.
.if t .wh -1.3i ^B
.nr ^l \n(.l
.ad b
.\"	# Start an argument description
.de AP
.ie !"\\$4"" .TP \\$4
.el \{\
.   ie !"\\$2"" .TP \\n()Cu
.   el          .TP 15
.\}
.ta \\n()Au \\n()Bu
.ie !"\\$3"" \{\
\&\\$1 \\fI\\$2\\fP (\\$3)
.\".b
.\}
.el \{\
.br
.ie !"\\$2"" \{\
\&\\$1	\\fI\\$2\\fP
.\}
.el \{\
\&\\fI\\$1\\fP
.\}
.\}
..
.\"	# define tabbing values for .AP
.de AS
.nr )A 10n
.if !"\\$1"" .nr )A \\w'\\$1'u+3n
.nr )B \\n()Au+15n
.\"
.if !"\\$2"" .nr )B \\w'\\$2'u+\\n()Au+3n
.nr )C \\n()Bu+\\w'(in/out)'u+2n
..
.AS Tcl_Interp Tcl_CreateInterp in/out
.\"	# BS - start boxed text
.\"	# ^y = starting y location
.\"	# ^b = 1
.de BS
.br
.mk ^y
.nr ^b 1u
.if n .nf
.if n .ti 0
.if n \l'\\n(.lu\(ul'
.if n .fi
..
.\"	# BE - end boxed text (draw box now)
.de BE
.nf
.ti 0
.mk ^t
.ie n \l'\\n(^lu\(ul'
.el \{\
.\"	Draw four-sided box normally, but don't draw top of
.\"	box if the box started on an earlier page.
.ie !\\n(^b-1 \{\
\h'-1.5n'\L'|\\n(^yu-1v'\l'\\n(^lu+3n\(ul'\L'\\n(^tu+1v-\\n(^yu'\l'|0u-1.5n\(ul'
.\}
.el \}\
\h'-1.5n'\L'|\\n(^yu-1v'\h'\\n(^lu+3n'\L'\\n(^tu+1v-\\n(^yu'\l'|0u-1.5n\(ul'
.\}
.\}
.fi
.br
.nr ^b 0
..
.\"	# VS - start vertical sidebar
.\"	# ^Y = starting y location
.\"	# ^v = 1 (for troff;  for nroff this doesn't matter)
.de VS
.if !"\\$2"" .br
.mk ^Y
.ie n 'mc \s12\(br\s0
.el .nr ^v 1u
..
.\"	# VE - end of vertical sidebar
.de VE
.ie n 'mc
.el \{\
.ev 2
.nf
.ti 0
.mk ^t
\h'|\\n(^lu+3n'\L'|\\n(^Yu-1v\(bv'\v'\\n(^tu+1v-\\n(^Yu'\h'-|\\n(^lu+3n'
.sp -1
.fi
.ev
.\}
.nr ^v 0
..
.\"	# Special macro to handle page bottom:  finish off current
.\"	# box/sidebar if in box/sidebar mode, then invoked standard
.\"	# page bottom macro.
.de ^B
.ev 2
'ti 0
'nf
.mk ^t
.if \\n(^b \{\
.\"	Draw three-sided box if this is the box's first page,
.\"	draw two sides but no top otherwise.
.ie !\\n(^b-1 \h'-1.5n'\L'|\\n(^yu-1v'\l'\\n(^lu+3n\(ul'\L'\\n(^tu+1v-\\n(^yu'\h'|0u'\c
.el \h'-1.5n'\L'|\\n(^yu-1v'\h'\\n(^lu+3n'\L'\\n(^tu+1v-\\n(^yu'\h'|0u'\c
.\}
.if \\n(^v \{\
.nr ^x \\n(^tu+1v-\\n(^Yu
\kx\h'-\\nxu'\h'|\\n(^lu+3n'\ky\L'-\\n(^xu'\v'\\n(^xu'\h'|0u'\c
.\}
.bp
'fi
.ev
.if \\n(^b \{\
.mk ^y
.nr ^b 2
.\}
.if \\n(^v \{\
.mk ^Y
.\}
..
.\"	# DS - begin display
.de DS
.RS
.nf
.sp
..
.\"	# DE - end display
.de DE
.fi
.RE
.sp
..
.\"	# SO - start of list of standard options
.de SO
'ie '\\$1'' .ds So \\fBoptions\\fR
'el .ds So \\fB\\$1\\fR
.SH "STANDARD OPTIONS"
.LP
.nf
.ta 5.5c 11c
.ft B
..
.\"	# SE - end of list of standard options
.de SE
.fi
.ft R
.LP
See the \\*(So manual entry for details on the standard options.
..
.\"	# OP - start of full description for a single option
.de OP
.LP
.nf
.ta 4c
Command-Line Name:	\\fB\\$1\\fR
Database Name:	\\fB\\$2\\fR
Database Class:	\\fB\\$3\\fR
.fi
.IP
..
.\"	# CS - begin code excerpt
.de CS
.RS
.nf
.ta .25i .5i .75i 1i
..
.\"	# CE - end code excerpt
.de CE
.fi
.RE
..
.\"	# UL - underline word
.de UL
\\$1\l'|0\(ul'\\$2
..
.\"	# QW - apply quotation marks to word
.de QW
.ie '\\*(lq'"' ``\\$1''\\$2
.\"" fix emacs highlighting
.el \\*(lq\\$1\\*(rq\\$2
..
.\"	# PQ - apply parens and quotation marks to word
.de PQ
.ie '\\*(lq'"' (``\\$1''\\$2)\\$3
.\"" fix emacs highlighting
.el (\\*(lq\\$1\\*(rq\\$2)\\$3
..
.\"	# QR - quoted range
.de QR
.ie '\\*(lq'"' ``\\$1''\\-``\\$2''\\$3
.\"" fix emacs highlighting
.el \\*(lq\\$1\\*(rq\\-\\*(lq\\$2\\*(rq\\$3
..
.\"	# MT - "empty" string
.de MT
.QW ""
..
.BS
.SH NAME
practcl \- The Practcl Module
.SH SYNOPSIS
package require \fBTclOO  1\&.0\fR
.sp
<<<<<<< HEAD
package require \fBpractcl  1\&.4\&.3\fR
.sp
proc \fBProc\fR \fIname\fR \fIarglist\fR \fIbody\fR
.sp
proc \fBnoop\fR ?\fIargs\fR?
.sp
proc \fBpractcl::debug\fR ?\fIargs\fR?
.sp
proc \fBpractcl::doexec\fR ?\fIargs\fR?
.sp
proc \fBpractcl::doexec_in\fR \fIpath\fR ?\fIargs\fR?
.sp
proc \fBpractcl::dotclexec\fR ?\fIargs\fR?
.sp
proc \fBpractcl::domake\fR \fIpath\fR ?\fIargs\fR?
.sp
proc \fBpractcl::domake\&.tcl\fR \fIpath\fR ?\fIargs\fR?
.sp
proc \fBpractcl::fossil\fR \fIpath\fR ?\fIargs\fR?
.sp
=======
proc \fBpractcl::cat\fR \fIfname\fR
.sp
proc \fBpractcl::docstrip\fR \fItext\fR
.sp
proc \fBputb\fR ?\fImap\fR? \fItext\fR
.sp
proc \fBProc\fR \fIname\fR \fIarglist\fR \fIbody\fR
.sp
proc \fBnoop\fR ?\fIargs\fR?
.sp
proc \fBpractcl::debug\fR ?\fIargs\fR?
.sp
proc \fBpractcl::doexec\fR ?\fIargs\fR?
.sp
proc \fBpractcl::doexec_in\fR \fIpath\fR ?\fIargs\fR?
.sp
proc \fBpractcl::dotclexec\fR ?\fIargs\fR?
.sp
proc \fBpractcl::domake\fR \fIpath\fR ?\fIargs\fR?
.sp
proc \fBpractcl::domake\&.tcl\fR \fIpath\fR ?\fIargs\fR?
.sp
proc \fBpractcl::fossil\fR \fIpath\fR ?\fIargs\fR?
.sp
>>>>>>> ca5bae6e
proc \fBpractcl::fossil_status\fR \fIdir\fR
.sp
proc \fBpractcl::os\fR
.sp
proc \fBpractcl::mkzip\fR \fIexename\fR \fIbarekit\fR \fIvfspath\fR
.sp
proc \fBpractcl::sort_dict\fR \fIlist\fR
.sp
proc \fBpractcl::local_os\fR
.sp
proc \fBpractcl::config\&.tcl\fR \fIpath\fR
.sp
proc \fBpractcl::read_configuration\fR \fIpath\fR
.sp
proc \fBpractcl::tcllib_require\fR \fIpkg\fR ?\fIargs\fR?
.sp
proc \fBpractcl::platform::tcl_core_options\fR \fIos\fR
.sp
proc \fBpractcl::platform::tk_core_options\fR \fIos\fR
.sp
proc \fBpractcl::read_rc_file\fR \fIfilename\fR ?\fIlocaldat\fR \fB\fR?
.sp
proc \fBpractcl::read_sh_subst\fR \fIline\fR \fIinfo\fR
.sp
proc \fBpractcl::read_sh_file\fR \fIfilename\fR ?\fIlocaldat\fR \fB\fR?
.sp
proc \fBpractcl::read_Config\&.sh\fR \fIfilename\fR
.sp
proc \fBpractcl::read_Makefile\fR \fIfilename\fR
.sp
proc \fBpractcl::cputs\fR \fIvarname\fR ?\fIargs\fR?
.sp
proc \fBpractcl::tcl_to_c\fR \fIbody\fR
.sp
proc \fBpractcl::_tagblock\fR \fItext\fR ?\fIstyle\fR \fBtcl\fR? ?\fInote\fR \fB\fR?
.sp
proc \fBpractcl::de_shell\fR \fIdata\fR
.sp
proc \fBpractcl::grep\fR \fIpattern\fR ?\fIfiles\fR \fB\fR?
.sp
proc \fBpractcl::file_lexnormalize\fR \fIsp\fR
.sp
proc \fBpractcl::file_relative\fR \fIbase\fR \fIdst\fR
.sp
<<<<<<< HEAD
proc \fBpractcl::log\fR \fIfname\fR \fIcomment\fR
.sp
proc \fBpractcl::_isdirectory\fR \fIname\fR
=======
proc \fBpractcl::findByPattern\fR \fIbasedir\fR \fIpatterns\fR
.sp
proc \fBpractcl::log\fR \fIfname\fR \fIcomment\fR
.sp
proc \fBpractcl::_pkgindex_simpleIndex\fR \fIpath\fR
>>>>>>> ca5bae6e
.sp
proc \fBpractcl::_pkgindex_directory\fR \fIpath\fR
.sp
proc \fBpractcl::_pkgindex_path_subdir\fR \fIpath\fR
.sp
proc \fBpractcl::pkgindex_path\fR ?\fIargs\fR?
.sp
proc \fBpractcl::installDir\fR \fId1\fR \fId2\fR
.sp
proc \fBpractcl::copyDir\fR \fId1\fR \fId2\fR ?\fItoplevel\fR \fB1\fR?
.sp
<<<<<<< HEAD
=======
proc \fBpractcl::buildModule\fR \fImodpath\fR
.sp
proc \fBpractcl::installModule\fR \fImodpath\fR \fIDEST\fR
.sp
>>>>>>> ca5bae6e
proc \fBpractcl::trigger\fR ?\fIargs\fR?
.sp
proc \fBpractcl::depends\fR ?\fIargs\fR?
.sp
proc \fBpractcl::target\fR \fIname\fR \fIinfo\fR ?\fIaction\fR \fB\fR?
.sp
<<<<<<< HEAD
=======
method \fBconstructor\fR
.sp
method \fBargspec\fR \fIargspec\fR
.sp
method \fBcomment\fR \fIblock\fR
.sp
method \fBkeyword\&.Annotation\fR \fIresultvar\fR \fIcommentblock\fR \fItype\fR \fIname\fR \fIbody\fR
.sp
method \fBkeyword\&.Class\fR \fIresultvar\fR \fIcommentblock\fR \fIname\fR \fIbody\fR
.sp
method \fBkeyword\&.class\fR \fIresultvar\fR \fIcommentblock\fR \fIname\fR \fIbody\fR
.sp
method \fBkeyword\&.Class_Method\fR \fIresultvar\fR \fIcommentblock\fR \fIname\fR ?\fIargs\fR?
.sp
method \fBkeyword\&.method\fR \fIresultvar\fR \fIcommentblock\fR \fIname\fR ?\fIargs\fR?
.sp
method \fBkeyword\&.proc\fR \fIcommentblock\fR \fIname\fR \fIargspec\fR
.sp
method \fBreset\fR
.sp
method \fBMain\fR
.sp
method \fBsection\&.method\fR \fIkeyword\fR \fImethod\fR \fIminfo\fR
.sp
method \fBsection\&.annotation\fR \fItype\fR \fIname\fR \fIiinfo\fR
.sp
method \fBsection\&.class\fR \fIclass_name\fR \fIclass_info\fR
.sp
method \fBsection\&.command\fR \fIprocinfo\fR
.sp
method \fBmanpage\fR ?\fBheader \fIvalue\fR\fR? ?\fBfooter \fIvalue\fR\fR? ?\fBauthors \fIlist\fR\fR?
.sp
method \fBscan_text\fR \fItext\fR
.sp
method \fBscan_file\fR \fIfilename\fR
.sp
>>>>>>> ca5bae6e
method \fB_MorphPatterns\fR
.sp
method \fBdefine\fR \fIsubmethod\fR ?\fIargs\fR?
.sp
method \fBgraft\fR ?\fIargs\fR?
.sp
method \fBinitialize\fR
.sp
method \fBlink\fR \fIcommand\fR ?\fIargs\fR?
.sp
method \fBmorph\fR \fIclassname\fR
.sp
<<<<<<< HEAD
method \fBmixin\fR \fIslot\fR \fIclassname\fR
.sp
method \fBorgan\fR ?\fIargs\fR?
.sp
=======
>>>>>>> ca5bae6e
method \fBscript\fR \fIscript\fR
.sp
method \fBselect\fR
.sp
method \fBsource\fR \fIfilename\fR
.sp
classmethod \fBselect\fR \fIobject\fR
.sp
method \fBconfig\&.sh\fR
.sp
method \fBBuildDir\fR \fIPWD\fR
.sp
method \fBMakeDir\fR \fIsrcdir\fR
.sp
method \fBread_configuration\fR
.sp
method \fBbuild-cflags\fR \fIPROJECT\fR \fIDEFS\fR \fInamevar\fR \fIversionvar\fR \fIdefsvar\fR
.sp
method \fBcritcl\fR ?\fIargs\fR?
.sp
<<<<<<< HEAD
method \fBmake-autodetect\fR
.sp
=======
>>>>>>> ca5bae6e
method \fBAutoconf\fR
.sp
method \fBBuildDir\fR \fIPWD\fR
.sp
method \fBConfigureOpts\fR
.sp
method \fBMakeDir\fR \fIsrcdir\fR
.sp
<<<<<<< HEAD
method \fBmake-autodetect\fR
.sp
method \fBmake-clean\fR
.sp
method \fBmake-compile\fR
.sp
method \fBmake-install\fR \fIDEST\fR
=======
method \fBmake {} autodetect\fR
.sp
method \fBmake {} clean\fR
.sp
method \fBmake {} compile\fR
.sp
method \fBmake {} install\fR \fIDEST\fR
>>>>>>> ca5bae6e
.sp
method \fBbuild-compile-sources\fR \fIPROJECT\fR \fICOMPILE\fR \fICPPCOMPILE\fR \fIINCLUDES\fR
.sp
method \fBbuild-Makefile\fR \fIpath\fR \fIPROJECT\fR
.sp
method \fBbuild-library\fR \fIoutfile\fR \fIPROJECT\fR
.sp
<<<<<<< HEAD
method \fBbuild-tclsh\fR \fIoutfile\fR \fIPROJECT\fR
.sp
method \fBBuildDir\fR \fIPWD\fR
.sp
method \fBmake-autodetect\fR
.sp
method \fBmake-clean\fR
.sp
method \fBmake-compile\fR
.sp
method \fBmake-install\fR \fIDEST\fR
=======
method \fBbuild-tclsh\fR \fIoutfile\fR \fIPROJECT\fR ?\fIpath\fR \fBauto\fR?
.sp
method \fBBuildDir\fR \fIPWD\fR
.sp
method \fBmake {} autodetect\fR
.sp
method \fBmake {} clean\fR
.sp
method \fBmake {} compile\fR
.sp
method \fBmake {} install\fR \fIDEST\fR
>>>>>>> ca5bae6e
.sp
method \fBMakeDir\fR \fIsrcdir\fR
.sp
method \fBNmakeOpts\fR
.sp
method \fBconstructor\fR \fImodule_object\fR \fIname\fR \fIinfo\fR ?\fIaction_body\fR \fB\fR?
.sp
method \fBdo\fR
.sp
method \fBcheck\fR
.sp
method \fBoutput\fR
.sp
method \fBreset\fR
.sp
method \fBtriggers\fR
.sp
method \fBconstructor\fR \fIparent\fR ?\fIargs\fR?
.sp
method \fBchild\fR \fImethod\fR
.sp
method \fBgo\fR
.sp
method \fBcstructure\fR \fIname\fR \fIdefinition\fR ?\fIargdat\fR \fB\fR?
.sp
method \fBinclude\fR \fIheader\fR
.sp
method \fBinclude_dir\fR ?\fIargs\fR?
.sp
method \fBinclude_directory\fR ?\fIargs\fR?
.sp
method \fBc_header\fR \fIbody\fR
.sp
method \fBc_code\fR \fIbody\fR
.sp
method \fBc_function\fR \fIheader\fR \fIbody\fR ?\fIinfo\fR \fB\fR?
.sp
method \fBc_tcloomethod\fR \fIname\fR \fIbody\fR ?\fIarginfo\fR \fB\fR?
.sp
method \fBcmethod\fR \fIname\fR \fIbody\fR ?\fIarginfo\fR \fB\fR?
.sp
method \fBc_tclproc_nspace\fR \fInspace\fR
.sp
method \fBc_tclcmd\fR \fIname\fR \fIbody\fR ?\fIarginfo\fR \fB\fR?
.sp
method \fBc_tclproc_raw\fR \fIname\fR \fIbody\fR ?\fIarginfo\fR \fB\fR?
.sp
method \fBtcltype\fR \fIname\fR \fIargdat\fR
.sp
method \fBproject-compile-products\fR
.sp
method \fBimplement\fR \fIpath\fR
.sp
method \fBinitialize\fR
.sp
method \fBlinktype\fR
.sp
method \fBgenerate-cfile-constant\fR
.sp
method \fBgenerate-cfile-header\fR
.sp
method \fBgenerate-cfile-tclapi\fR
.sp
method \fBgenerate-loader-module\fR
.sp
method \fBCollate_Source\fR \fICWD\fR
.sp
method \fBselect\fR
.sp
classmethod \fBselect\fR \fIobject\fR
.sp
method \fBcode\fR \fIsection\fR \fIbody\fR
.sp
method \fBCollate_Source\fR \fICWD\fR
.sp
method \fBproject-compile-products\fR
.sp
method \fBgenerate-debug\fR ?\fIspaces\fR \fB\fR?
.sp
method \fBgenerate-cfile-constant\fR
.sp
method \fBgenerate-cfile-public-structure\fR
.sp
method \fBgenerate-cfile-header\fR
.sp
method \fBgenerate-cfile-global\fR
.sp
method \fBgenerate-cfile-private-typedef\fR
.sp
method \fBgenerate-cfile-private-structure\fR
.sp
method \fBgenerate-cfile-functions\fR
.sp
method \fBgenerate-cfile-tclapi\fR
.sp
method \fBgenerate-hfile-public-define\fR
.sp
method \fBgenerate-hfile-public-macro\fR
.sp
method \fBgenerate-hfile-public-typedef\fR
.sp
method \fBgenerate-hfile-public-structure\fR
.sp
method \fBgenerate-hfile-public-headers\fR
.sp
method \fBgenerate-hfile-public-function\fR
.sp
method \fBgenerate-hfile-public-includes\fR
.sp
method \fBgenerate-hfile-public-verbatim\fR
.sp
method \fBgenerate-loader-external\fR
.sp
method \fBgenerate-loader-module\fR
.sp
method \fBgenerate-stub-function\fR
.sp
method \fBIncludeAdd\fR \fIheadervar\fR ?\fIargs\fR?
.sp
method \fBgenerate-tcl-loader\fR
.sp
method \fBgenerate-tcl-pre\fR
.sp
method \fBgenerate-tcl-post\fR
.sp
method \fBlinktype\fR
.sp
method \fBOfile\fR \fIfilename\fR
.sp
method \fBproject-static-packages\fR
.sp
method \fBtoolset-include-directory\fR
.sp
method \fBtarget\fR \fImethod\fR ?\fIargs\fR?
.sp
method \fBproject-compile-products\fR
.sp
method \fBgenerate-loader-module\fR
.sp
method \fBproject-compile-products\fR
.sp
method \fBlinker-products\fR \fIconfigdict\fR
.sp
method \fBinitialize\fR
.sp
<<<<<<< HEAD
=======
variable \fBmake_object\fR
.sp
>>>>>>> ca5bae6e
method \fB_MorphPatterns\fR
.sp
method \fBadd\fR ?\fIargs\fR?
.sp
method \fBinstall-headers\fR ?\fIargs\fR?
.sp
<<<<<<< HEAD
method \fBmake\fR \fIcommand\fR ?\fIargs\fR?
=======
method \fBmake {} _preamble\fR
.sp
method \fBmake {} pkginfo\fR
.sp
method \fBmake {} objects\fR
.sp
method \fBmake {} object\fR \fIname\fR
.sp
method \fBmake {} reset\fR
.sp
method \fBmake {} trigger\fR ?\fIargs\fR?
.sp
method \fBmake {} depends\fR ?\fIargs\fR?
.sp
method \fBmake {} filename\fR \fIname\fR
.sp
method \fBmake {} target\fR \fIname\fR \fIInfo\fR \fIbody\fR
.sp
method \fBmake {} todo\fR
.sp
method \fBmake {} do\fR
>>>>>>> ca5bae6e
.sp
method \fBchild\fR \fIwhich\fR
.sp
method \fBgenerate-c\fR
.sp
method \fBgenerate-h\fR
.sp
method \fBgenerate-loader\fR
.sp
method \fBinitialize\fR
.sp
method \fBimplement\fR \fIpath\fR
.sp
method \fBlinktype\fR
.sp
method \fB_MorphPatterns\fR
.sp
method \fBconstructor\fR ?\fIargs\fR?
.sp
method \fBadd_object\fR \fIobject\fR
.sp
method \fBadd_project\fR \fIpkg\fR \fIinfo\fR ?\fIoodefine\fR \fB\fR?
.sp
method \fBadd_tool\fR \fIpkg\fR \fIinfo\fR ?\fIoodefine\fR \fB\fR?
.sp
method \fBbuild-tclcore\fR
.sp
method \fBchild\fR \fIwhich\fR
.sp
method \fBlinktype\fR
.sp
method \fBproject\fR \fIpkg\fR ?\fIargs\fR?
.sp
method \fBtclcore\fR
.sp
method \fBtkcore\fR
.sp
method \fBtool\fR \fIpkg\fR ?\fIargs\fR?
.sp
method \fBclean\fR \fIPATH\fR
.sp
method \fBproject-compile-products\fR
.sp
method \fBgo\fR
.sp
method \fBgenerate-decls\fR \fIpkgname\fR \fIpath\fR
.sp
method \fBimplement\fR \fIpath\fR
.sp
method \fBgenerate-make\fR \fIpath\fR
.sp
method \fBlinktype\fR
.sp
method \fBpackage-ifneeded\fR ?\fIargs\fR?
.sp
method \fBshared_library\fR ?\fIfilename\fR \fB\fR?
.sp
method \fBstatic_library\fR ?\fIfilename\fR \fB\fR?
.sp
method \fBbuild-tclkit_main\fR \fIPROJECT\fR \fIPKG_OBJS\fR
.sp
method \fBCollate_Source\fR \fICWD\fR
.sp
method \fBwrap\fR \fIPWD\fR \fIexename\fR \fIvfspath\fR ?\fIargs\fR?
.sp
classmethod \fBSandbox\fR \fIobject\fR
.sp
classmethod \fBselect\fR \fIobject\fR
.sp
<<<<<<< HEAD
classmethod \fBclaim_path\fR \fIpath\fR
.sp
classmethod \fBclaim_object\fR \fIobject\fR
.sp
=======
classmethod \fBclaim_option\fR
.sp
classmethod \fBclaim_object\fR \fIobject\fR
.sp
classmethod \fBclaim_path\fR \fIpath\fR
.sp
>>>>>>> ca5bae6e
method \fBscm_info\fR
.sp
method \fBDistroMixIn\fR
.sp
method \fBSandbox\fR
.sp
method \fBSrcDir\fR
.sp
method \fBScmTag\fR
.sp
method \fBScmClone\fR
.sp
method \fBScmUnpack\fR
.sp
method \fBScmUpdate\fR
.sp
method \fBUnpack\fR
.sp
<<<<<<< HEAD
classmethod \fBclaim_path\fR \fIpath\fR
.sp
classmethod \fBclaim_object\fR \fIobject\fR
.sp
method \fBScmUnpack\fR
.sp
classmethod \fBclaim_path\fR \fIpath\fR
.sp
classmethod \fBclaim_object\fR \fIobj\fR
.sp
=======
classmethod \fBclaim_object\fR \fIobject\fR
.sp
classmethod \fBclaim_option\fR
.sp
classmethod \fBclaim_path\fR \fIpath\fR
.sp
method \fBScmUnpack\fR
.sp
classmethod \fBclaim_object\fR \fIobj\fR
.sp
classmethod \fBclaim_option\fR
.sp
classmethod \fBclaim_path\fR \fIpath\fR
.sp
>>>>>>> ca5bae6e
method \fBscm_info\fR
.sp
method \fBScmClone\fR
.sp
method \fBScmTag\fR
.sp
method \fBScmUnpack\fR
.sp
method \fBScmUpdate\fR
.sp
<<<<<<< HEAD
classmethod \fBclaim_path\fR \fIpath\fR
.sp
classmethod \fBclaim_object\fR \fIobj\fR
.sp
=======
classmethod \fBclaim_object\fR \fIobj\fR
.sp
classmethod \fBclaim_option\fR
.sp
classmethod \fBclaim_path\fR \fIpath\fR
.sp
>>>>>>> ca5bae6e
method \fBScmTag\fR
.sp
method \fBScmUnpack\fR
.sp
method \fBScmUpdate\fR
.sp
method \fB_MorphPatterns\fR
.sp
method \fBBuildDir\fR \fIPWD\fR
.sp
method \fBchild\fR \fIwhich\fR
.sp
method \fBcompile\fR
.sp
method \fBgo\fR
.sp
method \fBinstall\fR ?\fIargs\fR?
.sp
method \fBlinktype\fR
.sp
method \fBlinker-products\fR \fIconfigdict\fR
.sp
method \fBlinker-external\fR \fIconfigdict\fR
.sp
method \fBlinker-extra\fR \fIconfigdict\fR
.sp
method \fBenv-bootstrap\fR
.sp
method \fBenv-exec\fR
.sp
method \fBenv-install\fR
.sp
method \fBenv-load\fR
.sp
method \fBenv-present\fR
.sp
method \fBsources\fR
.sp
method \fBupdate\fR
.sp
method \fBunpack\fR
.sp
method \fBenv-bootstrap\fR
.sp
method \fBenv-present\fR
.sp
method \fBlinktype\fR
.sp
method \fBenv-bootstrap\fR
.sp
method \fBenv-install\fR
.sp
method \fBenv-present\fR
.sp
method \fBinstall\fR \fIDEST\fR
.sp
method \fBkettle\fR \fIpath\fR ?\fIargs\fR?
.sp
method \fBinstall\fR \fIDEST\fR
.sp
method \fBinstall\fR \fIDEST\fR
.sp
method \fBenv-bootstrap\fR
.sp
method \fBenv-install\fR
.sp
method \fBenv-present\fR
.sp
method \fBinstall\fR \fIDEST\fR
.sp
method \fBinstall-module\fR \fIDEST\fR ?\fIargs\fR?
.sp
<<<<<<< HEAD
=======
method \fBenv-bootstrap\fR
.sp
method \fBenv-install\fR
.sp
method \fBinstall\fR \fIDEST\fR
.sp
method \fBinstall-module\fR \fIDEST\fR ?\fIargs\fR?
.sp
>>>>>>> ca5bae6e
method \fBclean\fR
.sp
method \fBenv-install\fR
.sp
method \fBproject-compile-products\fR
.sp
method \fBComputeInstall\fR
.sp
method \fBgo\fR
.sp
method \fBlinker-products\fR \fIconfigdict\fR
.sp
method \fBproject-static-packages\fR
.sp
method \fBBuildDir\fR \fIPWD\fR
.sp
method \fBcompile\fR
.sp
method \fBConfigure\fR
.sp
method \fBinstall\fR \fIDEST\fR
.sp
method \fBinstall\fR \fIDEST\fR
.sp
method \fBinstall\fR \fIDEST\fR
.sp
method \fBenv-bootstrap\fR
.sp
method \fBenv-present\fR
.sp
method \fBenv-install\fR
.sp
method \fBgo\fR
.sp
method \fBlinktype\fR
.sp
.BE
.SH DESCRIPTION
The Practcl module is a tool for integrating large modules for C API
Tcl code that requires custom Tcl types and TclOO objects\&.
.PP
The concept with Practcl is that is a single file package that can
assist any tcl based project with distribution, compilation, linking,
VFS preparation, executable assembly, and installation\&. Practcl also
allows one project to invoke the build system from another project,
allowing complex projects such as a statically linked basekit to be
assembled with relative ease\&.
.PP
Practcl ships as a single file, and aside from a Tcl 8\&.6 interpreter,
has no external dependencies\&.
.PP
Making a practcl project
.SH COMMANDS
.TP
<<<<<<< HEAD
proc \fBProc\fR \fIname\fR \fIarglist\fR \fIbody\fR
Generate a proc if no command already exists by that name
.TP
proc \fBnoop\fR ?\fIargs\fR?
A command to do nothing\&. A handy way of
negating an instruction without
having to comment it completely out\&.
It's also a handy attachment point for
an object to be named later
.TP
proc \fBpractcl::debug\fR ?\fIargs\fR?
.TP
proc \fBpractcl::doexec\fR ?\fIargs\fR?
Drop in a static copy of Tcl
.TP
proc \fBpractcl::doexec_in\fR \fIpath\fR ?\fIargs\fR?
.TP
proc \fBpractcl::dotclexec\fR ?\fIargs\fR?
.TP
proc \fBpractcl::domake\fR \fIpath\fR ?\fIargs\fR?
.TP
proc \fBpractcl::domake\&.tcl\fR \fIpath\fR ?\fIargs\fR?
.TP
proc \fBpractcl::fossil\fR \fIpath\fR ?\fIargs\fR?
.TP
proc \fBpractcl::fossil_status\fR \fIdir\fR
.TP
proc \fBpractcl::os\fR
.TP
proc \fBpractcl::mkzip\fR \fIexename\fR \fIbarekit\fR \fIvfspath\fR
Build a zipfile\&. On tcl8\&.6 this invokes the native Zip implementation
on older interpreters this invokes zip via exec
.TP
proc \fBpractcl::sort_dict\fR \fIlist\fR
Dictionary sort a key/value list\&. Needed because pre tcl8\&.6
does not have \fIlsort -stride 2\fR
.TP
proc \fBpractcl::local_os\fR
.TP
proc \fBpractcl::config\&.tcl\fR \fIpath\fR
Detect local platform
.TP
proc \fBpractcl::read_configuration\fR \fIpath\fR
.TP
proc \fBpractcl::tcllib_require\fR \fIpkg\fR ?\fIargs\fR?
Try to load  a package, and failing that
retrieve tcllib
.TP
proc \fBpractcl::platform::tcl_core_options\fR \fIos\fR
.TP
proc \fBpractcl::platform::tk_core_options\fR \fIos\fR
.TP
proc \fBpractcl::read_rc_file\fR \fIfilename\fR ?\fIlocaldat\fR \fB\fR?
Read a stylized key/value list stored in a file
.TP
proc \fBpractcl::read_sh_subst\fR \fIline\fR \fIinfo\fR
Converts a XXX\&.sh file into a series of Tcl variables
.TP
proc \fBpractcl::read_sh_file\fR \fIfilename\fR ?\fIlocaldat\fR \fB\fR?
.TP
proc \fBpractcl::read_Config\&.sh\fR \fIfilename\fR
A simpler form of read_sh_file tailored
to pulling data from (tcl|tk)Config\&.sh
.TP
proc \fBpractcl::read_Makefile\fR \fIfilename\fR
A simpler form of read_sh_file tailored
to pulling data from a Makefile
.TP
proc \fBpractcl::cputs\fR \fIvarname\fR ?\fIargs\fR?
Append arguments to a buffer
The command works like puts in that each call will also insert
a line feed\&. Unlike puts, blank links in the interstitial are
suppressed
.TP
proc \fBpractcl::tcl_to_c\fR \fIbody\fR
.TP
proc \fBpractcl::_tagblock\fR \fItext\fR ?\fIstyle\fR \fBtcl\fR? ?\fInote\fR \fB\fR?
.TP
proc \fBpractcl::de_shell\fR \fIdata\fR
.TP
proc \fBpractcl::grep\fR \fIpattern\fR ?\fIfiles\fR \fB\fR?
grep
.TP
proc \fBpractcl::file_lexnormalize\fR \fIsp\fR
.TP
proc \fBpractcl::file_relative\fR \fIbase\fR \fIdst\fR
.TP
proc \fBpractcl::log\fR \fIfname\fR \fIcomment\fR
.TP
proc \fBpractcl::_isdirectory\fR \fIname\fR
Installer tools
.TP
proc \fBpractcl::_pkgindex_directory\fR \fIpath\fR
Return true if the pkgindex file contains
any statement other than "package ifneeded"
and/or if any package ifneeded loads a DLL
.TP
proc \fBpractcl::_pkgindex_path_subdir\fR \fIpath\fR
.TP
proc \fBpractcl::pkgindex_path\fR ?\fIargs\fR?
Index all paths given as though they will end up in the same
virtual file system
.TP
proc \fBpractcl::installDir\fR \fId1\fR \fId2\fR
.TP
proc \fBpractcl::copyDir\fR \fId1\fR \fId2\fR ?\fItoplevel\fR \fB1\fR?
.TP
proc \fBpractcl::trigger\fR ?\fIargs\fR?
.TP
proc \fBpractcl::depends\fR ?\fIargs\fR?
.TP
proc \fBpractcl::target\fR \fIname\fR \fIinfo\fR ?\fIaction\fR \fB\fR?
.PP
.SH CLASSES
.SS "CLASS  PRACTCL::METACLASS"
\fIancestors\fR: \fBoo::object\fR
.PP
.PP
\fBMethods\fR
.TP
method \fB_MorphPatterns\fR
.TP
method \fBdefine\fR \fIsubmethod\fR ?\fIargs\fR?
.TP
method \fBgraft\fR ?\fIargs\fR?
.TP
method \fBinitialize\fR
.TP
method \fBlink\fR \fIcommand\fR ?\fIargs\fR?
.TP
method \fBmorph\fR \fIclassname\fR
.TP
method \fBmixin\fR \fIslot\fR \fIclassname\fR
.TP
method \fBorgan\fR ?\fIargs\fR?
.TP
method \fBscript\fR \fIscript\fR
.TP
method \fBselect\fR
.TP
method \fBsource\fR \fIfilename\fR
.PP
.PP
.SS "CLASS  PRACTCL::TOOLSET"
Ancestor-less class intended to be a mixin
which defines a family of build related behaviors
that are modified when targetting either gcc or msvc
.PP
\fBClass Methods\fR
.TP
classmethod \fBselect\fR \fIobject\fR
.PP
.PP
\fBMethods\fR
.TP
method \fBconfig\&.sh\fR
find or fake a key/value list describing this project
.TP
method \fBBuildDir\fR \fIPWD\fR
.TP
method \fBMakeDir\fR \fIsrcdir\fR
.TP
method \fBread_configuration\fR
.TP
method \fBbuild-cflags\fR \fIPROJECT\fR \fIDEFS\fR \fInamevar\fR \fIversionvar\fR \fIdefsvar\fR
method DEFS
This method populates 4 variables:
name - The name of the package
version - The version of the package
defs - C flags passed to the compiler
includedir - A list of paths to feed to the compiler for finding headers
.TP
method \fBcritcl\fR ?\fIargs\fR?
.TP
method \fBmake-autodetect\fR
.PP
.PP
.SS "CLASS  PRACTCL::TOOLSET\&.GCC"
\fIancestors\fR: \fBpractcl::toolset\fR
.PP
.PP
\fBMethods\fR
.TP
method \fBAutoconf\fR
.TP
method \fBBuildDir\fR \fIPWD\fR
.TP
method \fBConfigureOpts\fR
.TP
method \fBMakeDir\fR \fIsrcdir\fR
Detect what directory contains the Makefile template
.TP
method \fBmake-autodetect\fR
.TP
method \fBmake-clean\fR
.TP
method \fBmake-compile\fR
.TP
method \fBmake-install\fR \fIDEST\fR
.TP
method \fBbuild-compile-sources\fR \fIPROJECT\fR \fICOMPILE\fR \fICPPCOMPILE\fR \fIINCLUDES\fR
.TP
method \fBbuild-Makefile\fR \fIpath\fR \fIPROJECT\fR
.TP
method \fBbuild-library\fR \fIoutfile\fR \fIPROJECT\fR
Produce a static or dynamic library
.TP
method \fBbuild-tclsh\fR \fIoutfile\fR \fIPROJECT\fR
Produce a static executable
.PP
.PP
.SS "CLASS  PRACTCL::TOOLSET\&.MSVC"
\fIancestors\fR: \fBpractcl::toolset\fR
.PP
.PP
\fBMethods\fR
.TP
method \fBBuildDir\fR \fIPWD\fR
MSVC always builds in the source directory
.TP
method \fBmake-autodetect\fR
Do nothing
.TP
method \fBmake-clean\fR
.TP
method \fBmake-compile\fR
.TP
method \fBmake-install\fR \fIDEST\fR
.TP
method \fBMakeDir\fR \fIsrcdir\fR
Detect what directory contains the Makefile template
.TP
method \fBNmakeOpts\fR
.PP
.PP
.SS "CLASS  PRACTCL::MAKE_OBJ"
\fIancestors\fR: \fBpractcl::metaclass\fR
.PP
.PP
\fBMethods\fR
.TP
method \fBconstructor\fR \fImodule_object\fR \fIname\fR \fIinfo\fR ?\fIaction_body\fR \fB\fR?
.TP
method \fBdo\fR
.TP
method \fBcheck\fR
.TP
method \fBoutput\fR
.TP
method \fBreset\fR
.TP
method \fBtriggers\fR
.PP
.PP
.SS "CLASS  PRACTCL::OBJECT"
\fIancestors\fR: \fBpractcl::metaclass\fR
.PP
A generic Practcl object
.PP
\fBMethods\fR
.TP
method \fBconstructor\fR \fIparent\fR ?\fIargs\fR?
.TP
method \fBchild\fR \fImethod\fR
.TP
method \fBgo\fR
.PP
.PP
.SS "CLASS  PRACTCL::DYNAMIC"
Dynamic blocks do not generate their own \&.c files,
instead the contribute to the amalgamation
of the main library file
.PP
\fBMethods\fR
.TP
method \fBcstructure\fR \fIname\fR \fIdefinition\fR ?\fIargdat\fR \fB\fR?
Parser functions
.TP
method \fBinclude\fR \fIheader\fR
.TP
method \fBinclude_dir\fR ?\fIargs\fR?
.TP
method \fBinclude_directory\fR ?\fIargs\fR?
.TP
method \fBc_header\fR \fIbody\fR
.TP
method \fBc_code\fR \fIbody\fR
.TP
method \fBc_function\fR \fIheader\fR \fIbody\fR ?\fIinfo\fR \fB\fR?
.TP
method \fBc_tcloomethod\fR \fIname\fR \fIbody\fR ?\fIarginfo\fR \fB\fR?
.TP
method \fBcmethod\fR \fIname\fR \fIbody\fR ?\fIarginfo\fR \fB\fR?
Alias to classic name
.TP
method \fBc_tclproc_nspace\fR \fInspace\fR
.TP
method \fBc_tclcmd\fR \fIname\fR \fIbody\fR ?\fIarginfo\fR \fB\fR?
.TP
method \fBc_tclproc_raw\fR \fIname\fR \fIbody\fR ?\fIarginfo\fR \fB\fR?
Alias to classic name
.TP
method \fBtcltype\fR \fIname\fR \fIargdat\fR
.TP
method \fBproject-compile-products\fR
Module interactions
.TP
method \fBimplement\fR \fIpath\fR
.TP
method \fBinitialize\fR
Practcl internals
.TP
method \fBlinktype\fR
.TP
method \fBgenerate-cfile-constant\fR
.TP
method \fBgenerate-cfile-header\fR
.TP
method \fBgenerate-cfile-tclapi\fR
Generate code that provides implements Tcl API
calls
.TP
method \fBgenerate-loader-module\fR
Generate code that runs when the package/module is
initialized into the interpreter
.TP
method \fBCollate_Source\fR \fICWD\fR
.TP
method \fBselect\fR
Once an object marks itself as some
flavor of dynamic, stop trying to morph
it into something else
.PP
.PP
.SS "CLASS  PRACTCL::PRODUCT"
A deliverable for the build system
.PP
\fBClass Methods\fR
.TP
classmethod \fBselect\fR \fIobject\fR
.PP
.PP
\fBMethods\fR
.TP
method \fBcode\fR \fIsection\fR \fIbody\fR
.TP
method \fBCollate_Source\fR \fICWD\fR
.TP
method \fBproject-compile-products\fR
.TP
method \fBgenerate-debug\fR ?\fIspaces\fR \fB\fR?
.TP
method \fBgenerate-cfile-constant\fR
.TP
method \fBgenerate-cfile-public-structure\fR
Populate const static data structures
.TP
method \fBgenerate-cfile-header\fR
.TP
method \fBgenerate-cfile-global\fR
.TP
method \fBgenerate-cfile-private-typedef\fR
.TP
method \fBgenerate-cfile-private-structure\fR
.TP
method \fBgenerate-cfile-functions\fR
Generate code that provides subroutines called by
Tcl API methods
.TP
method \fBgenerate-cfile-tclapi\fR
Generate code that provides implements Tcl API
calls
.TP
method \fBgenerate-hfile-public-define\fR
.TP
method \fBgenerate-hfile-public-macro\fR
.TP
method \fBgenerate-hfile-public-typedef\fR
.TP
method \fBgenerate-hfile-public-structure\fR
.TP
method \fBgenerate-hfile-public-headers\fR
.TP
method \fBgenerate-hfile-public-function\fR
.TP
method \fBgenerate-hfile-public-includes\fR
.TP
method \fBgenerate-hfile-public-verbatim\fR
.TP
method \fBgenerate-loader-external\fR
.TP
method \fBgenerate-loader-module\fR
.TP
method \fBgenerate-stub-function\fR
.TP
method \fBIncludeAdd\fR \fIheadervar\fR ?\fIargs\fR?
.TP
method \fBgenerate-tcl-loader\fR
.TP
method \fBgenerate-tcl-pre\fR
This methods generates any Tcl script file
which is required to pre-initialize the C library
.TP
method \fBgenerate-tcl-post\fR
.TP
method \fBlinktype\fR
.TP
method \fBOfile\fR \fIfilename\fR
.TP
method \fBproject-static-packages\fR
Methods called by the master project
.TP
method \fBtoolset-include-directory\fR
Methods called by the toolset
.TP
method \fBtarget\fR \fImethod\fR ?\fIargs\fR?
.PP
.PP
.SS "CLASS  PRACTCL::PRODUCT\&.CHEADER"
\fIancestors\fR: \fBpractcl::product\fR
.PP
Flesh out several trivial varieties of product
.PP
\fBMethods\fR
.TP
method \fBproject-compile-products\fR
.TP
method \fBgenerate-loader-module\fR
.PP
.PP
.SS "CLASS  PRACTCL::PRODUCT\&.CSOURCE"
\fIancestors\fR: \fBpractcl::product\fR
.PP
.PP
\fBMethods\fR
.TP
method \fBproject-compile-products\fR
.PP
.PP
.SS "CLASS  PRACTCL::PRODUCT\&.CLIBRARY"
\fIancestors\fR: \fBpractcl::product\fR
.PP
.PP
\fBMethods\fR
.TP
method \fBlinker-products\fR \fIconfigdict\fR
.PP
.PP
.SS "CLASS  PRACTCL::PRODUCT\&.DYNAMIC"
\fIancestors\fR: \fBpractcl::dynamic\fR \fBpractcl::product\fR
.PP
.PP
\fBMethods\fR
.TP
method \fBinitialize\fR
.PP
.PP
.SS "CLASS  PRACTCL::PRODUCT\&.CRITCL"
\fIancestors\fR: \fBpractcl::dynamic\fR \fBpractcl::product\fR
.PP
.PP
.SS "CLASS  PRACTCL::MODULE"
\fIancestors\fR: \fBpractcl::object\fR \fBpractcl::product\&.dynamic\fR
.PP
In the end, all C code must be loaded into a module
This will either be a dynamically loaded library implementing
a tcl extension, or a compiled in segment of a custom shell/app
.PP
\fBMethods\fR
.TP
method \fB_MorphPatterns\fR
.TP
method \fBadd\fR ?\fIargs\fR?
.TP
method \fBinstall-headers\fR ?\fIargs\fR?
.TP
method \fBmake\fR \fIcommand\fR ?\fIargs\fR?
Target handling
.TP
method \fBchild\fR \fIwhich\fR
.TP
method \fBgenerate-c\fR
This methods generates the contents of an amalgamated \&.c file
which implements the loader for a batch of tools
.TP
method \fBgenerate-h\fR
This methods generates the contents of an amalgamated \&.h file
which describes the public API of this module
.TP
method \fBgenerate-loader\fR
.TP
method \fBinitialize\fR
.TP
method \fBimplement\fR \fIpath\fR
.TP
method \fBlinktype\fR
.PP
.PP
.SS "CLASS  PRACTCL::PROJECT"
\fIancestors\fR: \fBpractcl::module\fR
.PP
.PP
\fBMethods\fR
.TP
method \fB_MorphPatterns\fR
.TP
method \fBconstructor\fR ?\fIargs\fR?
.TP
method \fBadd_object\fR \fIobject\fR
.TP
method \fBadd_project\fR \fIpkg\fR \fIinfo\fR ?\fIoodefine\fR \fB\fR?
.TP
method \fBadd_tool\fR \fIpkg\fR \fIinfo\fR ?\fIoodefine\fR \fB\fR?
.TP
method \fBbuild-tclcore\fR
.TP
method \fBchild\fR \fIwhich\fR
.TP
method \fBlinktype\fR
.TP
method \fBproject\fR \fIpkg\fR ?\fIargs\fR?
Exercise the methods of a sub-object
.TP
method \fBtclcore\fR
.TP
method \fBtkcore\fR
.TP
method \fBtool\fR \fIpkg\fR ?\fIargs\fR?
.PP
.PP
.SS "CLASS  PRACTCL::LIBRARY"
\fIancestors\fR: \fBpractcl::project\fR
.PP
.PP
\fBMethods\fR
.TP
method \fBclean\fR \fIPATH\fR
.TP
method \fBproject-compile-products\fR
.TP
method \fBgo\fR
.TP
method \fBgenerate-decls\fR \fIpkgname\fR \fIpath\fR
.TP
method \fBimplement\fR \fIpath\fR
.TP
method \fBgenerate-make\fR \fIpath\fR
Backward compadible call
.TP
method \fBlinktype\fR
.TP
method \fBpackage-ifneeded\fR ?\fIargs\fR?
Create a "package ifneeded"
Args are a list of aliases for which this package will answer to
.TP
method \fBshared_library\fR ?\fIfilename\fR \fB\fR?
.TP
method \fBstatic_library\fR ?\fIfilename\fR \fB\fR?
.PP
.PP
.SS "CLASS  PRACTCL::TCLKIT"
\fIancestors\fR: \fBpractcl::library\fR
.PP
.PP
\fBMethods\fR
.TP
method \fBbuild-tclkit_main\fR \fIPROJECT\fR \fIPKG_OBJS\fR
.TP
method \fBCollate_Source\fR \fICWD\fR
.TP
method \fBwrap\fR \fIPWD\fR \fIexename\fR \fIvfspath\fR ?\fIargs\fR?
Wrap an executable
.PP
.PP
.SS "CLASS  PRACTCL::DISTRIBUTION"
Standalone class to manage code distribution
This class is intended to be mixed into another class
(Thus the lack of ancestors)
.PP
\fBClass Methods\fR
.TP
classmethod \fBSandbox\fR \fIobject\fR
.TP
classmethod \fBselect\fR \fIobject\fR
.TP
classmethod \fBclaim_path\fR \fIpath\fR
.TP
classmethod \fBclaim_object\fR \fIobject\fR
.PP
.PP
\fBMethods\fR
.TP
method \fBscm_info\fR
.TP
method \fBDistroMixIn\fR
.TP
method \fBSandbox\fR
.TP
method \fBSrcDir\fR
.TP
method \fBScmTag\fR
.TP
method \fBScmClone\fR
.TP
method \fBScmUnpack\fR
.TP
method \fBScmUpdate\fR
.TP
method \fBUnpack\fR
.PP
.PP
.SS "CLASS  PRACTCL::DISTRIBUTION\&.SNAPSHOT"
\fIancestors\fR: \fBpractcl::distribution\fR
.PP
.PP
\fBClass Methods\fR
.TP
classmethod \fBclaim_path\fR \fIpath\fR
.TP
classmethod \fBclaim_object\fR \fIobject\fR
.PP
.PP
\fBMethods\fR
.TP
method \fBScmUnpack\fR
.PP
.PP
.SS "CLASS  PRACTCL::DISTRIBUTION\&.FOSSIL"
\fIancestors\fR: \fBpractcl::distribution\fR
.PP
.PP
\fBClass Methods\fR
.TP
classmethod \fBclaim_path\fR \fIpath\fR
Check for markers in the source root
.TP
classmethod \fBclaim_object\fR \fIobj\fR
Check for markers in the metadata
.PP
.PP
\fBMethods\fR
.TP
method \fBscm_info\fR
.TP
method \fBScmClone\fR
Clone the source
.TP
method \fBScmTag\fR
.TP
method \fBScmUnpack\fR
.TP
method \fBScmUpdate\fR
.PP
.PP
.SS "CLASS  PRACTCL::DISTRIBUTION\&.GIT"
\fIancestors\fR: \fBpractcl::distribution\fR
.PP
.PP
\fBClass Methods\fR
.TP
classmethod \fBclaim_path\fR \fIpath\fR
.TP
classmethod \fBclaim_object\fR \fIobj\fR
.PP
.PP
\fBMethods\fR
.TP
method \fBScmTag\fR
.TP
method \fBScmUnpack\fR
.TP
method \fBScmUpdate\fR
.PP
.PP
.SS "CLASS  PRACTCL::SUBPROJECT"
\fIancestors\fR: \fBpractcl::module\fR
.PP
.PP
\fBMethods\fR
.TP
method \fB_MorphPatterns\fR
.TP
method \fBBuildDir\fR \fIPWD\fR
.TP
method \fBchild\fR \fIwhich\fR
.TP
method \fBcompile\fR
.TP
method \fBgo\fR
.TP
method \fBinstall\fR ?\fIargs\fR?
Install project into the local build system
.TP
method \fBlinktype\fR
.TP
method \fBlinker-products\fR \fIconfigdict\fR
.TP
method \fBlinker-external\fR \fIconfigdict\fR
.TP
method \fBlinker-extra\fR \fIconfigdict\fR
.TP
method \fBenv-bootstrap\fR
Methods for packages/tools that can be downloaded
possibly built and used internally by this Practcl
process
Load the facility into the interpreter
.TP
method \fBenv-exec\fR
Return a file path that exec can call
.TP
method \fBenv-install\fR
Install the tool into the local environment
.TP
method \fBenv-load\fR
Do whatever is necessary to get the tool
into the local environment
.TP
method \fBenv-present\fR
Check if tool is available for load/already loaded
.TP
method \fBsources\fR
.TP
method \fBupdate\fR
.TP
method \fBunpack\fR
.PP
.PP
.SS "CLASS  PRACTCL::SUBPROJECT\&.SOURCE"
\fIancestors\fR: \fBpractcl::subproject\fR \fBpractcl::library\fR
.PP
A project which the kit compiles and integrates
the source for itself
.PP
\fBMethods\fR
.TP
method \fBenv-bootstrap\fR
.TP
method \fBenv-present\fR
.TP
method \fBlinktype\fR
.PP
.PP
.SS "CLASS  PRACTCL::SUBPROJECT\&.TEAPOT"
\fIancestors\fR: \fBpractcl::subproject\fR
.PP
a copy from the teapot
.PP
\fBMethods\fR
.TP
method \fBenv-bootstrap\fR
.TP
method \fBenv-install\fR
.TP
method \fBenv-present\fR
.TP
method \fBinstall\fR \fIDEST\fR
.PP
.PP
.SS "CLASS  PRACTCL::SUBPROJECT\&.KETTLE"
\fIancestors\fR: \fBpractcl::subproject\fR
.PP
.PP
\fBMethods\fR
.TP
method \fBkettle\fR \fIpath\fR ?\fIargs\fR?
.TP
method \fBinstall\fR \fIDEST\fR
.PP
.PP
.SS "CLASS  PRACTCL::SUBPROJECT\&.CRITCL"
\fIancestors\fR: \fBpractcl::subproject\fR
.PP
.PP
\fBMethods\fR
.TP
method \fBinstall\fR \fIDEST\fR
.PP
.PP
.SS "CLASS  PRACTCL::SUBPROJECT\&.SAK"
\fIancestors\fR: \fBpractcl::subproject\fR
.PP
.PP
\fBMethods\fR
.TP
method \fBenv-bootstrap\fR
.TP
method \fBenv-install\fR
.TP
method \fBenv-present\fR
.TP
method \fBinstall\fR \fIDEST\fR
.TP
method \fBinstall-module\fR \fIDEST\fR ?\fIargs\fR?
.PP
.PP
.SS "CLASS  PRACTCL::SUBPROJECT\&.BINARY"
\fIancestors\fR: \fBpractcl::subproject\fR
.PP
A binary package
.PP
\fBMethods\fR
.TP
method \fBclean\fR
.TP
method \fBenv-install\fR
.TP
method \fBproject-compile-products\fR
.TP
method \fBComputeInstall\fR
.TP
method \fBgo\fR
.TP
method \fBlinker-products\fR \fIconfigdict\fR
.TP
method \fBproject-static-packages\fR
.TP
method \fBBuildDir\fR \fIPWD\fR
.TP
method \fBcompile\fR
.TP
method \fBConfigure\fR
.TP
method \fBinstall\fR \fIDEST\fR
.PP
.PP
.SS "CLASS  PRACTCL::SUBPROJECT\&.TEA"
\fIancestors\fR: \fBpractcl::subproject\&.binary\fR
.PP
.PP
.SS "CLASS  PRACTCL::SUBPROJECT\&.LIBRARY"
\fIancestors\fR: \fBpractcl::subproject\&.binary\fR \fBpractcl::library\fR
.PP
.PP
\fBMethods\fR
.TP
method \fBinstall\fR \fIDEST\fR
.PP
.PP
.SS "CLASS  PRACTCL::SUBPROJECT\&.EXTERNAL"
\fIancestors\fR: \fBpractcl::subproject\&.binary\fR
.PP
An external library
.PP
\fBMethods\fR
.TP
method \fBinstall\fR \fIDEST\fR
.PP
.PP
.SS "CLASS  PRACTCL::SUBPROJECT\&.CORE"
\fIancestors\fR: \fBpractcl::subproject\&.binary\fR
.PP
.PP
\fBMethods\fR
.TP
method \fBenv-bootstrap\fR
.TP
method \fBenv-present\fR
.TP
method \fBenv-install\fR
.TP
method \fBgo\fR
.TP
=======
proc \fBpractcl::cat\fR \fIfname\fR
Concatenate a file
.TP
proc \fBpractcl::docstrip\fR \fItext\fR
Strip the global comments from tcl code\&. Used to
prevent the documentation markup comments from clogging
up files intended for distribution in machine readable format\&.
.TP
proc \fBputb\fR ?\fImap\fR? \fItext\fR
Append a line of text to a variable\&. Optionally apply a string mapping\&.
.TP
proc \fBProc\fR \fIname\fR \fIarglist\fR \fIbody\fR
Generate a proc if no command already exists by that name
.TP
proc \fBnoop\fR ?\fIargs\fR?
A command to do nothing\&. A handy way of
negating an instruction without
having to comment it completely out\&.
It's also a handy attachment point for
an object to be named later
.TP
proc \fBpractcl::debug\fR ?\fIargs\fR?
.TP
proc \fBpractcl::doexec\fR ?\fIargs\fR?
Drop in a static copy of Tcl
.TP
proc \fBpractcl::doexec_in\fR \fIpath\fR ?\fIargs\fR?
.TP
proc \fBpractcl::dotclexec\fR ?\fIargs\fR?
.TP
proc \fBpractcl::domake\fR \fIpath\fR ?\fIargs\fR?
.TP
proc \fBpractcl::domake\&.tcl\fR \fIpath\fR ?\fIargs\fR?
.TP
proc \fBpractcl::fossil\fR \fIpath\fR ?\fIargs\fR?
.TP
proc \fBpractcl::fossil_status\fR \fIdir\fR
.TP
proc \fBpractcl::os\fR
.TP
proc \fBpractcl::mkzip\fR \fIexename\fR \fIbarekit\fR \fIvfspath\fR
Build a zipfile\&. On tcl8\&.6 this invokes the native Zip implementation
on older interpreters this invokes zip via exec
.TP
proc \fBpractcl::sort_dict\fR \fIlist\fR
Dictionary sort a key/value list\&. Needed because pre tcl8\&.6
does not have \fIlsort -stride 2\fR
.TP
proc \fBpractcl::local_os\fR
Returns a dictionary describing the local operating system\&.
Fields return include:
.RS
.IP \(bu
download - Filesystem path where fossil repositories and source tarballs are downloaded for the current user
.IP \(bu
EXEEXT - The extension to give to executables\&. (i\&.e\&. \&.exe on windows)
.IP \(bu
fossil_mirror - A URI for a local network web server who acts as a fossil repository mirror
.IP \(bu
local_install - Filesystem path where packages for local consumption by the current user are installed
.IP \(bu
prefix - The prefix as given to the Tcl core/TEA for installation to local_install in \&./configure
.IP \(bu
sandbox - The file location where this project unpacks external projects
.IP \(bu
TEACUP_PROFILE - The ActiveState/Teacup canonical name for this platform (i\&.e\&. win32-ix86 macosx10\&.5-i386-x86_84)
.IP \(bu
TEACUP_OS - The local operating system (windows, macosx, openbsd, etc)\&. Gives the same answer as tcl\&.m4, except that macosx is given as macosx instead of Darwin\&.
.IP \(bu
TEA_PLATFORM - The platform returned by uname -s-uname -r (on Unix), or "windows" on Windows
.IP \(bu
TEACUP_ARCH - The processor architecture for the local os (i\&.e\&. ix86, x86_64)
.IP \(bu
TEACUP_ARCH - The processor architecture for the local os (i\&.e\&. ix86, x86_64)
.IP \(bu
teapot - Filesystem path where teapot package files are downloaded for the current user
.IP \(bu
userhome - File path to store localized preferences, cache download files, etc for the current user
.RE
.IP
This command uses a combination of local checks with Exec, any tclConfig\&.sh file that is
resident, autoconf data where already computed, and data gleaned from a file named
practcl\&.rc in userhome\&. The location for userhome varies by platform and operating system:
.RS
.IP \(bu
Windows: ::env(LOCALAPPDATA)/Tcl
.IP \(bu
Macos: ~/Library/Application Support/Tcl
.IP \(bu
Other: ~/tcl
.RE
.TP
proc \fBpractcl::config\&.tcl\fR \fIpath\fR
A transparent call to ::practcl::read_configuration to preserve backward compadibility
with older copies of Practcl
.TP
proc \fBpractcl::read_configuration\fR \fIpath\fR
Detect local platform\&. This command looks for data gleaned by autoconf or autosetup
in the path specified, or perform its own logic tests if neither has been run\&.
A file named config\&.site present in the location indicates that this project is
cross compiling, and the data stored in that file is used for the compiler and linker\&.
.sp
This command looks for information from the following files, in the following order:
.RS
.IP \(bu
config\&.tcl - A file generated by autoconf/configure in newer editions of TEA, encoded as a Tcl script\&.
.IP \(bu
config\&.site - A file containing cross compiler information, encoded as a SH script
.IP \(bu
::env(VisualStudioVersion) - On Windows, and environmental value that indicates MS Visual Studio is installed
.RE
.sp
This command returns a dictionary containing all of the data cleaned from the sources above\&.
In the absence of any guidance this command returns the same output as ::practcl::local_os\&.
In this mode, if the environmental variable VisualStudioVersion exists, this command
will provide a template of fields that are appropriate for compiling on Windows under
Microsoft Visual Studio\&. The USEMSVC flag in the dictionary is a boolean flag to indicate
if this is indeed the case\&.
.TP
proc \fBpractcl::tcllib_require\fR \fIpkg\fR ?\fIargs\fR?
Try to load  a package, and failing that
retrieve tcllib
.TP
proc \fBpractcl::platform::tcl_core_options\fR \fIos\fR
Return the string to pass to \&./configure to compile the Tcl core for the given OS\&.
.RS
.IP \(bu
windows: --with-tzdata --with-encoding utf-8
.IP \(bu
macosx: --enable-corefoundation=yes  --enable-framework=no --with-tzdata --with-encoding utf-8
.IP \(bu
other: --with-tzdata --with-encoding utf-8
.RE
.TP
proc \fBpractcl::platform::tk_core_options\fR \fIos\fR
.TP
proc \fBpractcl::read_rc_file\fR \fIfilename\fR ?\fIlocaldat\fR \fB\fR?
Read a stylized key/value list stored in a file
.TP
proc \fBpractcl::read_sh_subst\fR \fIline\fR \fIinfo\fR
Converts a XXX\&.sh file into a series of Tcl variables
.TP
proc \fBpractcl::read_sh_file\fR \fIfilename\fR ?\fIlocaldat\fR \fB\fR?
.TP
proc \fBpractcl::read_Config\&.sh\fR \fIfilename\fR
A simpler form of read_sh_file tailored
to pulling data from (tcl|tk)Config\&.sh
.TP
proc \fBpractcl::read_Makefile\fR \fIfilename\fR
A simpler form of read_sh_file tailored
to pulling data from a Makefile
.TP
proc \fBpractcl::cputs\fR \fIvarname\fR ?\fIargs\fR?
Append arguments to a buffer
The command works like puts in that each call will also insert
a line feed\&. Unlike puts, blank links in the interstitial are
suppressed
.TP
proc \fBpractcl::tcl_to_c\fR \fIbody\fR
.TP
proc \fBpractcl::_tagblock\fR \fItext\fR ?\fIstyle\fR \fBtcl\fR? ?\fInote\fR \fB\fR?
.TP
proc \fBpractcl::de_shell\fR \fIdata\fR
.TP
proc \fBpractcl::grep\fR \fIpattern\fR ?\fIfiles\fR \fB\fR?
Search for the pattern \fIpattern\fR amongst $files
.TP
proc \fBpractcl::file_lexnormalize\fR \fIsp\fR
.TP
proc \fBpractcl::file_relative\fR \fIbase\fR \fIdst\fR
Calculate a relative path between base and dst
.sp
Example:
.CS

  ::practcl::file_relative ~/build/tcl/unix ~/build/tcl/library
  > \&.\&./library



.CE
.TP
proc \fBpractcl::findByPattern\fR \fIbasedir\fR \fIpatterns\fR
.TP
proc \fBpractcl::log\fR \fIfname\fR \fIcomment\fR
Record an event in the practcl log
.TP
proc \fBpractcl::_pkgindex_simpleIndex\fR \fIpath\fR
.TP
proc \fBpractcl::_pkgindex_directory\fR \fIpath\fR
Return true if the pkgindex file contains
any statement other than "package ifneeded"
and/or if any package ifneeded loads a DLL
.TP
proc \fBpractcl::_pkgindex_path_subdir\fR \fIpath\fR
Helper function for ::practcl::pkgindex_path
.TP
proc \fBpractcl::pkgindex_path\fR ?\fIargs\fR?
Index all paths given as though they will end up in the same
virtual file system
.TP
proc \fBpractcl::installDir\fR \fId1\fR \fId2\fR
Delete the contents of \fId2\fR, and then
recusively Ccopy the contents of \fId1\fR to \fId2\fR\&.
.TP
proc \fBpractcl::copyDir\fR \fId1\fR \fId2\fR ?\fItoplevel\fR \fB1\fR?
Recursively copy the contents of \fId1\fR to \fId2\fR
.TP
proc \fBpractcl::buildModule\fR \fImodpath\fR
.TP
proc \fBpractcl::installModule\fR \fImodpath\fR \fIDEST\fR
Install a module from MODPATH to the directory specified\&.
\fIdpath\fR is assumed to be the fully qualified path where module is to be placed\&.
Any existing files will be deleted at that path\&.
If the path is symlink the process will return with no error and no action\&.
If the module has contents in the build/ directory that are newer than the
\&.tcl files in the module source directory, and a build/build\&.tcl file exists,
the build/build\&.tcl file is run\&.
If the source directory includes a file named index\&.tcl, the directory is assumed
to be in the tao style of modules, and the entire directory (and all subdirectories)
are copied verbatim\&.
If no index\&.tcl file is present, all \&.tcl files are copied from the module source
directory, and a pkgIndex\&.tcl file is generated if non yet exists\&.
I a folder named htdocs exists in the source directory, that directory is copied
verbatim to the destination\&.
.TP
proc \fBpractcl::trigger\fR ?\fIargs\fR?
Trigger build targets, and recompute dependencies
.sp
Internals:
.CS


  ::practcl::LOCAL make trigger {*}$args
  foreach {name obj} [::practcl::LOCAL make objects] {
    set ::make($name) [$obj do]
  }

.CE
.TP
proc \fBpractcl::depends\fR ?\fIargs\fR?
Calculate if a dependency for any of the arguments needs to
be fulfilled or rebuilt\&.
.sp
Internals:
.CS


  ::practcl::LOCAL make depends {*}$args

.CE
.TP
proc \fBpractcl::target\fR \fIname\fR \fIinfo\fR ?\fIaction\fR \fB\fR?
Declare a build product\&. This proc is just a shorthand for
\fI::practcl::LOCAL make task $name $info $action\fR
.sp
Registering a build product with this command will create
an entry in the global  array, and populate
a value in the global  array\&.
.sp
Internals:
.CS


  set obj [::practcl::LOCAL make task $name $info $action]
  set ::make($name) 0
  set filename [$obj define get filename]
  if {$filename ne {}} {
    set ::target($name) $filename
  }

.CE
.PP
.SH CLASSES
.SS "CLASS  PRACTCL::DOCTOOL"
.CS

{ set authors {
   {John Doe} {jdoe@illustrious\&.edu}
   {Tom RichardHarry} {tomdickharry@illustrius\&.edu}
 }
 # Create the object
 ::practcl::doctool create AutoDoc
 set fout [open [file join $moddir module\&.tcl] w]
 foreach file [glob [file join $srcdir *\&.tcl]] {
   set content [::practcl::cat [file join $srcdir $file]]
    # Scan the file
    AutoDoc scan_text $content
    # Strip the comments from the distribution
    puts $fout [::practcl::docstrip $content]
 }
 # Write out the manual page
 set manout [open [file join $moddir module\&.man] w]
 dict set args header [string map $modmap [::practcl::cat [file join $srcdir manual\&.txt]]]
 dict set args footer [string map $modmap [::practcl::cat [file join $srcdir footer\&.txt]]]
 dict set args authors $authors
 puts $manout [AutoDoc manpage {*}$args]
 close $manout


}
.CE
.PP
Tool for build scripts to dynamically generate manual files from comments
in source code files
.PP
\fBMethods\fR
.TP
method \fBconstructor\fR
.TP
method \fBargspec\fR \fIargspec\fR
Process an argument list into an informational dict\&.
This method also understands non-positional
arguments expressed in the notation of Tip 471
\fIhttps://core\&.tcl-lang\&.org/tips/doc/trunk/tip/479\&.md\fR\&.
.sp
The output will be a dictionary of all of the fields and whether the fields
are \fBpositional\fR, \fBmandatory\fR, and whether they have a
\fBdefault\fR value\&.
.sp
.sp
Example:
.CS

   my argspec {a b {c 10}}

   > a {positional 1 mandatory 1} b {positional 1 mandatory 1} c {positional 1 mandatory 0 default 10}



.CE
.TP
method \fBcomment\fR \fIblock\fR
Convert a block of comments into an informational dictionary\&.
If lines in the comment start with a single word ending in a colon,
all subsequent lines are appended to a dictionary field of that name\&.
If no fields are given, all of the text is appended to the \fBdescription\fR
field\&.
.sp
Example:
.CS

 my comment {Does something cool}
 > description {Does something cool}

 my comment {
 title : Something really cool
 author : Sean Woods
 author : John Doe
 description :
 This does something really cool!
 }
 > description {This does something really cool!}
   title {Something really cool}
   author {Sean Woods
   John Doe}



.CE
.TP
method \fBkeyword\&.Annotation\fR \fIresultvar\fR \fIcommentblock\fR \fItype\fR \fIname\fR \fIbody\fR
.TP
method \fBkeyword\&.Class\fR \fIresultvar\fR \fIcommentblock\fR \fIname\fR \fIbody\fR
Process an oo::objdefine call that modifies the class object
itself
.TP
method \fBkeyword\&.class\fR \fIresultvar\fR \fIcommentblock\fR \fIname\fR \fIbody\fR
Process an oo::define, clay::define, etc statement\&.
.TP
method \fBkeyword\&.Class_Method\fR \fIresultvar\fR \fIcommentblock\fR \fIname\fR ?\fIargs\fR?
Process a statement for a clay style class method
.TP
method \fBkeyword\&.method\fR \fIresultvar\fR \fIcommentblock\fR \fIname\fR ?\fIargs\fR?
Process a statement for a tcloo style object method
.TP
method \fBkeyword\&.proc\fR \fIcommentblock\fR \fIname\fR \fIargspec\fR
Process a proc statement
.TP
method \fBreset\fR
Reset the state of the object and its embedded coroutine
.TP
method \fBMain\fR
Main body of the embedded coroutine for the object
.TP
method \fBsection\&.method\fR \fIkeyword\fR \fImethod\fR \fIminfo\fR
Generate the manual page text for a method or proc
.TP
method \fBsection\&.annotation\fR \fItype\fR \fIname\fR \fIiinfo\fR
.TP
method \fBsection\&.class\fR \fIclass_name\fR \fIclass_info\fR
Generate the manual page text for a class
.TP
method \fBsection\&.command\fR \fIprocinfo\fR
Generate the manual page text for the commands section
.TP
method \fBmanpage\fR ?\fBheader \fIvalue\fR\fR? ?\fBfooter \fIvalue\fR\fR? ?\fBauthors \fIlist\fR\fR?
Generate the manual page\&. Returns the completed text suitable for saving in \&.man file\&.
The header argument is a block of doctools text to go in before the machine generated
section\&. footer is a block of doctools text to go in after the machine generated
section\&. authors is a list of individual authors and emails in the form of AUTHOR EMAIL ?AUTHOR EMAIL?\&.\&.\&.
.TP
method \fBscan_text\fR \fItext\fR
Scan a block of text
.TP
method \fBscan_file\fR \fIfilename\fR
Scan a file of text
.PP
.PP
.SS "CLASS  PRACTCL::METACLASS"
The metaclass for all practcl objects
.PP
\fBMethods\fR
.TP
method \fB_MorphPatterns\fR
.TP
method \fBdefine\fR \fIsubmethod\fR ?\fIargs\fR?
.TP
method \fBgraft\fR ?\fIargs\fR?
.TP
method \fBinitialize\fR
.TP
method \fBlink\fR \fIcommand\fR ?\fIargs\fR?
.TP
method \fBmorph\fR \fIclassname\fR
.TP
method \fBscript\fR \fIscript\fR
.TP
method \fBselect\fR
.TP
method \fBsource\fR \fIfilename\fR
.PP
.PP
.SS "CLASS  PRACTCL::TOOLSET"
Ancestor-less class intended to be a mixin
which defines a family of build related behaviors
that are modified when targetting either gcc or msvc
.PP
\fBClass Methods\fR
.TP
classmethod \fBselect\fR \fIobject\fR
Perform the selection for the toolset mixin
.PP
.PP
\fBMethods\fR
.TP
method \fBconfig\&.sh\fR
find or fake a key/value list describing this project
.TP
method \fBBuildDir\fR \fIPWD\fR
Compute the location where the product will be built
.TP
method \fBMakeDir\fR \fIsrcdir\fR
Return where the Makefile is located relative to \fIsrcdir\fR\&.
For this implementation the MakeDir is always srcdir\&.
.TP
method \fBread_configuration\fR
Read information about the build process for this package\&.
For this implementation, data is sought in the following locations
in the following order:
config\&.tcl (generated by practcl\&.) PKGConfig\&.sh\&. The Makefile
.sp
If the Makefile needs to be consulted, but does not exist, the
Configure method is invoked
.TP
method \fBbuild-cflags\fR \fIPROJECT\fR \fIDEFS\fR \fInamevar\fR \fIversionvar\fR \fIdefsvar\fR
method DEFS
This method populates 4 variables:
name - The name of the package
version - The version of the package
defs - C flags passed to the compiler
includedir - A list of paths to feed to the compiler for finding headers
.TP
method \fBcritcl\fR ?\fIargs\fR?
Invoke critcl in an external process
.PP
.PP
.SS "CLASS  PRACTCL::TOOLSET\&.GCC"
\fIancestors\fR: \fBpractcl::toolset\fR
.PP
.PP
\fBMethods\fR
.TP
method \fBAutoconf\fR
.TP
method \fBBuildDir\fR \fIPWD\fR
.TP
method \fBConfigureOpts\fR
.TP
method \fBMakeDir\fR \fIsrcdir\fR
Detect what directory contains the Makefile template
.TP
method \fBmake {} autodetect\fR
.TP
method \fBmake {} clean\fR
.TP
method \fBmake {} compile\fR
.TP
method \fBmake {} install\fR \fIDEST\fR
.TP
method \fBbuild-compile-sources\fR \fIPROJECT\fR \fICOMPILE\fR \fICPPCOMPILE\fR \fIINCLUDES\fR
.TP
method \fBbuild-Makefile\fR \fIpath\fR \fIPROJECT\fR
.TP
method \fBbuild-library\fR \fIoutfile\fR \fIPROJECT\fR
Produce a static or dynamic library
.TP
method \fBbuild-tclsh\fR \fIoutfile\fR \fIPROJECT\fR ?\fIpath\fR \fBauto\fR?
Produce a static executable
.PP
.PP
.SS "CLASS  PRACTCL::TOOLSET\&.MSVC"
\fIancestors\fR: \fBpractcl::toolset\fR
.PP
.PP
\fBMethods\fR
.TP
method \fBBuildDir\fR \fIPWD\fR
MSVC always builds in the source directory
.TP
method \fBmake {} autodetect\fR
Do nothing
.TP
method \fBmake {} clean\fR
.TP
method \fBmake {} compile\fR
.TP
method \fBmake {} install\fR \fIDEST\fR
.TP
method \fBMakeDir\fR \fIsrcdir\fR
Detect what directory contains the Makefile template
.TP
method \fBNmakeOpts\fR
.PP
.PP
.SS "CLASS  PRACTCL::MAKE_OBJ"
\fIancestors\fR: \fBpractcl::metaclass\fR
.PP
A build deliverable object\&. Normally an object file, header, or tcl script
which must be compiled or generated in some way
.PP
\fBMethods\fR
.TP
method \fBconstructor\fR \fImodule_object\fR \fIname\fR \fIinfo\fR ?\fIaction_body\fR \fB\fR?
.TP
method \fBdo\fR
.TP
method \fBcheck\fR
.TP
method \fBoutput\fR
.TP
method \fBreset\fR
.TP
method \fBtriggers\fR
.PP
.PP
.SS "CLASS  PRACTCL::OBJECT"
\fIancestors\fR: \fBpractcl::metaclass\fR
.PP
A generic Practcl object
.PP
\fBMethods\fR
.TP
method \fBconstructor\fR \fIparent\fR ?\fIargs\fR?
.TP
method \fBchild\fR \fImethod\fR
.TP
method \fBgo\fR
.PP
.PP
.SS "CLASS  PRACTCL::DYNAMIC"
Dynamic blocks do not generate their own \&.c files,
instead the contribute to the amalgamation
of the main library file
.PP
\fBMethods\fR
.TP
method \fBcstructure\fR \fIname\fR \fIdefinition\fR ?\fIargdat\fR \fB\fR?
Parser functions
.TP
method \fBinclude\fR \fIheader\fR
.TP
method \fBinclude_dir\fR ?\fIargs\fR?
.TP
method \fBinclude_directory\fR ?\fIargs\fR?
.TP
method \fBc_header\fR \fIbody\fR
.TP
method \fBc_code\fR \fIbody\fR
.TP
method \fBc_function\fR \fIheader\fR \fIbody\fR ?\fIinfo\fR \fB\fR?
.TP
method \fBc_tcloomethod\fR \fIname\fR \fIbody\fR ?\fIarginfo\fR \fB\fR?
.TP
method \fBcmethod\fR \fIname\fR \fIbody\fR ?\fIarginfo\fR \fB\fR?
Alias to classic name
.TP
method \fBc_tclproc_nspace\fR \fInspace\fR
.TP
method \fBc_tclcmd\fR \fIname\fR \fIbody\fR ?\fIarginfo\fR \fB\fR?
.TP
method \fBc_tclproc_raw\fR \fIname\fR \fIbody\fR ?\fIarginfo\fR \fB\fR?
Alias to classic name
.TP
method \fBtcltype\fR \fIname\fR \fIargdat\fR
.TP
method \fBproject-compile-products\fR
Module interactions
.TP
method \fBimplement\fR \fIpath\fR
.TP
method \fBinitialize\fR
Practcl internals
.TP
method \fBlinktype\fR
.TP
method \fBgenerate-cfile-constant\fR
.TP
method \fBgenerate-cfile-header\fR
.TP
method \fBgenerate-cfile-tclapi\fR
Generate code that provides implements Tcl API
calls
.TP
method \fBgenerate-loader-module\fR
Generate code that runs when the package/module is
initialized into the interpreter
.TP
method \fBCollate_Source\fR \fICWD\fR
.TP
method \fBselect\fR
Once an object marks itself as some
flavor of dynamic, stop trying to morph
it into something else
.PP
.PP
.SS "CLASS  PRACTCL::PRODUCT"
A deliverable for the build system
.PP
\fBClass Methods\fR
.TP
classmethod \fBselect\fR \fIobject\fR
.PP
.PP
\fBMethods\fR
.TP
method \fBcode\fR \fIsection\fR \fIbody\fR
.TP
method \fBCollate_Source\fR \fICWD\fR
.TP
method \fBproject-compile-products\fR
.TP
method \fBgenerate-debug\fR ?\fIspaces\fR \fB\fR?
.TP
method \fBgenerate-cfile-constant\fR
.TP
method \fBgenerate-cfile-public-structure\fR
Populate const static data structures
.TP
method \fBgenerate-cfile-header\fR
.TP
method \fBgenerate-cfile-global\fR
.TP
method \fBgenerate-cfile-private-typedef\fR
.TP
method \fBgenerate-cfile-private-structure\fR
.TP
method \fBgenerate-cfile-functions\fR
Generate code that provides subroutines called by
Tcl API methods
.TP
method \fBgenerate-cfile-tclapi\fR
Generate code that provides implements Tcl API
calls
.TP
method \fBgenerate-hfile-public-define\fR
.TP
method \fBgenerate-hfile-public-macro\fR
.TP
method \fBgenerate-hfile-public-typedef\fR
.TP
method \fBgenerate-hfile-public-structure\fR
.TP
method \fBgenerate-hfile-public-headers\fR
.TP
method \fBgenerate-hfile-public-function\fR
.TP
method \fBgenerate-hfile-public-includes\fR
.TP
method \fBgenerate-hfile-public-verbatim\fR
.TP
method \fBgenerate-loader-external\fR
.TP
method \fBgenerate-loader-module\fR
.TP
method \fBgenerate-stub-function\fR
.TP
method \fBIncludeAdd\fR \fIheadervar\fR ?\fIargs\fR?
.TP
method \fBgenerate-tcl-loader\fR
.TP
method \fBgenerate-tcl-pre\fR
This methods generates any Tcl script file
which is required to pre-initialize the C library
.TP
method \fBgenerate-tcl-post\fR
.TP
method \fBlinktype\fR
.TP
method \fBOfile\fR \fIfilename\fR
.TP
method \fBproject-static-packages\fR
Methods called by the master project
.TP
method \fBtoolset-include-directory\fR
Methods called by the toolset
.TP
method \fBtarget\fR \fImethod\fR ?\fIargs\fR?
.PP
.PP
.SS "CLASS  PRACTCL::PRODUCT\&.CHEADER"
\fIancestors\fR: \fBpractcl::product\fR
.PP
A product which generated from a C header file\&. Which is to say, nothing\&.
.PP
\fBMethods\fR
.TP
method \fBproject-compile-products\fR
.TP
method \fBgenerate-loader-module\fR
.PP
.PP
.SS "CLASS  PRACTCL::PRODUCT\&.CSOURCE"
\fIancestors\fR: \fBpractcl::product\fR
.PP
A product which generated from a C source file\&. Normally an object (\&.o) file\&.
.PP
\fBMethods\fR
.TP
method \fBproject-compile-products\fR
.PP
.PP
.SS "CLASS  PRACTCL::PRODUCT\&.CLIBRARY"
\fIancestors\fR: \fBpractcl::product\fR
.PP
A product which is generated from a compiled C library\&.
Usually a \&.a or a \&.dylib file, but in complex cases may
actually just be a conduit for one project to integrate the
source code of another
.PP
\fBMethods\fR
.TP
method \fBlinker-products\fR \fIconfigdict\fR
.PP
.PP
.SS "CLASS  PRACTCL::PRODUCT\&.DYNAMIC"
\fIancestors\fR: \fBpractcl::dynamic\fR \fBpractcl::product\fR
.PP
A product which is generated from C code that itself is generated
by practcl or some other means\&. This C file may or may not produce
its own \&.o file, depending on whether it is eligible to become part
of an amalgamation
.PP
\fBMethods\fR
.TP
method \fBinitialize\fR
.PP
.PP
.SS "CLASS  PRACTCL::PRODUCT\&.CRITCL"
\fIancestors\fR: \fBpractcl::dynamic\fR \fBpractcl::product\fR
.PP
A binary product produced by critcl\&. Note: The implementation is not
written yet, this class does nothing\&.
.PP
.SS "CLASS  PRACTCL::MODULE"
\fIancestors\fR: \fBpractcl::object\fR \fBpractcl::product\&.dynamic\fR
.PP
In the end, all C code must be loaded into a module
This will either be a dynamically loaded library implementing
a tcl extension, or a compiled in segment of a custom shell/app
.PP
\fBVariable\fR
.TP
variable \fBmake_object\fR
.PP
.PP
\fBMethods\fR
.TP
method \fB_MorphPatterns\fR
.TP
method \fBadd\fR ?\fIargs\fR?
.TP
method \fBinstall-headers\fR ?\fIargs\fR?
.TP
method \fBmake {} _preamble\fR
.TP
method \fBmake {} pkginfo\fR
.TP
method \fBmake {} objects\fR
Return a dictionary of all handles and associated objects
.TP
method \fBmake {} object\fR \fIname\fR
Return the object associated with handle \fIname\fR
.TP
method \fBmake {} reset\fR
Reset all deputy objects
.TP
method \fBmake {} trigger\fR ?\fIargs\fR?
Exercise the triggers method for all handles listed
.TP
method \fBmake {} depends\fR ?\fIargs\fR?
Exercise the check method for all handles listed
.TP
method \fBmake {} filename\fR \fIname\fR
Return the file name of the build product for the listed
handle
.TP
method \fBmake {} target\fR \fIname\fR \fIInfo\fR \fIbody\fR
.TP
method \fBmake {} todo\fR
Return a list of handles for object which return true for the
do method
.TP
method \fBmake {} do\fR
For each target exercise the action specified in the \fIaction\fR
definition if the \fIdo\fR method returns true
.TP
method \fBchild\fR \fIwhich\fR
.TP
method \fBgenerate-c\fR
This methods generates the contents of an amalgamated \&.c file
which implements the loader for a batch of tools
.TP
method \fBgenerate-h\fR
This methods generates the contents of an amalgamated \&.h file
which describes the public API of this module
.TP
method \fBgenerate-loader\fR
.TP
method \fBinitialize\fR
.TP
method \fBimplement\fR \fIpath\fR
.TP
method \fBlinktype\fR
.PP
.PP
.SS "CLASS  PRACTCL::PROJECT"
\fIancestors\fR: \fBpractcl::module\fR
.PP
A toplevel project that is a collection of other projects
.PP
\fBMethods\fR
.TP
method \fB_MorphPatterns\fR
.TP
method \fBconstructor\fR ?\fIargs\fR?
.TP
method \fBadd_object\fR \fIobject\fR
.TP
method \fBadd_project\fR \fIpkg\fR \fIinfo\fR ?\fIoodefine\fR \fB\fR?
.TP
method \fBadd_tool\fR \fIpkg\fR \fIinfo\fR ?\fIoodefine\fR \fB\fR?
.TP
method \fBbuild-tclcore\fR
Compile the Tcl core\&. If the define \fItk\fR is true, compile the
Tk core as well
.TP
method \fBchild\fR \fIwhich\fR
.TP
method \fBlinktype\fR
.TP
method \fBproject\fR \fIpkg\fR ?\fIargs\fR?
Exercise the methods of a sub-object
.TP
method \fBtclcore\fR
.TP
method \fBtkcore\fR
.TP
method \fBtool\fR \fIpkg\fR ?\fIargs\fR?
.PP
.PP
.SS "CLASS  PRACTCL::LIBRARY"
\fIancestors\fR: \fBpractcl::project\fR
.PP
A toplevel project that produces a library
.PP
\fBMethods\fR
.TP
method \fBclean\fR \fIPATH\fR
.TP
method \fBproject-compile-products\fR
.TP
method \fBgo\fR
.TP
method \fBgenerate-decls\fR \fIpkgname\fR \fIpath\fR
.TP
method \fBimplement\fR \fIpath\fR
.TP
method \fBgenerate-make\fR \fIpath\fR
Backward compadible call
.TP
method \fBlinktype\fR
.TP
method \fBpackage-ifneeded\fR ?\fIargs\fR?
Create a "package ifneeded"
Args are a list of aliases for which this package will answer to
.TP
method \fBshared_library\fR ?\fIfilename\fR \fB\fR?
.TP
method \fBstatic_library\fR ?\fIfilename\fR \fB\fR?
.PP
.PP
.SS "CLASS  PRACTCL::TCLKIT"
\fIancestors\fR: \fBpractcl::library\fR
.PP
A toplevel project that produces a self-contained executable
.PP
\fBMethods\fR
.TP
method \fBbuild-tclkit_main\fR \fIPROJECT\fR \fIPKG_OBJS\fR
.TP
method \fBCollate_Source\fR \fICWD\fR
.TP
method \fBwrap\fR \fIPWD\fR \fIexename\fR \fIvfspath\fR ?\fIargs\fR?
Wrap an executable
.PP
.PP
.SS "CLASS  PRACTCL::DISTRIBUTION"
Standalone class to manage code distribution
This class is intended to be mixed into another class
(Thus the lack of ancestors)
.PP
\fBClass Methods\fR
.TP
classmethod \fBSandbox\fR \fIobject\fR
.TP
classmethod \fBselect\fR \fIobject\fR
.TP
classmethod \fBclaim_option\fR
.TP
classmethod \fBclaim_object\fR \fIobject\fR
.TP
classmethod \fBclaim_path\fR \fIpath\fR
.PP
.PP
\fBMethods\fR
.TP
method \fBscm_info\fR
.TP
method \fBDistroMixIn\fR
.TP
method \fBSandbox\fR
.TP
method \fBSrcDir\fR
.TP
method \fBScmTag\fR
.TP
method \fBScmClone\fR
.TP
method \fBScmUnpack\fR
.TP
method \fBScmUpdate\fR
.TP
method \fBUnpack\fR
.PP
.PP
.SS "CLASS  PRACTCL::DISTRIBUTION\&.SNAPSHOT"
\fIancestors\fR: \fBpractcl::distribution\fR
.PP
A file distribution from zip, tarball, or other non-scm archive format
.PP
\fBClass Methods\fR
.TP
classmethod \fBclaim_object\fR \fIobject\fR
.TP
classmethod \fBclaim_option\fR
.TP
classmethod \fBclaim_path\fR \fIpath\fR
.PP
.PP
\fBMethods\fR
.TP
method \fBScmUnpack\fR
.PP
.PP
.SS "CLASS  PRACTCL::DISTRIBUTION\&.FOSSIL"
\fIancestors\fR: \fBpractcl::distribution\fR
.PP
A file distribution based on fossil
.PP
\fBClass Methods\fR
.TP
classmethod \fBclaim_object\fR \fIobj\fR
Check for markers in the metadata
.TP
classmethod \fBclaim_option\fR
.TP
classmethod \fBclaim_path\fR \fIpath\fR
Check for markers in the source root
.PP
.PP
\fBMethods\fR
.TP
method \fBscm_info\fR
.TP
method \fBScmClone\fR
Clone the source
.TP
method \fBScmTag\fR
.TP
method \fBScmUnpack\fR
.TP
method \fBScmUpdate\fR
.PP
.PP
.SS "CLASS  PRACTCL::DISTRIBUTION\&.GIT"
\fIancestors\fR: \fBpractcl::distribution\fR
.PP
A file distribution based on git
.PP
\fBClass Methods\fR
.TP
classmethod \fBclaim_object\fR \fIobj\fR
.TP
classmethod \fBclaim_option\fR
.TP
classmethod \fBclaim_path\fR \fIpath\fR
.PP
.PP
\fBMethods\fR
.TP
method \fBScmTag\fR
.TP
method \fBScmUnpack\fR
.TP
method \fBScmUpdate\fR
.PP
.PP
.SS "CLASS  PRACTCL::SUBPROJECT"
\fIancestors\fR: \fBpractcl::module\fR
.PP
A subordinate project
.PP
\fBMethods\fR
.TP
method \fB_MorphPatterns\fR
.TP
method \fBBuildDir\fR \fIPWD\fR
.TP
method \fBchild\fR \fIwhich\fR
.TP
method \fBcompile\fR
.TP
method \fBgo\fR
.TP
method \fBinstall\fR ?\fIargs\fR?
Install project into the local build system
.TP
method \fBlinktype\fR
.TP
method \fBlinker-products\fR \fIconfigdict\fR
.TP
method \fBlinker-external\fR \fIconfigdict\fR
.TP
method \fBlinker-extra\fR \fIconfigdict\fR
.TP
method \fBenv-bootstrap\fR
Methods for packages/tools that can be downloaded
possibly built and used internally by this Practcl
process
Load the facility into the interpreter
.TP
method \fBenv-exec\fR
Return a file path that exec can call
.TP
method \fBenv-install\fR
Install the tool into the local environment
.TP
method \fBenv-load\fR
Do whatever is necessary to get the tool
into the local environment
.TP
method \fBenv-present\fR
Check if tool is available for load/already loaded
.TP
method \fBsources\fR
.TP
method \fBupdate\fR
.TP
method \fBunpack\fR
.PP
.PP
.SS "CLASS  PRACTCL::SUBPROJECT\&.SOURCE"
\fIancestors\fR: \fBpractcl::subproject\fR \fBpractcl::library\fR
.PP
A project which the kit compiles and integrates
the source for itself
.PP
\fBMethods\fR
.TP
method \fBenv-bootstrap\fR
.TP
method \fBenv-present\fR
.TP
method \fBlinktype\fR
.PP
.PP
.SS "CLASS  PRACTCL::SUBPROJECT\&.TEAPOT"
\fIancestors\fR: \fBpractcl::subproject\fR
.PP
a copy from the teapot
.PP
\fBMethods\fR
.TP
method \fBenv-bootstrap\fR
.TP
method \fBenv-install\fR
.TP
method \fBenv-present\fR
.TP
method \fBinstall\fR \fIDEST\fR
.PP
.PP
.SS "CLASS  PRACTCL::SUBPROJECT\&.KETTLE"
\fIancestors\fR: \fBpractcl::subproject\fR
.PP
.PP
\fBMethods\fR
.TP
method \fBkettle\fR \fIpath\fR ?\fIargs\fR?
.TP
method \fBinstall\fR \fIDEST\fR
.PP
.PP
.SS "CLASS  PRACTCL::SUBPROJECT\&.CRITCL"
\fIancestors\fR: \fBpractcl::subproject\fR
.PP
.PP
\fBMethods\fR
.TP
method \fBinstall\fR \fIDEST\fR
.PP
.PP
.SS "CLASS  PRACTCL::SUBPROJECT\&.SAK"
\fIancestors\fR: \fBpractcl::subproject\fR
.PP
.PP
\fBMethods\fR
.TP
method \fBenv-bootstrap\fR
.TP
method \fBenv-install\fR
.TP
method \fBenv-present\fR
.TP
method \fBinstall\fR \fIDEST\fR
.TP
method \fBinstall-module\fR \fIDEST\fR ?\fIargs\fR?
.PP
.PP
.SS "CLASS  PRACTCL::SUBPROJECT\&.PRACTCL"
\fIancestors\fR: \fBpractcl::subproject\fR
.PP
.PP
\fBMethods\fR
.TP
method \fBenv-bootstrap\fR
.TP
method \fBenv-install\fR
.TP
method \fBinstall\fR \fIDEST\fR
.TP
method \fBinstall-module\fR \fIDEST\fR ?\fIargs\fR?
.PP
.PP
.SS "CLASS  PRACTCL::SUBPROJECT\&.BINARY"
\fIancestors\fR: \fBpractcl::subproject\fR
.PP
A subordinate binary package
.PP
\fBMethods\fR
.TP
method \fBclean\fR
.TP
method \fBenv-install\fR
.TP
method \fBproject-compile-products\fR
.TP
method \fBComputeInstall\fR
.TP
method \fBgo\fR
.TP
method \fBlinker-products\fR \fIconfigdict\fR
.TP
method \fBproject-static-packages\fR
.TP
method \fBBuildDir\fR \fIPWD\fR
.TP
method \fBcompile\fR
.TP
method \fBConfigure\fR
.TP
method \fBinstall\fR \fIDEST\fR
.PP
.PP
.SS "CLASS  PRACTCL::SUBPROJECT\&.TEA"
\fIancestors\fR: \fBpractcl::subproject\&.binary\fR
.PP
A subordinate TEA based binary package
.PP
.SS "CLASS  PRACTCL::SUBPROJECT\&.LIBRARY"
\fIancestors\fR: \fBpractcl::subproject\&.binary\fR \fBpractcl::library\fR
.PP
A subordinate C library built by this project
.PP
\fBMethods\fR
.TP
method \fBinstall\fR \fIDEST\fR
.PP
.PP
.SS "CLASS  PRACTCL::SUBPROJECT\&.EXTERNAL"
\fIancestors\fR: \fBpractcl::subproject\&.binary\fR
.PP
A subordinate external C library
.PP
\fBMethods\fR
.TP
method \fBinstall\fR \fIDEST\fR
.PP
.PP
.SS "CLASS  PRACTCL::SUBPROJECT\&.CORE"
\fIancestors\fR: \fBpractcl::subproject\&.binary\fR
.PP
.PP
\fBMethods\fR
.TP
method \fBenv-bootstrap\fR
.TP
method \fBenv-present\fR
.TP
method \fBenv-install\fR
.TP
method \fBgo\fR
.TP
>>>>>>> ca5bae6e
method \fBlinktype\fR
.PP
.PP
.SH "BUGS, IDEAS, FEEDBACK"
This document, and the package it describes, will undoubtedly contain
bugs and other problems\&.
Please report such in the category \fIpractcl\fR of the
\fITcllib Trackers\fR [http://core\&.tcl\&.tk/tcllib/reportlist]\&.
Please also report any ideas for enhancements you may have for either
package and/or documentation\&.
.PP
When proposing code changes, please provide \fIunified diffs\fR,
i\&.e the output of \fBdiff -u\fR\&.
.PP
Note further that \fIattachments\fR are strongly preferred over
inlined patches\&. Attachments can be made by going to the \fBEdit\fR
form of the ticket immediately after its creation, and then using the
left-most button in the secondary navigation bar\&.
.SH KEYWORDS
practcl
.SH CATEGORY
TclOO
.SH COPYRIGHT
.nf
Copyright (c) 2016-2018 Sean Woods <yoda@etoyoc\&.com>

.fi<|MERGE_RESOLUTION|>--- conflicted
+++ resolved
@@ -2,11 +2,7 @@
 '\" Generated from file 'practcl\&.man' by tcllib/doctools with format 'nroff'
 '\" Copyright (c) 2016-2018 Sean Woods <yoda@etoyoc\&.com>
 '\"
-<<<<<<< HEAD
-.TH "practcl" n 0\&.13 tcllib "The The Proper Rational API for C to Tool Command Language Module"
-=======
 .TH "practcl" n 0\&.16\&.4 tcllib "The The Proper Rational API for C to Tool Command Language Module"
->>>>>>> ca5bae6e
 .\" The -*- nroff -*- definitions below are for supplemental macros used
 .\" in Tcl/Tk manual entries.
 .\"
@@ -280,8 +276,11 @@
 .SH SYNOPSIS
 package require \fBTclOO  1\&.0\fR
 .sp
-<<<<<<< HEAD
-package require \fBpractcl  1\&.4\&.3\fR
+proc \fBpractcl::cat\fR \fIfname\fR
+.sp
+proc \fBpractcl::docstrip\fR \fItext\fR
+.sp
+proc \fBputb\fR ?\fImap\fR? \fItext\fR
 .sp
 proc \fBProc\fR \fIname\fR \fIarglist\fR \fIbody\fR
 .sp
@@ -301,32 +300,6 @@
 .sp
 proc \fBpractcl::fossil\fR \fIpath\fR ?\fIargs\fR?
 .sp
-=======
-proc \fBpractcl::cat\fR \fIfname\fR
-.sp
-proc \fBpractcl::docstrip\fR \fItext\fR
-.sp
-proc \fBputb\fR ?\fImap\fR? \fItext\fR
-.sp
-proc \fBProc\fR \fIname\fR \fIarglist\fR \fIbody\fR
-.sp
-proc \fBnoop\fR ?\fIargs\fR?
-.sp
-proc \fBpractcl::debug\fR ?\fIargs\fR?
-.sp
-proc \fBpractcl::doexec\fR ?\fIargs\fR?
-.sp
-proc \fBpractcl::doexec_in\fR \fIpath\fR ?\fIargs\fR?
-.sp
-proc \fBpractcl::dotclexec\fR ?\fIargs\fR?
-.sp
-proc \fBpractcl::domake\fR \fIpath\fR ?\fIargs\fR?
-.sp
-proc \fBpractcl::domake\&.tcl\fR \fIpath\fR ?\fIargs\fR?
-.sp
-proc \fBpractcl::fossil\fR \fIpath\fR ?\fIargs\fR?
-.sp
->>>>>>> ca5bae6e
 proc \fBpractcl::fossil_status\fR \fIdir\fR
 .sp
 proc \fBpractcl::os\fR
@@ -371,17 +344,11 @@
 .sp
 proc \fBpractcl::file_relative\fR \fIbase\fR \fIdst\fR
 .sp
-<<<<<<< HEAD
+proc \fBpractcl::findByPattern\fR \fIbasedir\fR \fIpatterns\fR
+.sp
 proc \fBpractcl::log\fR \fIfname\fR \fIcomment\fR
 .sp
-proc \fBpractcl::_isdirectory\fR \fIname\fR
-=======
-proc \fBpractcl::findByPattern\fR \fIbasedir\fR \fIpatterns\fR
-.sp
-proc \fBpractcl::log\fR \fIfname\fR \fIcomment\fR
-.sp
 proc \fBpractcl::_pkgindex_simpleIndex\fR \fIpath\fR
->>>>>>> ca5bae6e
 .sp
 proc \fBpractcl::_pkgindex_directory\fR \fIpath\fR
 .sp
@@ -393,21 +360,16 @@
 .sp
 proc \fBpractcl::copyDir\fR \fId1\fR \fId2\fR ?\fItoplevel\fR \fB1\fR?
 .sp
-<<<<<<< HEAD
-=======
 proc \fBpractcl::buildModule\fR \fImodpath\fR
 .sp
 proc \fBpractcl::installModule\fR \fImodpath\fR \fIDEST\fR
 .sp
->>>>>>> ca5bae6e
 proc \fBpractcl::trigger\fR ?\fIargs\fR?
 .sp
 proc \fBpractcl::depends\fR ?\fIargs\fR?
 .sp
 proc \fBpractcl::target\fR \fIname\fR \fIinfo\fR ?\fIaction\fR \fB\fR?
 .sp
-<<<<<<< HEAD
-=======
 method \fBconstructor\fR
 .sp
 method \fBargspec\fR \fIargspec\fR
@@ -444,7 +406,6 @@
 .sp
 method \fBscan_file\fR \fIfilename\fR
 .sp
->>>>>>> ca5bae6e
 method \fB_MorphPatterns\fR
 .sp
 method \fBdefine\fR \fIsubmethod\fR ?\fIargs\fR?
@@ -457,13 +418,6 @@
 .sp
 method \fBmorph\fR \fIclassname\fR
 .sp
-<<<<<<< HEAD
-method \fBmixin\fR \fIslot\fR \fIclassname\fR
-.sp
-method \fBorgan\fR ?\fIargs\fR?
-.sp
-=======
->>>>>>> ca5bae6e
 method \fBscript\fR \fIscript\fR
 .sp
 method \fBselect\fR
@@ -484,11 +438,6 @@
 .sp
 method \fBcritcl\fR ?\fIargs\fR?
 .sp
-<<<<<<< HEAD
-method \fBmake-autodetect\fR
-.sp
-=======
->>>>>>> ca5bae6e
 method \fBAutoconf\fR
 .sp
 method \fBBuildDir\fR \fIPWD\fR
@@ -497,15 +446,6 @@
 .sp
 method \fBMakeDir\fR \fIsrcdir\fR
 .sp
-<<<<<<< HEAD
-method \fBmake-autodetect\fR
-.sp
-method \fBmake-clean\fR
-.sp
-method \fBmake-compile\fR
-.sp
-method \fBmake-install\fR \fIDEST\fR
-=======
 method \fBmake {} autodetect\fR
 .sp
 method \fBmake {} clean\fR
@@ -513,7 +453,6 @@
 method \fBmake {} compile\fR
 .sp
 method \fBmake {} install\fR \fIDEST\fR
->>>>>>> ca5bae6e
 .sp
 method \fBbuild-compile-sources\fR \fIPROJECT\fR \fICOMPILE\fR \fICPPCOMPILE\fR \fIINCLUDES\fR
 .sp
@@ -521,445 +460,394 @@
 .sp
 method \fBbuild-library\fR \fIoutfile\fR \fIPROJECT\fR
 .sp
-<<<<<<< HEAD
-method \fBbuild-tclsh\fR \fIoutfile\fR \fIPROJECT\fR
+method \fBbuild-tclsh\fR \fIoutfile\fR \fIPROJECT\fR ?\fIpath\fR \fBauto\fR?
 .sp
 method \fBBuildDir\fR \fIPWD\fR
 .sp
-method \fBmake-autodetect\fR
-.sp
-method \fBmake-clean\fR
-.sp
-method \fBmake-compile\fR
-.sp
-method \fBmake-install\fR \fIDEST\fR
-=======
-method \fBbuild-tclsh\fR \fIoutfile\fR \fIPROJECT\fR ?\fIpath\fR \fBauto\fR?
+method \fBmake {} autodetect\fR
+.sp
+method \fBmake {} clean\fR
+.sp
+method \fBmake {} compile\fR
+.sp
+method \fBmake {} install\fR \fIDEST\fR
+.sp
+method \fBMakeDir\fR \fIsrcdir\fR
+.sp
+method \fBNmakeOpts\fR
+.sp
+method \fBconstructor\fR \fImodule_object\fR \fIname\fR \fIinfo\fR ?\fIaction_body\fR \fB\fR?
+.sp
+method \fBdo\fR
+.sp
+method \fBcheck\fR
+.sp
+method \fBoutput\fR
+.sp
+method \fBreset\fR
+.sp
+method \fBtriggers\fR
+.sp
+method \fBconstructor\fR \fIparent\fR ?\fIargs\fR?
+.sp
+method \fBchild\fR \fImethod\fR
+.sp
+method \fBgo\fR
+.sp
+method \fBcstructure\fR \fIname\fR \fIdefinition\fR ?\fIargdat\fR \fB\fR?
+.sp
+method \fBinclude\fR \fIheader\fR
+.sp
+method \fBinclude_dir\fR ?\fIargs\fR?
+.sp
+method \fBinclude_directory\fR ?\fIargs\fR?
+.sp
+method \fBc_header\fR \fIbody\fR
+.sp
+method \fBc_code\fR \fIbody\fR
+.sp
+method \fBc_function\fR \fIheader\fR \fIbody\fR ?\fIinfo\fR \fB\fR?
+.sp
+method \fBc_tcloomethod\fR \fIname\fR \fIbody\fR ?\fIarginfo\fR \fB\fR?
+.sp
+method \fBcmethod\fR \fIname\fR \fIbody\fR ?\fIarginfo\fR \fB\fR?
+.sp
+method \fBc_tclproc_nspace\fR \fInspace\fR
+.sp
+method \fBc_tclcmd\fR \fIname\fR \fIbody\fR ?\fIarginfo\fR \fB\fR?
+.sp
+method \fBc_tclproc_raw\fR \fIname\fR \fIbody\fR ?\fIarginfo\fR \fB\fR?
+.sp
+method \fBtcltype\fR \fIname\fR \fIargdat\fR
+.sp
+method \fBproject-compile-products\fR
+.sp
+method \fBimplement\fR \fIpath\fR
+.sp
+method \fBinitialize\fR
+.sp
+method \fBlinktype\fR
+.sp
+method \fBgenerate-cfile-constant\fR
+.sp
+method \fBgenerate-cfile-header\fR
+.sp
+method \fBgenerate-cfile-tclapi\fR
+.sp
+method \fBgenerate-loader-module\fR
+.sp
+method \fBCollate_Source\fR \fICWD\fR
+.sp
+method \fBselect\fR
+.sp
+classmethod \fBselect\fR \fIobject\fR
+.sp
+method \fBcode\fR \fIsection\fR \fIbody\fR
+.sp
+method \fBCollate_Source\fR \fICWD\fR
+.sp
+method \fBproject-compile-products\fR
+.sp
+method \fBgenerate-debug\fR ?\fIspaces\fR \fB\fR?
+.sp
+method \fBgenerate-cfile-constant\fR
+.sp
+method \fBgenerate-cfile-public-structure\fR
+.sp
+method \fBgenerate-cfile-header\fR
+.sp
+method \fBgenerate-cfile-global\fR
+.sp
+method \fBgenerate-cfile-private-typedef\fR
+.sp
+method \fBgenerate-cfile-private-structure\fR
+.sp
+method \fBgenerate-cfile-functions\fR
+.sp
+method \fBgenerate-cfile-tclapi\fR
+.sp
+method \fBgenerate-hfile-public-define\fR
+.sp
+method \fBgenerate-hfile-public-macro\fR
+.sp
+method \fBgenerate-hfile-public-typedef\fR
+.sp
+method \fBgenerate-hfile-public-structure\fR
+.sp
+method \fBgenerate-hfile-public-headers\fR
+.sp
+method \fBgenerate-hfile-public-function\fR
+.sp
+method \fBgenerate-hfile-public-includes\fR
+.sp
+method \fBgenerate-hfile-public-verbatim\fR
+.sp
+method \fBgenerate-loader-external\fR
+.sp
+method \fBgenerate-loader-module\fR
+.sp
+method \fBgenerate-stub-function\fR
+.sp
+method \fBIncludeAdd\fR \fIheadervar\fR ?\fIargs\fR?
+.sp
+method \fBgenerate-tcl-loader\fR
+.sp
+method \fBgenerate-tcl-pre\fR
+.sp
+method \fBgenerate-tcl-post\fR
+.sp
+method \fBlinktype\fR
+.sp
+method \fBOfile\fR \fIfilename\fR
+.sp
+method \fBproject-static-packages\fR
+.sp
+method \fBtoolset-include-directory\fR
+.sp
+method \fBtarget\fR \fImethod\fR ?\fIargs\fR?
+.sp
+method \fBproject-compile-products\fR
+.sp
+method \fBgenerate-loader-module\fR
+.sp
+method \fBproject-compile-products\fR
+.sp
+method \fBlinker-products\fR \fIconfigdict\fR
+.sp
+method \fBinitialize\fR
+.sp
+variable \fBmake_object\fR
+.sp
+method \fB_MorphPatterns\fR
+.sp
+method \fBadd\fR ?\fIargs\fR?
+.sp
+method \fBinstall-headers\fR ?\fIargs\fR?
+.sp
+method \fBmake {} _preamble\fR
+.sp
+method \fBmake {} pkginfo\fR
+.sp
+method \fBmake {} objects\fR
+.sp
+method \fBmake {} object\fR \fIname\fR
+.sp
+method \fBmake {} reset\fR
+.sp
+method \fBmake {} trigger\fR ?\fIargs\fR?
+.sp
+method \fBmake {} depends\fR ?\fIargs\fR?
+.sp
+method \fBmake {} filename\fR \fIname\fR
+.sp
+method \fBmake {} target\fR \fIname\fR \fIInfo\fR \fIbody\fR
+.sp
+method \fBmake {} todo\fR
+.sp
+method \fBmake {} do\fR
+.sp
+method \fBchild\fR \fIwhich\fR
+.sp
+method \fBgenerate-c\fR
+.sp
+method \fBgenerate-h\fR
+.sp
+method \fBgenerate-loader\fR
+.sp
+method \fBinitialize\fR
+.sp
+method \fBimplement\fR \fIpath\fR
+.sp
+method \fBlinktype\fR
+.sp
+method \fB_MorphPatterns\fR
+.sp
+method \fBconstructor\fR ?\fIargs\fR?
+.sp
+method \fBadd_object\fR \fIobject\fR
+.sp
+method \fBadd_project\fR \fIpkg\fR \fIinfo\fR ?\fIoodefine\fR \fB\fR?
+.sp
+method \fBadd_tool\fR \fIpkg\fR \fIinfo\fR ?\fIoodefine\fR \fB\fR?
+.sp
+method \fBbuild-tclcore\fR
+.sp
+method \fBchild\fR \fIwhich\fR
+.sp
+method \fBlinktype\fR
+.sp
+method \fBproject\fR \fIpkg\fR ?\fIargs\fR?
+.sp
+method \fBtclcore\fR
+.sp
+method \fBtkcore\fR
+.sp
+method \fBtool\fR \fIpkg\fR ?\fIargs\fR?
+.sp
+method \fBclean\fR \fIPATH\fR
+.sp
+method \fBproject-compile-products\fR
+.sp
+method \fBgo\fR
+.sp
+method \fBgenerate-decls\fR \fIpkgname\fR \fIpath\fR
+.sp
+method \fBimplement\fR \fIpath\fR
+.sp
+method \fBgenerate-make\fR \fIpath\fR
+.sp
+method \fBlinktype\fR
+.sp
+method \fBpackage-ifneeded\fR ?\fIargs\fR?
+.sp
+method \fBshared_library\fR ?\fIfilename\fR \fB\fR?
+.sp
+method \fBstatic_library\fR ?\fIfilename\fR \fB\fR?
+.sp
+method \fBbuild-tclkit_main\fR \fIPROJECT\fR \fIPKG_OBJS\fR
+.sp
+method \fBCollate_Source\fR \fICWD\fR
+.sp
+method \fBwrap\fR \fIPWD\fR \fIexename\fR \fIvfspath\fR ?\fIargs\fR?
+.sp
+classmethod \fBSandbox\fR \fIobject\fR
+.sp
+classmethod \fBselect\fR \fIobject\fR
+.sp
+classmethod \fBclaim_option\fR
+.sp
+classmethod \fBclaim_object\fR \fIobject\fR
+.sp
+classmethod \fBclaim_path\fR \fIpath\fR
+.sp
+method \fBscm_info\fR
+.sp
+method \fBDistroMixIn\fR
+.sp
+method \fBSandbox\fR
+.sp
+method \fBSrcDir\fR
+.sp
+method \fBScmTag\fR
+.sp
+method \fBScmClone\fR
+.sp
+method \fBScmUnpack\fR
+.sp
+method \fBScmUpdate\fR
+.sp
+method \fBUnpack\fR
+.sp
+classmethod \fBclaim_object\fR \fIobject\fR
+.sp
+classmethod \fBclaim_option\fR
+.sp
+classmethod \fBclaim_path\fR \fIpath\fR
+.sp
+method \fBScmUnpack\fR
+.sp
+classmethod \fBclaim_object\fR \fIobj\fR
+.sp
+classmethod \fBclaim_option\fR
+.sp
+classmethod \fBclaim_path\fR \fIpath\fR
+.sp
+method \fBscm_info\fR
+.sp
+method \fBScmClone\fR
+.sp
+method \fBScmTag\fR
+.sp
+method \fBScmUnpack\fR
+.sp
+method \fBScmUpdate\fR
+.sp
+classmethod \fBclaim_object\fR \fIobj\fR
+.sp
+classmethod \fBclaim_option\fR
+.sp
+classmethod \fBclaim_path\fR \fIpath\fR
+.sp
+method \fBScmTag\fR
+.sp
+method \fBScmUnpack\fR
+.sp
+method \fBScmUpdate\fR
+.sp
+method \fB_MorphPatterns\fR
 .sp
 method \fBBuildDir\fR \fIPWD\fR
 .sp
-method \fBmake {} autodetect\fR
-.sp
-method \fBmake {} clean\fR
-.sp
-method \fBmake {} compile\fR
-.sp
-method \fBmake {} install\fR \fIDEST\fR
->>>>>>> ca5bae6e
-.sp
-method \fBMakeDir\fR \fIsrcdir\fR
-.sp
-method \fBNmakeOpts\fR
-.sp
-method \fBconstructor\fR \fImodule_object\fR \fIname\fR \fIinfo\fR ?\fIaction_body\fR \fB\fR?
-.sp
-method \fBdo\fR
-.sp
-method \fBcheck\fR
-.sp
-method \fBoutput\fR
-.sp
-method \fBreset\fR
-.sp
-method \fBtriggers\fR
-.sp
-method \fBconstructor\fR \fIparent\fR ?\fIargs\fR?
-.sp
-method \fBchild\fR \fImethod\fR
+method \fBchild\fR \fIwhich\fR
+.sp
+method \fBcompile\fR
 .sp
 method \fBgo\fR
 .sp
-method \fBcstructure\fR \fIname\fR \fIdefinition\fR ?\fIargdat\fR \fB\fR?
-.sp
-method \fBinclude\fR \fIheader\fR
-.sp
-method \fBinclude_dir\fR ?\fIargs\fR?
-.sp
-method \fBinclude_directory\fR ?\fIargs\fR?
-.sp
-method \fBc_header\fR \fIbody\fR
-.sp
-method \fBc_code\fR \fIbody\fR
-.sp
-method \fBc_function\fR \fIheader\fR \fIbody\fR ?\fIinfo\fR \fB\fR?
-.sp
-method \fBc_tcloomethod\fR \fIname\fR \fIbody\fR ?\fIarginfo\fR \fB\fR?
-.sp
-method \fBcmethod\fR \fIname\fR \fIbody\fR ?\fIarginfo\fR \fB\fR?
-.sp
-method \fBc_tclproc_nspace\fR \fInspace\fR
-.sp
-method \fBc_tclcmd\fR \fIname\fR \fIbody\fR ?\fIarginfo\fR \fB\fR?
-.sp
-method \fBc_tclproc_raw\fR \fIname\fR \fIbody\fR ?\fIarginfo\fR \fB\fR?
-.sp
-method \fBtcltype\fR \fIname\fR \fIargdat\fR
-.sp
-method \fBproject-compile-products\fR
-.sp
-method \fBimplement\fR \fIpath\fR
-.sp
-method \fBinitialize\fR
+method \fBinstall\fR ?\fIargs\fR?
 .sp
 method \fBlinktype\fR
 .sp
-method \fBgenerate-cfile-constant\fR
-.sp
-method \fBgenerate-cfile-header\fR
-.sp
-method \fBgenerate-cfile-tclapi\fR
-.sp
-method \fBgenerate-loader-module\fR
-.sp
-method \fBCollate_Source\fR \fICWD\fR
-.sp
-method \fBselect\fR
-.sp
-classmethod \fBselect\fR \fIobject\fR
-.sp
-method \fBcode\fR \fIsection\fR \fIbody\fR
-.sp
-method \fBCollate_Source\fR \fICWD\fR
-.sp
-method \fBproject-compile-products\fR
-.sp
-method \fBgenerate-debug\fR ?\fIspaces\fR \fB\fR?
-.sp
-method \fBgenerate-cfile-constant\fR
-.sp
-method \fBgenerate-cfile-public-structure\fR
-.sp
-method \fBgenerate-cfile-header\fR
-.sp
-method \fBgenerate-cfile-global\fR
-.sp
-method \fBgenerate-cfile-private-typedef\fR
-.sp
-method \fBgenerate-cfile-private-structure\fR
-.sp
-method \fBgenerate-cfile-functions\fR
-.sp
-method \fBgenerate-cfile-tclapi\fR
-.sp
-method \fBgenerate-hfile-public-define\fR
-.sp
-method \fBgenerate-hfile-public-macro\fR
-.sp
-method \fBgenerate-hfile-public-typedef\fR
-.sp
-method \fBgenerate-hfile-public-structure\fR
-.sp
-method \fBgenerate-hfile-public-headers\fR
-.sp
-method \fBgenerate-hfile-public-function\fR
-.sp
-method \fBgenerate-hfile-public-includes\fR
-.sp
-method \fBgenerate-hfile-public-verbatim\fR
-.sp
-method \fBgenerate-loader-external\fR
-.sp
-method \fBgenerate-loader-module\fR
-.sp
-method \fBgenerate-stub-function\fR
-.sp
-method \fBIncludeAdd\fR \fIheadervar\fR ?\fIargs\fR?
-.sp
-method \fBgenerate-tcl-loader\fR
-.sp
-method \fBgenerate-tcl-pre\fR
-.sp
-method \fBgenerate-tcl-post\fR
+method \fBlinker-products\fR \fIconfigdict\fR
+.sp
+method \fBlinker-external\fR \fIconfigdict\fR
+.sp
+method \fBlinker-extra\fR \fIconfigdict\fR
+.sp
+method \fBenv-bootstrap\fR
+.sp
+method \fBenv-exec\fR
+.sp
+method \fBenv-install\fR
+.sp
+method \fBenv-load\fR
+.sp
+method \fBenv-present\fR
+.sp
+method \fBsources\fR
+.sp
+method \fBupdate\fR
+.sp
+method \fBunpack\fR
+.sp
+method \fBenv-bootstrap\fR
+.sp
+method \fBenv-present\fR
 .sp
 method \fBlinktype\fR
 .sp
-method \fBOfile\fR \fIfilename\fR
-.sp
-method \fBproject-static-packages\fR
-.sp
-method \fBtoolset-include-directory\fR
-.sp
-method \fBtarget\fR \fImethod\fR ?\fIargs\fR?
-.sp
-method \fBproject-compile-products\fR
-.sp
-method \fBgenerate-loader-module\fR
-.sp
-method \fBproject-compile-products\fR
-.sp
-method \fBlinker-products\fR \fIconfigdict\fR
-.sp
-method \fBinitialize\fR
-.sp
-<<<<<<< HEAD
-=======
-variable \fBmake_object\fR
-.sp
->>>>>>> ca5bae6e
-method \fB_MorphPatterns\fR
-.sp
-method \fBadd\fR ?\fIargs\fR?
-.sp
-method \fBinstall-headers\fR ?\fIargs\fR?
-.sp
-<<<<<<< HEAD
-method \fBmake\fR \fIcommand\fR ?\fIargs\fR?
-=======
-method \fBmake {} _preamble\fR
-.sp
-method \fBmake {} pkginfo\fR
-.sp
-method \fBmake {} objects\fR
-.sp
-method \fBmake {} object\fR \fIname\fR
-.sp
-method \fBmake {} reset\fR
-.sp
-method \fBmake {} trigger\fR ?\fIargs\fR?
-.sp
-method \fBmake {} depends\fR ?\fIargs\fR?
-.sp
-method \fBmake {} filename\fR \fIname\fR
-.sp
-method \fBmake {} target\fR \fIname\fR \fIInfo\fR \fIbody\fR
-.sp
-method \fBmake {} todo\fR
-.sp
-method \fBmake {} do\fR
->>>>>>> ca5bae6e
-.sp
-method \fBchild\fR \fIwhich\fR
-.sp
-method \fBgenerate-c\fR
-.sp
-method \fBgenerate-h\fR
-.sp
-method \fBgenerate-loader\fR
-.sp
-method \fBinitialize\fR
-.sp
-method \fBimplement\fR \fIpath\fR
-.sp
-method \fBlinktype\fR
-.sp
-method \fB_MorphPatterns\fR
-.sp
-method \fBconstructor\fR ?\fIargs\fR?
-.sp
-method \fBadd_object\fR \fIobject\fR
-.sp
-method \fBadd_project\fR \fIpkg\fR \fIinfo\fR ?\fIoodefine\fR \fB\fR?
-.sp
-method \fBadd_tool\fR \fIpkg\fR \fIinfo\fR ?\fIoodefine\fR \fB\fR?
-.sp
-method \fBbuild-tclcore\fR
-.sp
-method \fBchild\fR \fIwhich\fR
-.sp
-method \fBlinktype\fR
-.sp
-method \fBproject\fR \fIpkg\fR ?\fIargs\fR?
-.sp
-method \fBtclcore\fR
-.sp
-method \fBtkcore\fR
-.sp
-method \fBtool\fR \fIpkg\fR ?\fIargs\fR?
-.sp
-method \fBclean\fR \fIPATH\fR
-.sp
-method \fBproject-compile-products\fR
-.sp
-method \fBgo\fR
-.sp
-method \fBgenerate-decls\fR \fIpkgname\fR \fIpath\fR
-.sp
-method \fBimplement\fR \fIpath\fR
-.sp
-method \fBgenerate-make\fR \fIpath\fR
-.sp
-method \fBlinktype\fR
-.sp
-method \fBpackage-ifneeded\fR ?\fIargs\fR?
-.sp
-method \fBshared_library\fR ?\fIfilename\fR \fB\fR?
-.sp
-method \fBstatic_library\fR ?\fIfilename\fR \fB\fR?
-.sp
-method \fBbuild-tclkit_main\fR \fIPROJECT\fR \fIPKG_OBJS\fR
-.sp
-method \fBCollate_Source\fR \fICWD\fR
-.sp
-method \fBwrap\fR \fIPWD\fR \fIexename\fR \fIvfspath\fR ?\fIargs\fR?
-.sp
-classmethod \fBSandbox\fR \fIobject\fR
-.sp
-classmethod \fBselect\fR \fIobject\fR
-.sp
-<<<<<<< HEAD
-classmethod \fBclaim_path\fR \fIpath\fR
-.sp
-classmethod \fBclaim_object\fR \fIobject\fR
-.sp
-=======
-classmethod \fBclaim_option\fR
-.sp
-classmethod \fBclaim_object\fR \fIobject\fR
-.sp
-classmethod \fBclaim_path\fR \fIpath\fR
-.sp
->>>>>>> ca5bae6e
-method \fBscm_info\fR
-.sp
-method \fBDistroMixIn\fR
-.sp
-method \fBSandbox\fR
-.sp
-method \fBSrcDir\fR
-.sp
-method \fBScmTag\fR
-.sp
-method \fBScmClone\fR
-.sp
-method \fBScmUnpack\fR
-.sp
-method \fBScmUpdate\fR
-.sp
-method \fBUnpack\fR
-.sp
-<<<<<<< HEAD
-classmethod \fBclaim_path\fR \fIpath\fR
-.sp
-classmethod \fBclaim_object\fR \fIobject\fR
-.sp
-method \fBScmUnpack\fR
-.sp
-classmethod \fBclaim_path\fR \fIpath\fR
-.sp
-classmethod \fBclaim_object\fR \fIobj\fR
-.sp
-=======
-classmethod \fBclaim_object\fR \fIobject\fR
-.sp
-classmethod \fBclaim_option\fR
-.sp
-classmethod \fBclaim_path\fR \fIpath\fR
-.sp
-method \fBScmUnpack\fR
-.sp
-classmethod \fBclaim_object\fR \fIobj\fR
-.sp
-classmethod \fBclaim_option\fR
-.sp
-classmethod \fBclaim_path\fR \fIpath\fR
-.sp
->>>>>>> ca5bae6e
-method \fBscm_info\fR
-.sp
-method \fBScmClone\fR
-.sp
-method \fBScmTag\fR
-.sp
-method \fBScmUnpack\fR
-.sp
-method \fBScmUpdate\fR
-.sp
-<<<<<<< HEAD
-classmethod \fBclaim_path\fR \fIpath\fR
-.sp
-classmethod \fBclaim_object\fR \fIobj\fR
-.sp
-=======
-classmethod \fBclaim_object\fR \fIobj\fR
-.sp
-classmethod \fBclaim_option\fR
-.sp
-classmethod \fBclaim_path\fR \fIpath\fR
-.sp
->>>>>>> ca5bae6e
-method \fBScmTag\fR
-.sp
-method \fBScmUnpack\fR
-.sp
-method \fBScmUpdate\fR
-.sp
-method \fB_MorphPatterns\fR
-.sp
-method \fBBuildDir\fR \fIPWD\fR
-.sp
-method \fBchild\fR \fIwhich\fR
-.sp
-method \fBcompile\fR
-.sp
-method \fBgo\fR
-.sp
-method \fBinstall\fR ?\fIargs\fR?
-.sp
-method \fBlinktype\fR
-.sp
-method \fBlinker-products\fR \fIconfigdict\fR
-.sp
-method \fBlinker-external\fR \fIconfigdict\fR
-.sp
-method \fBlinker-extra\fR \fIconfigdict\fR
-.sp
 method \fBenv-bootstrap\fR
 .sp
-method \fBenv-exec\fR
-.sp
 method \fBenv-install\fR
 .sp
-method \fBenv-load\fR
-.sp
 method \fBenv-present\fR
 .sp
-method \fBsources\fR
-.sp
-method \fBupdate\fR
-.sp
-method \fBunpack\fR
+method \fBinstall\fR \fIDEST\fR
+.sp
+method \fBkettle\fR \fIpath\fR ?\fIargs\fR?
+.sp
+method \fBinstall\fR \fIDEST\fR
+.sp
+method \fBinstall\fR \fIDEST\fR
 .sp
 method \fBenv-bootstrap\fR
 .sp
+method \fBenv-install\fR
+.sp
 method \fBenv-present\fR
 .sp
-method \fBlinktype\fR
+method \fBinstall\fR \fIDEST\fR
+.sp
+method \fBinstall-module\fR \fIDEST\fR ?\fIargs\fR?
 .sp
 method \fBenv-bootstrap\fR
 .sp
 method \fBenv-install\fR
 .sp
-method \fBenv-present\fR
-.sp
 method \fBinstall\fR \fIDEST\fR
 .sp
-method \fBkettle\fR \fIpath\fR ?\fIargs\fR?
-.sp
-method \fBinstall\fR \fIDEST\fR
-.sp
-method \fBinstall\fR \fIDEST\fR
-.sp
-method \fBenv-bootstrap\fR
-.sp
-method \fBenv-install\fR
-.sp
-method \fBenv-present\fR
-.sp
-method \fBinstall\fR \fIDEST\fR
-.sp
 method \fBinstall-module\fR \fIDEST\fR ?\fIargs\fR?
 .sp
-<<<<<<< HEAD
-=======
-method \fBenv-bootstrap\fR
-.sp
-method \fBenv-install\fR
-.sp
-method \fBinstall\fR \fIDEST\fR
-.sp
-method \fBinstall-module\fR \fIDEST\fR ?\fIargs\fR?
-.sp
->>>>>>> ca5bae6e
 method \fBclean\fR
 .sp
 method \fBenv-install\fR
@@ -1014,870 +902,6 @@
 Making a practcl project
 .SH COMMANDS
 .TP
-<<<<<<< HEAD
-proc \fBProc\fR \fIname\fR \fIarglist\fR \fIbody\fR
-Generate a proc if no command already exists by that name
-.TP
-proc \fBnoop\fR ?\fIargs\fR?
-A command to do nothing\&. A handy way of
-negating an instruction without
-having to comment it completely out\&.
-It's also a handy attachment point for
-an object to be named later
-.TP
-proc \fBpractcl::debug\fR ?\fIargs\fR?
-.TP
-proc \fBpractcl::doexec\fR ?\fIargs\fR?
-Drop in a static copy of Tcl
-.TP
-proc \fBpractcl::doexec_in\fR \fIpath\fR ?\fIargs\fR?
-.TP
-proc \fBpractcl::dotclexec\fR ?\fIargs\fR?
-.TP
-proc \fBpractcl::domake\fR \fIpath\fR ?\fIargs\fR?
-.TP
-proc \fBpractcl::domake\&.tcl\fR \fIpath\fR ?\fIargs\fR?
-.TP
-proc \fBpractcl::fossil\fR \fIpath\fR ?\fIargs\fR?
-.TP
-proc \fBpractcl::fossil_status\fR \fIdir\fR
-.TP
-proc \fBpractcl::os\fR
-.TP
-proc \fBpractcl::mkzip\fR \fIexename\fR \fIbarekit\fR \fIvfspath\fR
-Build a zipfile\&. On tcl8\&.6 this invokes the native Zip implementation
-on older interpreters this invokes zip via exec
-.TP
-proc \fBpractcl::sort_dict\fR \fIlist\fR
-Dictionary sort a key/value list\&. Needed because pre tcl8\&.6
-does not have \fIlsort -stride 2\fR
-.TP
-proc \fBpractcl::local_os\fR
-.TP
-proc \fBpractcl::config\&.tcl\fR \fIpath\fR
-Detect local platform
-.TP
-proc \fBpractcl::read_configuration\fR \fIpath\fR
-.TP
-proc \fBpractcl::tcllib_require\fR \fIpkg\fR ?\fIargs\fR?
-Try to load  a package, and failing that
-retrieve tcllib
-.TP
-proc \fBpractcl::platform::tcl_core_options\fR \fIos\fR
-.TP
-proc \fBpractcl::platform::tk_core_options\fR \fIos\fR
-.TP
-proc \fBpractcl::read_rc_file\fR \fIfilename\fR ?\fIlocaldat\fR \fB\fR?
-Read a stylized key/value list stored in a file
-.TP
-proc \fBpractcl::read_sh_subst\fR \fIline\fR \fIinfo\fR
-Converts a XXX\&.sh file into a series of Tcl variables
-.TP
-proc \fBpractcl::read_sh_file\fR \fIfilename\fR ?\fIlocaldat\fR \fB\fR?
-.TP
-proc \fBpractcl::read_Config\&.sh\fR \fIfilename\fR
-A simpler form of read_sh_file tailored
-to pulling data from (tcl|tk)Config\&.sh
-.TP
-proc \fBpractcl::read_Makefile\fR \fIfilename\fR
-A simpler form of read_sh_file tailored
-to pulling data from a Makefile
-.TP
-proc \fBpractcl::cputs\fR \fIvarname\fR ?\fIargs\fR?
-Append arguments to a buffer
-The command works like puts in that each call will also insert
-a line feed\&. Unlike puts, blank links in the interstitial are
-suppressed
-.TP
-proc \fBpractcl::tcl_to_c\fR \fIbody\fR
-.TP
-proc \fBpractcl::_tagblock\fR \fItext\fR ?\fIstyle\fR \fBtcl\fR? ?\fInote\fR \fB\fR?
-.TP
-proc \fBpractcl::de_shell\fR \fIdata\fR
-.TP
-proc \fBpractcl::grep\fR \fIpattern\fR ?\fIfiles\fR \fB\fR?
-grep
-.TP
-proc \fBpractcl::file_lexnormalize\fR \fIsp\fR
-.TP
-proc \fBpractcl::file_relative\fR \fIbase\fR \fIdst\fR
-.TP
-proc \fBpractcl::log\fR \fIfname\fR \fIcomment\fR
-.TP
-proc \fBpractcl::_isdirectory\fR \fIname\fR
-Installer tools
-.TP
-proc \fBpractcl::_pkgindex_directory\fR \fIpath\fR
-Return true if the pkgindex file contains
-any statement other than "package ifneeded"
-and/or if any package ifneeded loads a DLL
-.TP
-proc \fBpractcl::_pkgindex_path_subdir\fR \fIpath\fR
-.TP
-proc \fBpractcl::pkgindex_path\fR ?\fIargs\fR?
-Index all paths given as though they will end up in the same
-virtual file system
-.TP
-proc \fBpractcl::installDir\fR \fId1\fR \fId2\fR
-.TP
-proc \fBpractcl::copyDir\fR \fId1\fR \fId2\fR ?\fItoplevel\fR \fB1\fR?
-.TP
-proc \fBpractcl::trigger\fR ?\fIargs\fR?
-.TP
-proc \fBpractcl::depends\fR ?\fIargs\fR?
-.TP
-proc \fBpractcl::target\fR \fIname\fR \fIinfo\fR ?\fIaction\fR \fB\fR?
-.PP
-.SH CLASSES
-.SS "CLASS  PRACTCL::METACLASS"
-\fIancestors\fR: \fBoo::object\fR
-.PP
-.PP
-\fBMethods\fR
-.TP
-method \fB_MorphPatterns\fR
-.TP
-method \fBdefine\fR \fIsubmethod\fR ?\fIargs\fR?
-.TP
-method \fBgraft\fR ?\fIargs\fR?
-.TP
-method \fBinitialize\fR
-.TP
-method \fBlink\fR \fIcommand\fR ?\fIargs\fR?
-.TP
-method \fBmorph\fR \fIclassname\fR
-.TP
-method \fBmixin\fR \fIslot\fR \fIclassname\fR
-.TP
-method \fBorgan\fR ?\fIargs\fR?
-.TP
-method \fBscript\fR \fIscript\fR
-.TP
-method \fBselect\fR
-.TP
-method \fBsource\fR \fIfilename\fR
-.PP
-.PP
-.SS "CLASS  PRACTCL::TOOLSET"
-Ancestor-less class intended to be a mixin
-which defines a family of build related behaviors
-that are modified when targetting either gcc or msvc
-.PP
-\fBClass Methods\fR
-.TP
-classmethod \fBselect\fR \fIobject\fR
-.PP
-.PP
-\fBMethods\fR
-.TP
-method \fBconfig\&.sh\fR
-find or fake a key/value list describing this project
-.TP
-method \fBBuildDir\fR \fIPWD\fR
-.TP
-method \fBMakeDir\fR \fIsrcdir\fR
-.TP
-method \fBread_configuration\fR
-.TP
-method \fBbuild-cflags\fR \fIPROJECT\fR \fIDEFS\fR \fInamevar\fR \fIversionvar\fR \fIdefsvar\fR
-method DEFS
-This method populates 4 variables:
-name - The name of the package
-version - The version of the package
-defs - C flags passed to the compiler
-includedir - A list of paths to feed to the compiler for finding headers
-.TP
-method \fBcritcl\fR ?\fIargs\fR?
-.TP
-method \fBmake-autodetect\fR
-.PP
-.PP
-.SS "CLASS  PRACTCL::TOOLSET\&.GCC"
-\fIancestors\fR: \fBpractcl::toolset\fR
-.PP
-.PP
-\fBMethods\fR
-.TP
-method \fBAutoconf\fR
-.TP
-method \fBBuildDir\fR \fIPWD\fR
-.TP
-method \fBConfigureOpts\fR
-.TP
-method \fBMakeDir\fR \fIsrcdir\fR
-Detect what directory contains the Makefile template
-.TP
-method \fBmake-autodetect\fR
-.TP
-method \fBmake-clean\fR
-.TP
-method \fBmake-compile\fR
-.TP
-method \fBmake-install\fR \fIDEST\fR
-.TP
-method \fBbuild-compile-sources\fR \fIPROJECT\fR \fICOMPILE\fR \fICPPCOMPILE\fR \fIINCLUDES\fR
-.TP
-method \fBbuild-Makefile\fR \fIpath\fR \fIPROJECT\fR
-.TP
-method \fBbuild-library\fR \fIoutfile\fR \fIPROJECT\fR
-Produce a static or dynamic library
-.TP
-method \fBbuild-tclsh\fR \fIoutfile\fR \fIPROJECT\fR
-Produce a static executable
-.PP
-.PP
-.SS "CLASS  PRACTCL::TOOLSET\&.MSVC"
-\fIancestors\fR: \fBpractcl::toolset\fR
-.PP
-.PP
-\fBMethods\fR
-.TP
-method \fBBuildDir\fR \fIPWD\fR
-MSVC always builds in the source directory
-.TP
-method \fBmake-autodetect\fR
-Do nothing
-.TP
-method \fBmake-clean\fR
-.TP
-method \fBmake-compile\fR
-.TP
-method \fBmake-install\fR \fIDEST\fR
-.TP
-method \fBMakeDir\fR \fIsrcdir\fR
-Detect what directory contains the Makefile template
-.TP
-method \fBNmakeOpts\fR
-.PP
-.PP
-.SS "CLASS  PRACTCL::MAKE_OBJ"
-\fIancestors\fR: \fBpractcl::metaclass\fR
-.PP
-.PP
-\fBMethods\fR
-.TP
-method \fBconstructor\fR \fImodule_object\fR \fIname\fR \fIinfo\fR ?\fIaction_body\fR \fB\fR?
-.TP
-method \fBdo\fR
-.TP
-method \fBcheck\fR
-.TP
-method \fBoutput\fR
-.TP
-method \fBreset\fR
-.TP
-method \fBtriggers\fR
-.PP
-.PP
-.SS "CLASS  PRACTCL::OBJECT"
-\fIancestors\fR: \fBpractcl::metaclass\fR
-.PP
-A generic Practcl object
-.PP
-\fBMethods\fR
-.TP
-method \fBconstructor\fR \fIparent\fR ?\fIargs\fR?
-.TP
-method \fBchild\fR \fImethod\fR
-.TP
-method \fBgo\fR
-.PP
-.PP
-.SS "CLASS  PRACTCL::DYNAMIC"
-Dynamic blocks do not generate their own \&.c files,
-instead the contribute to the amalgamation
-of the main library file
-.PP
-\fBMethods\fR
-.TP
-method \fBcstructure\fR \fIname\fR \fIdefinition\fR ?\fIargdat\fR \fB\fR?
-Parser functions
-.TP
-method \fBinclude\fR \fIheader\fR
-.TP
-method \fBinclude_dir\fR ?\fIargs\fR?
-.TP
-method \fBinclude_directory\fR ?\fIargs\fR?
-.TP
-method \fBc_header\fR \fIbody\fR
-.TP
-method \fBc_code\fR \fIbody\fR
-.TP
-method \fBc_function\fR \fIheader\fR \fIbody\fR ?\fIinfo\fR \fB\fR?
-.TP
-method \fBc_tcloomethod\fR \fIname\fR \fIbody\fR ?\fIarginfo\fR \fB\fR?
-.TP
-method \fBcmethod\fR \fIname\fR \fIbody\fR ?\fIarginfo\fR \fB\fR?
-Alias to classic name
-.TP
-method \fBc_tclproc_nspace\fR \fInspace\fR
-.TP
-method \fBc_tclcmd\fR \fIname\fR \fIbody\fR ?\fIarginfo\fR \fB\fR?
-.TP
-method \fBc_tclproc_raw\fR \fIname\fR \fIbody\fR ?\fIarginfo\fR \fB\fR?
-Alias to classic name
-.TP
-method \fBtcltype\fR \fIname\fR \fIargdat\fR
-.TP
-method \fBproject-compile-products\fR
-Module interactions
-.TP
-method \fBimplement\fR \fIpath\fR
-.TP
-method \fBinitialize\fR
-Practcl internals
-.TP
-method \fBlinktype\fR
-.TP
-method \fBgenerate-cfile-constant\fR
-.TP
-method \fBgenerate-cfile-header\fR
-.TP
-method \fBgenerate-cfile-tclapi\fR
-Generate code that provides implements Tcl API
-calls
-.TP
-method \fBgenerate-loader-module\fR
-Generate code that runs when the package/module is
-initialized into the interpreter
-.TP
-method \fBCollate_Source\fR \fICWD\fR
-.TP
-method \fBselect\fR
-Once an object marks itself as some
-flavor of dynamic, stop trying to morph
-it into something else
-.PP
-.PP
-.SS "CLASS  PRACTCL::PRODUCT"
-A deliverable for the build system
-.PP
-\fBClass Methods\fR
-.TP
-classmethod \fBselect\fR \fIobject\fR
-.PP
-.PP
-\fBMethods\fR
-.TP
-method \fBcode\fR \fIsection\fR \fIbody\fR
-.TP
-method \fBCollate_Source\fR \fICWD\fR
-.TP
-method \fBproject-compile-products\fR
-.TP
-method \fBgenerate-debug\fR ?\fIspaces\fR \fB\fR?
-.TP
-method \fBgenerate-cfile-constant\fR
-.TP
-method \fBgenerate-cfile-public-structure\fR
-Populate const static data structures
-.TP
-method \fBgenerate-cfile-header\fR
-.TP
-method \fBgenerate-cfile-global\fR
-.TP
-method \fBgenerate-cfile-private-typedef\fR
-.TP
-method \fBgenerate-cfile-private-structure\fR
-.TP
-method \fBgenerate-cfile-functions\fR
-Generate code that provides subroutines called by
-Tcl API methods
-.TP
-method \fBgenerate-cfile-tclapi\fR
-Generate code that provides implements Tcl API
-calls
-.TP
-method \fBgenerate-hfile-public-define\fR
-.TP
-method \fBgenerate-hfile-public-macro\fR
-.TP
-method \fBgenerate-hfile-public-typedef\fR
-.TP
-method \fBgenerate-hfile-public-structure\fR
-.TP
-method \fBgenerate-hfile-public-headers\fR
-.TP
-method \fBgenerate-hfile-public-function\fR
-.TP
-method \fBgenerate-hfile-public-includes\fR
-.TP
-method \fBgenerate-hfile-public-verbatim\fR
-.TP
-method \fBgenerate-loader-external\fR
-.TP
-method \fBgenerate-loader-module\fR
-.TP
-method \fBgenerate-stub-function\fR
-.TP
-method \fBIncludeAdd\fR \fIheadervar\fR ?\fIargs\fR?
-.TP
-method \fBgenerate-tcl-loader\fR
-.TP
-method \fBgenerate-tcl-pre\fR
-This methods generates any Tcl script file
-which is required to pre-initialize the C library
-.TP
-method \fBgenerate-tcl-post\fR
-.TP
-method \fBlinktype\fR
-.TP
-method \fBOfile\fR \fIfilename\fR
-.TP
-method \fBproject-static-packages\fR
-Methods called by the master project
-.TP
-method \fBtoolset-include-directory\fR
-Methods called by the toolset
-.TP
-method \fBtarget\fR \fImethod\fR ?\fIargs\fR?
-.PP
-.PP
-.SS "CLASS  PRACTCL::PRODUCT\&.CHEADER"
-\fIancestors\fR: \fBpractcl::product\fR
-.PP
-Flesh out several trivial varieties of product
-.PP
-\fBMethods\fR
-.TP
-method \fBproject-compile-products\fR
-.TP
-method \fBgenerate-loader-module\fR
-.PP
-.PP
-.SS "CLASS  PRACTCL::PRODUCT\&.CSOURCE"
-\fIancestors\fR: \fBpractcl::product\fR
-.PP
-.PP
-\fBMethods\fR
-.TP
-method \fBproject-compile-products\fR
-.PP
-.PP
-.SS "CLASS  PRACTCL::PRODUCT\&.CLIBRARY"
-\fIancestors\fR: \fBpractcl::product\fR
-.PP
-.PP
-\fBMethods\fR
-.TP
-method \fBlinker-products\fR \fIconfigdict\fR
-.PP
-.PP
-.SS "CLASS  PRACTCL::PRODUCT\&.DYNAMIC"
-\fIancestors\fR: \fBpractcl::dynamic\fR \fBpractcl::product\fR
-.PP
-.PP
-\fBMethods\fR
-.TP
-method \fBinitialize\fR
-.PP
-.PP
-.SS "CLASS  PRACTCL::PRODUCT\&.CRITCL"
-\fIancestors\fR: \fBpractcl::dynamic\fR \fBpractcl::product\fR
-.PP
-.PP
-.SS "CLASS  PRACTCL::MODULE"
-\fIancestors\fR: \fBpractcl::object\fR \fBpractcl::product\&.dynamic\fR
-.PP
-In the end, all C code must be loaded into a module
-This will either be a dynamically loaded library implementing
-a tcl extension, or a compiled in segment of a custom shell/app
-.PP
-\fBMethods\fR
-.TP
-method \fB_MorphPatterns\fR
-.TP
-method \fBadd\fR ?\fIargs\fR?
-.TP
-method \fBinstall-headers\fR ?\fIargs\fR?
-.TP
-method \fBmake\fR \fIcommand\fR ?\fIargs\fR?
-Target handling
-.TP
-method \fBchild\fR \fIwhich\fR
-.TP
-method \fBgenerate-c\fR
-This methods generates the contents of an amalgamated \&.c file
-which implements the loader for a batch of tools
-.TP
-method \fBgenerate-h\fR
-This methods generates the contents of an amalgamated \&.h file
-which describes the public API of this module
-.TP
-method \fBgenerate-loader\fR
-.TP
-method \fBinitialize\fR
-.TP
-method \fBimplement\fR \fIpath\fR
-.TP
-method \fBlinktype\fR
-.PP
-.PP
-.SS "CLASS  PRACTCL::PROJECT"
-\fIancestors\fR: \fBpractcl::module\fR
-.PP
-.PP
-\fBMethods\fR
-.TP
-method \fB_MorphPatterns\fR
-.TP
-method \fBconstructor\fR ?\fIargs\fR?
-.TP
-method \fBadd_object\fR \fIobject\fR
-.TP
-method \fBadd_project\fR \fIpkg\fR \fIinfo\fR ?\fIoodefine\fR \fB\fR?
-.TP
-method \fBadd_tool\fR \fIpkg\fR \fIinfo\fR ?\fIoodefine\fR \fB\fR?
-.TP
-method \fBbuild-tclcore\fR
-.TP
-method \fBchild\fR \fIwhich\fR
-.TP
-method \fBlinktype\fR
-.TP
-method \fBproject\fR \fIpkg\fR ?\fIargs\fR?
-Exercise the methods of a sub-object
-.TP
-method \fBtclcore\fR
-.TP
-method \fBtkcore\fR
-.TP
-method \fBtool\fR \fIpkg\fR ?\fIargs\fR?
-.PP
-.PP
-.SS "CLASS  PRACTCL::LIBRARY"
-\fIancestors\fR: \fBpractcl::project\fR
-.PP
-.PP
-\fBMethods\fR
-.TP
-method \fBclean\fR \fIPATH\fR
-.TP
-method \fBproject-compile-products\fR
-.TP
-method \fBgo\fR
-.TP
-method \fBgenerate-decls\fR \fIpkgname\fR \fIpath\fR
-.TP
-method \fBimplement\fR \fIpath\fR
-.TP
-method \fBgenerate-make\fR \fIpath\fR
-Backward compadible call
-.TP
-method \fBlinktype\fR
-.TP
-method \fBpackage-ifneeded\fR ?\fIargs\fR?
-Create a "package ifneeded"
-Args are a list of aliases for which this package will answer to
-.TP
-method \fBshared_library\fR ?\fIfilename\fR \fB\fR?
-.TP
-method \fBstatic_library\fR ?\fIfilename\fR \fB\fR?
-.PP
-.PP
-.SS "CLASS  PRACTCL::TCLKIT"
-\fIancestors\fR: \fBpractcl::library\fR
-.PP
-.PP
-\fBMethods\fR
-.TP
-method \fBbuild-tclkit_main\fR \fIPROJECT\fR \fIPKG_OBJS\fR
-.TP
-method \fBCollate_Source\fR \fICWD\fR
-.TP
-method \fBwrap\fR \fIPWD\fR \fIexename\fR \fIvfspath\fR ?\fIargs\fR?
-Wrap an executable
-.PP
-.PP
-.SS "CLASS  PRACTCL::DISTRIBUTION"
-Standalone class to manage code distribution
-This class is intended to be mixed into another class
-(Thus the lack of ancestors)
-.PP
-\fBClass Methods\fR
-.TP
-classmethod \fBSandbox\fR \fIobject\fR
-.TP
-classmethod \fBselect\fR \fIobject\fR
-.TP
-classmethod \fBclaim_path\fR \fIpath\fR
-.TP
-classmethod \fBclaim_object\fR \fIobject\fR
-.PP
-.PP
-\fBMethods\fR
-.TP
-method \fBscm_info\fR
-.TP
-method \fBDistroMixIn\fR
-.TP
-method \fBSandbox\fR
-.TP
-method \fBSrcDir\fR
-.TP
-method \fBScmTag\fR
-.TP
-method \fBScmClone\fR
-.TP
-method \fBScmUnpack\fR
-.TP
-method \fBScmUpdate\fR
-.TP
-method \fBUnpack\fR
-.PP
-.PP
-.SS "CLASS  PRACTCL::DISTRIBUTION\&.SNAPSHOT"
-\fIancestors\fR: \fBpractcl::distribution\fR
-.PP
-.PP
-\fBClass Methods\fR
-.TP
-classmethod \fBclaim_path\fR \fIpath\fR
-.TP
-classmethod \fBclaim_object\fR \fIobject\fR
-.PP
-.PP
-\fBMethods\fR
-.TP
-method \fBScmUnpack\fR
-.PP
-.PP
-.SS "CLASS  PRACTCL::DISTRIBUTION\&.FOSSIL"
-\fIancestors\fR: \fBpractcl::distribution\fR
-.PP
-.PP
-\fBClass Methods\fR
-.TP
-classmethod \fBclaim_path\fR \fIpath\fR
-Check for markers in the source root
-.TP
-classmethod \fBclaim_object\fR \fIobj\fR
-Check for markers in the metadata
-.PP
-.PP
-\fBMethods\fR
-.TP
-method \fBscm_info\fR
-.TP
-method \fBScmClone\fR
-Clone the source
-.TP
-method \fBScmTag\fR
-.TP
-method \fBScmUnpack\fR
-.TP
-method \fBScmUpdate\fR
-.PP
-.PP
-.SS "CLASS  PRACTCL::DISTRIBUTION\&.GIT"
-\fIancestors\fR: \fBpractcl::distribution\fR
-.PP
-.PP
-\fBClass Methods\fR
-.TP
-classmethod \fBclaim_path\fR \fIpath\fR
-.TP
-classmethod \fBclaim_object\fR \fIobj\fR
-.PP
-.PP
-\fBMethods\fR
-.TP
-method \fBScmTag\fR
-.TP
-method \fBScmUnpack\fR
-.TP
-method \fBScmUpdate\fR
-.PP
-.PP
-.SS "CLASS  PRACTCL::SUBPROJECT"
-\fIancestors\fR: \fBpractcl::module\fR
-.PP
-.PP
-\fBMethods\fR
-.TP
-method \fB_MorphPatterns\fR
-.TP
-method \fBBuildDir\fR \fIPWD\fR
-.TP
-method \fBchild\fR \fIwhich\fR
-.TP
-method \fBcompile\fR
-.TP
-method \fBgo\fR
-.TP
-method \fBinstall\fR ?\fIargs\fR?
-Install project into the local build system
-.TP
-method \fBlinktype\fR
-.TP
-method \fBlinker-products\fR \fIconfigdict\fR
-.TP
-method \fBlinker-external\fR \fIconfigdict\fR
-.TP
-method \fBlinker-extra\fR \fIconfigdict\fR
-.TP
-method \fBenv-bootstrap\fR
-Methods for packages/tools that can be downloaded
-possibly built and used internally by this Practcl
-process
-Load the facility into the interpreter
-.TP
-method \fBenv-exec\fR
-Return a file path that exec can call
-.TP
-method \fBenv-install\fR
-Install the tool into the local environment
-.TP
-method \fBenv-load\fR
-Do whatever is necessary to get the tool
-into the local environment
-.TP
-method \fBenv-present\fR
-Check if tool is available for load/already loaded
-.TP
-method \fBsources\fR
-.TP
-method \fBupdate\fR
-.TP
-method \fBunpack\fR
-.PP
-.PP
-.SS "CLASS  PRACTCL::SUBPROJECT\&.SOURCE"
-\fIancestors\fR: \fBpractcl::subproject\fR \fBpractcl::library\fR
-.PP
-A project which the kit compiles and integrates
-the source for itself
-.PP
-\fBMethods\fR
-.TP
-method \fBenv-bootstrap\fR
-.TP
-method \fBenv-present\fR
-.TP
-method \fBlinktype\fR
-.PP
-.PP
-.SS "CLASS  PRACTCL::SUBPROJECT\&.TEAPOT"
-\fIancestors\fR: \fBpractcl::subproject\fR
-.PP
-a copy from the teapot
-.PP
-\fBMethods\fR
-.TP
-method \fBenv-bootstrap\fR
-.TP
-method \fBenv-install\fR
-.TP
-method \fBenv-present\fR
-.TP
-method \fBinstall\fR \fIDEST\fR
-.PP
-.PP
-.SS "CLASS  PRACTCL::SUBPROJECT\&.KETTLE"
-\fIancestors\fR: \fBpractcl::subproject\fR
-.PP
-.PP
-\fBMethods\fR
-.TP
-method \fBkettle\fR \fIpath\fR ?\fIargs\fR?
-.TP
-method \fBinstall\fR \fIDEST\fR
-.PP
-.PP
-.SS "CLASS  PRACTCL::SUBPROJECT\&.CRITCL"
-\fIancestors\fR: \fBpractcl::subproject\fR
-.PP
-.PP
-\fBMethods\fR
-.TP
-method \fBinstall\fR \fIDEST\fR
-.PP
-.PP
-.SS "CLASS  PRACTCL::SUBPROJECT\&.SAK"
-\fIancestors\fR: \fBpractcl::subproject\fR
-.PP
-.PP
-\fBMethods\fR
-.TP
-method \fBenv-bootstrap\fR
-.TP
-method \fBenv-install\fR
-.TP
-method \fBenv-present\fR
-.TP
-method \fBinstall\fR \fIDEST\fR
-.TP
-method \fBinstall-module\fR \fIDEST\fR ?\fIargs\fR?
-.PP
-.PP
-.SS "CLASS  PRACTCL::SUBPROJECT\&.BINARY"
-\fIancestors\fR: \fBpractcl::subproject\fR
-.PP
-A binary package
-.PP
-\fBMethods\fR
-.TP
-method \fBclean\fR
-.TP
-method \fBenv-install\fR
-.TP
-method \fBproject-compile-products\fR
-.TP
-method \fBComputeInstall\fR
-.TP
-method \fBgo\fR
-.TP
-method \fBlinker-products\fR \fIconfigdict\fR
-.TP
-method \fBproject-static-packages\fR
-.TP
-method \fBBuildDir\fR \fIPWD\fR
-.TP
-method \fBcompile\fR
-.TP
-method \fBConfigure\fR
-.TP
-method \fBinstall\fR \fIDEST\fR
-.PP
-.PP
-.SS "CLASS  PRACTCL::SUBPROJECT\&.TEA"
-\fIancestors\fR: \fBpractcl::subproject\&.binary\fR
-.PP
-.PP
-.SS "CLASS  PRACTCL::SUBPROJECT\&.LIBRARY"
-\fIancestors\fR: \fBpractcl::subproject\&.binary\fR \fBpractcl::library\fR
-.PP
-.PP
-\fBMethods\fR
-.TP
-method \fBinstall\fR \fIDEST\fR
-.PP
-.PP
-.SS "CLASS  PRACTCL::SUBPROJECT\&.EXTERNAL"
-\fIancestors\fR: \fBpractcl::subproject\&.binary\fR
-.PP
-An external library
-.PP
-\fBMethods\fR
-.TP
-method \fBinstall\fR \fIDEST\fR
-.PP
-.PP
-.SS "CLASS  PRACTCL::SUBPROJECT\&.CORE"
-\fIancestors\fR: \fBpractcl::subproject\&.binary\fR
-.PP
-.PP
-\fBMethods\fR
-.TP
-method \fBenv-bootstrap\fR
-.TP
-method \fBenv-present\fR
-.TP
-method \fBenv-install\fR
-.TP
-method \fBgo\fR
-.TP
-=======
 proc \fBpractcl::cat\fR \fIfname\fR
 Concatenate a file
 .TP
@@ -3122,7 +2146,6 @@
 .TP
 method \fBgo\fR
 .TP
->>>>>>> ca5bae6e
 method \fBlinktype\fR
 .PP
 .PP
