--- conflicted
+++ resolved
@@ -2,11 +2,7 @@
 '\" Generated from file 'numtheory\&.man' by tcllib/doctools with format 'nroff'
 '\" Copyright (c) 2010 Lars Hellström <Lars dot Hellstrom at residenset dot net>
 '\"
-<<<<<<< HEAD
-.TH "math::numtheory" n 1\&.1\&.1 tcllib "Tcl Math Library"
-=======
 .TH "math::numtheory" n 1\&.1\&.3 tcllib "Tcl Math Library"
->>>>>>> ca5bae6e
 .\" The -*- nroff -*- definitions below are for supplemental macros used
 .\" in Tcl/Tk manual entries.
 .\"
@@ -280,11 +276,7 @@
 .SH SYNOPSIS
 package require \fBTcl  ?8\&.5?\fR
 .sp
-<<<<<<< HEAD
-package require \fBmath::numtheory  ?1\&.1\&.1?\fR
-=======
 package require \fBmath::numtheory  ?1\&.1\&.3?\fR
->>>>>>> ca5bae6e
 .sp
 \fBmath::numtheory::isprime\fR \fIN\fR ?\fIoption\fR \fIvalue\fR \&.\&.\&.?
 .sp
