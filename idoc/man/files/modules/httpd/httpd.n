'\"
'\" Generated from file 'httpd\&.man' by tcllib/doctools with format 'nroff'
'\" Copyright (c) 2018 Sean Woods <yoda@etoyoc\&.com>
'\"
<<<<<<< HEAD
.TH "httpd" n 4\&.3 tcllib "Tcl Web Server"
=======
.TH "httpd" n 4\&.3\&.5 tcllib "Tcl Web Server"
>>>>>>> ca5bae6e
.\" The -*- nroff -*- definitions below are for supplemental macros used
.\" in Tcl/Tk manual entries.
.\"
.\" .AP type name in/out ?indent?
.\"	Start paragraph describing an argument to a library procedure.
.\"	type is type of argument (int, etc.), in/out is either "in", "out",
.\"	or "in/out" to describe whether procedure reads or modifies arg,
.\"	and indent is equivalent to second arg of .IP (shouldn't ever be
.\"	needed;  use .AS below instead)
.\"
.\" .AS ?type? ?name?
.\"	Give maximum sizes of arguments for setting tab stops.  Type and
.\"	name are examples of largest possible arguments that will be passed
.\"	to .AP later.  If args are omitted, default tab stops are used.
.\"
.\" .BS
.\"	Start box enclosure.  From here until next .BE, everything will be
.\"	enclosed in one large box.
.\"
.\" .BE
.\"	End of box enclosure.
.\"
.\" .CS
.\"	Begin code excerpt.
.\"
.\" .CE
.\"	End code excerpt.
.\"
.\" .VS ?version? ?br?
.\"	Begin vertical sidebar, for use in marking newly-changed parts
.\"	of man pages.  The first argument is ignored and used for recording
.\"	the version when the .VS was added, so that the sidebars can be
.\"	found and removed when they reach a certain age.  If another argument
.\"	is present, then a line break is forced before starting the sidebar.
.\"
.\" .VE
.\"	End of vertical sidebar.
.\"
.\" .DS
.\"	Begin an indented unfilled display.
.\"
.\" .DE
.\"	End of indented unfilled display.
.\"
.\" .SO ?manpage?
.\"	Start of list of standard options for a Tk widget. The manpage
.\"	argument defines where to look up the standard options; if
.\"	omitted, defaults to "options". The options follow on successive
.\"	lines, in three columns separated by tabs.
.\"
.\" .SE
.\"	End of list of standard options for a Tk widget.
.\"
.\" .OP cmdName dbName dbClass
.\"	Start of description of a specific option.  cmdName gives the
.\"	option's name as specified in the class command, dbName gives
.\"	the option's name in the option database, and dbClass gives
.\"	the option's class in the option database.
.\"
.\" .UL arg1 arg2
.\"	Print arg1 underlined, then print arg2 normally.
.\"
.\" .QW arg1 ?arg2?
.\"	Print arg1 in quotes, then arg2 normally (for trailing punctuation).
.\"
.\" .PQ arg1 ?arg2?
.\"	Print an open parenthesis, arg1 in quotes, then arg2 normally
.\"	(for trailing punctuation) and then a closing parenthesis.
.\"
.\"	# Set up traps and other miscellaneous stuff for Tcl/Tk man pages.
.if t .wh -1.3i ^B
.nr ^l \n(.l
.ad b
.\"	# Start an argument description
.de AP
.ie !"\\$4"" .TP \\$4
.el \{\
.   ie !"\\$2"" .TP \\n()Cu
.   el          .TP 15
.\}
.ta \\n()Au \\n()Bu
.ie !"\\$3"" \{\
\&\\$1 \\fI\\$2\\fP (\\$3)
.\".b
.\}
.el \{\
.br
.ie !"\\$2"" \{\
\&\\$1	\\fI\\$2\\fP
.\}
.el \{\
\&\\fI\\$1\\fP
.\}
.\}
..
.\"	# define tabbing values for .AP
.de AS
.nr )A 10n
.if !"\\$1"" .nr )A \\w'\\$1'u+3n
.nr )B \\n()Au+15n
.\"
.if !"\\$2"" .nr )B \\w'\\$2'u+\\n()Au+3n
.nr )C \\n()Bu+\\w'(in/out)'u+2n
..
.AS Tcl_Interp Tcl_CreateInterp in/out
.\"	# BS - start boxed text
.\"	# ^y = starting y location
.\"	# ^b = 1
.de BS
.br
.mk ^y
.nr ^b 1u
.if n .nf
.if n .ti 0
.if n \l'\\n(.lu\(ul'
.if n .fi
..
.\"	# BE - end boxed text (draw box now)
.de BE
.nf
.ti 0
.mk ^t
.ie n \l'\\n(^lu\(ul'
.el \{\
.\"	Draw four-sided box normally, but don't draw top of
.\"	box if the box started on an earlier page.
.ie !\\n(^b-1 \{\
\h'-1.5n'\L'|\\n(^yu-1v'\l'\\n(^lu+3n\(ul'\L'\\n(^tu+1v-\\n(^yu'\l'|0u-1.5n\(ul'
.\}
.el \}\
\h'-1.5n'\L'|\\n(^yu-1v'\h'\\n(^lu+3n'\L'\\n(^tu+1v-\\n(^yu'\l'|0u-1.5n\(ul'
.\}
.\}
.fi
.br
.nr ^b 0
..
.\"	# VS - start vertical sidebar
.\"	# ^Y = starting y location
.\"	# ^v = 1 (for troff;  for nroff this doesn't matter)
.de VS
.if !"\\$2"" .br
.mk ^Y
.ie n 'mc \s12\(br\s0
.el .nr ^v 1u
..
.\"	# VE - end of vertical sidebar
.de VE
.ie n 'mc
.el \{\
.ev 2
.nf
.ti 0
.mk ^t
\h'|\\n(^lu+3n'\L'|\\n(^Yu-1v\(bv'\v'\\n(^tu+1v-\\n(^Yu'\h'-|\\n(^lu+3n'
.sp -1
.fi
.ev
.\}
.nr ^v 0
..
.\"	# Special macro to handle page bottom:  finish off current
.\"	# box/sidebar if in box/sidebar mode, then invoked standard
.\"	# page bottom macro.
.de ^B
.ev 2
'ti 0
'nf
.mk ^t
.if \\n(^b \{\
.\"	Draw three-sided box if this is the box's first page,
.\"	draw two sides but no top otherwise.
.ie !\\n(^b-1 \h'-1.5n'\L'|\\n(^yu-1v'\l'\\n(^lu+3n\(ul'\L'\\n(^tu+1v-\\n(^yu'\h'|0u'\c
.el \h'-1.5n'\L'|\\n(^yu-1v'\h'\\n(^lu+3n'\L'\\n(^tu+1v-\\n(^yu'\h'|0u'\c
.\}
.if \\n(^v \{\
.nr ^x \\n(^tu+1v-\\n(^Yu
\kx\h'-\\nxu'\h'|\\n(^lu+3n'\ky\L'-\\n(^xu'\v'\\n(^xu'\h'|0u'\c
.\}
.bp
'fi
.ev
.if \\n(^b \{\
.mk ^y
.nr ^b 2
.\}
.if \\n(^v \{\
.mk ^Y
.\}
..
.\"	# DS - begin display
.de DS
.RS
.nf
.sp
..
.\"	# DE - end display
.de DE
.fi
.RE
.sp
..
.\"	# SO - start of list of standard options
.de SO
'ie '\\$1'' .ds So \\fBoptions\\fR
'el .ds So \\fB\\$1\\fR
.SH "STANDARD OPTIONS"
.LP
.nf
.ta 5.5c 11c
.ft B
..
.\"	# SE - end of list of standard options
.de SE
.fi
.ft R
.LP
See the \\*(So manual entry for details on the standard options.
..
.\"	# OP - start of full description for a single option
.de OP
.LP
.nf
.ta 4c
Command-Line Name:	\\fB\\$1\\fR
Database Name:	\\fB\\$2\\fR
Database Class:	\\fB\\$3\\fR
.fi
.IP
..
.\"	# CS - begin code excerpt
.de CS
.RS
.nf
.ta .25i .5i .75i 1i
..
.\"	# CE - end code excerpt
.de CE
.fi
.RE
..
.\"	# UL - underline word
.de UL
\\$1\l'|0\(ul'\\$2
..
.\"	# QW - apply quotation marks to word
.de QW
.ie '\\*(lq'"' ``\\$1''\\$2
.\"" fix emacs highlighting
.el \\*(lq\\$1\\*(rq\\$2
..
.\"	# PQ - apply parens and quotation marks to word
.de PQ
.ie '\\*(lq'"' (``\\$1''\\$2)\\$3
.\"" fix emacs highlighting
.el (\\*(lq\\$1\\*(rq\\$2)\\$3
..
.\"	# QR - quoted range
.de QR
.ie '\\*(lq'"' ``\\$1''\\-``\\$2''\\$3
.\"" fix emacs highlighting
.el \\*(lq\\$1\\*(rq\\-\\*(lq\\$2\\*(rq\\$3
..
.\"	# MT - "empty" string
.de MT
.QW ""
..
.BS
.SH NAME
httpd \- A TclOO and coroutine based web server
.SH SYNOPSIS
package require \fBTcl  8\&.6\fR
.sp
<<<<<<< HEAD
package require \fBhttpd  ?1\&.7?\fR
.sp
package require \fBuuid \fR
.sp
=======
package require \fBuuid \fR
.sp
>>>>>>> ca5bae6e
package require \fBclay \fR
.sp
package require \fBcoroutine \fR
.sp
package require \fBfileutil \fR
.sp
package require \fBfileutil::magic::filetype \fR
.sp
package require \fBwebsocket \fR
.sp
package require \fBmime \fR
.sp
package require \fBcron \fR
.sp
package require \fBuri \fR
.sp
package require \fBMarkdown \fR
.sp
method \fBChannelCopy\fR \fIin\fR \fIout\fR ?\fIargs\fR?
.sp
method \fBhtml_header\fR ?\fItitle\fR \fB\fR? ?\fIargs\fR?
.sp
method \fBhtml_footer\fR ?\fIargs\fR?
.sp
method \fBhttp_code_string\fR \fIcode\fR
.sp
method \fBHttpHeaders\fR \fIsock\fR ?\fIdebug\fR \fB\fR?
.sp
method \fBHttpHeaders_Default\fR
.sp
method \fBHttpServerHeaders\fR
.sp
method \fBMimeParse\fR \fImimetext\fR
.sp
method \fBUrl_Decode\fR \fIdata\fR
.sp
method \fBUrl_PathCheck\fR \fIurlsuffix\fR
.sp
method \fBwait\fR \fImode\fR \fIsock\fR
.sp
<<<<<<< HEAD
=======
variable \fBChannelRegister\fR
.sp
variable \fBreply\fR
.sp
variable \fBrequest\fR
.sp
delegate \fB<server>\fR
.sp
>>>>>>> ca5bae6e
method \fBconstructor\fR \fIServerObj\fR ?\fIargs\fR?
.sp
method \fBdestructor\fR ?\fIdictargs\fR?
.sp
<<<<<<< HEAD
=======
method \fBChannelRegister\fR ?\fIargs\fR?
.sp
>>>>>>> ca5bae6e
method \fBclose\fR
.sp
method \fBLog_Dispatched\fR
.sp
method \fBdispatch\fR \fInewsock\fR \fIdatastate\fR
.sp
method \fBDispatch\fR
.sp
<<<<<<< HEAD
method \fBhtml_css\fR
.sp
=======
>>>>>>> ca5bae6e
method \fBhtml_header\fR \fItitle\fR ?\fIargs\fR?
.sp
method \fBhtml_footer\fR ?\fIargs\fR?
.sp
method \fBerror\fR \fIcode\fR ?\fImsg\fR \fB\fR? ?\fIerrorInfo\fR \fB\fR?
.sp
method \fBcontent\fR
.sp
method \fBEncodeStatus\fR \fIstatus\fR
.sp
method \fBlog\fR \fItype\fR ?\fIinfo\fR \fB\fR?
.sp
method \fBCoroName\fR
.sp
method \fBDoOutput\fR
.sp
method \fBFormData\fR
.sp
method \fBPostData\fR \fIlength\fR
.sp
method \fBSession_Load\fR
.sp
<<<<<<< HEAD
method \fBTransferComplete\fR ?\fIargs\fR?
.sp
=======
>>>>>>> ca5bae6e
method \fBputs\fR \fIline\fR
.sp
method \fBRequestFind\fR \fIfield\fR
.sp
method \fBrequest\fR \fIsubcommand\fR ?\fIargs\fR?
.sp
method \fBreply\fR \fIsubcommand\fR ?\fIargs\fR?
.sp
method \fBreset\fR
.sp
method \fBtimeOutCheck\fR
.sp
method \fBtimestamp\fR
.sp
<<<<<<< HEAD
=======
variable \fBtemplate\fR
.sp
variable \fBurl_patterns\fR
.sp
>>>>>>> ca5bae6e
method \fBconstructor\fR \fIargs\fR ?\fIport\fR \fBauto\fR? ?\fImyaddr\fR \fB127\&.0\&.0\&.1\fR? ?\fIstring\fR \fBauto\fR? ?\fIname\fR \fBauto\fR? ?\fIdoc_root\fR \fB\fR? ?\fIreverse_dns\fR \fB0\fR? ?\fIconfiguration_file\fR \fB\fR? ?\fIprotocol\fR \fBHTTP/1\&.1\fR?
.sp
method \fBdestructor\fR ?\fIdictargs\fR?
.sp
method \fBconnect\fR \fIsock\fR \fIip\fR \fIport\fR
.sp
method \fBServerHeaders\fR \fIip\fR \fIhttp_request\fR \fImimetxt\fR
.sp
method \fBConnect\fR \fIuuid\fR \fIsock\fR \fIip\fR
.sp
method \fBcounter\fR \fIwhich\fR
.sp
method \fBCheckTimeout\fR
.sp
method \fBdebug\fR ?\fIargs\fR?
.sp
method \fBdispatch\fR \fIdata\fR
.sp
method \fBDispatch_Default\fR \fIreply\fR
.sp
method \fBDispatch_Local\fR \fIdata\fR
.sp
method \fBHeaders_Local\fR \fIvarname\fR
<<<<<<< HEAD
.sp
method \fBHeaders_Process\fR \fIvarname\fR
.sp
=======
.sp
method \fBHeaders_Process\fR \fIvarname\fR
.sp
>>>>>>> ca5bae6e
method \fBHostName\fR \fIipaddr\fR
.sp
method \fBlog\fR ?\fIargs\fR?
.sp
method \fBplugin\fR \fIslot\fR ?\fIclass\fR \fB\fR?
.sp
method \fBport_listening\fR
.sp
method \fBPrefixNormalize\fR \fIprefix\fR
.sp
method \fBsource\fR \fIfilename\fR
.sp
method \fBstart\fR
.sp
method \fBstop\fR
.sp
method \fBSubObject {} db\fR
.sp
method \fBSubObject {} default\fR
.sp
method \fBtemplate\fR \fIpage\fR
.sp
method \fBTemplateSearch\fR \fIpage\fR
.sp
method \fBThread_start\fR
.sp
method \fBUuid_Generate\fR
.sp
method \fBValidate_Connection\fR \fIsock\fR \fIip\fR
.sp
method \fBreset\fR
.sp
method \fBcontent\fR
.sp
method \fBDispatch\fR
.sp
method \fBcontent\fR
.sp
method \fBFileName\fR
.sp
method \fBDirectoryListing\fR \fIlocal_file\fR
.sp
method \fBcontent\fR
.sp
method \fBDispatch\fR
.sp
<<<<<<< HEAD
method \fBCgiExec\fR \fIexecname\fR \fIscript\fR \fIarglist\fR
.sp
method \fBCgi_Executable\fR \fIscript\fR
.sp
method \fBproxy_channel\fR
.sp
method \fBproxy_path\fR
.sp
method \fBProxyRequest\fR \fIchana\fR \fIchanb\fR
.sp
method \fBProxyReply\fR \fIchana\fR \fIchanb\fR ?\fIargs\fR?
.sp
method \fBDispatch\fR
.sp
method \fBFileName\fR
.sp
method \fBproxy_channel\fR
.sp
method \fBProxyRequest\fR \fIchana\fR \fIchanb\fR
.sp
method \fBProxyReply\fR \fIchana\fR \fIchanb\fR ?\fIargs\fR?
.sp
method \fBDirectoryListing\fR \fIlocal_file\fR
.sp
method \fBEncodeStatus\fR \fIstatus\fR
.sp
method \fBscgi_info\fR
.sp
method \fBproxy_channel\fR
.sp
method \fBProxyRequest\fR \fIchana\fR \fIchanb\fR
.sp
=======
variable \fBexename\fR
.sp
method \fBCgiExec\fR \fIexecname\fR \fIscript\fR \fIarglist\fR
.sp
method \fBCgi_Executable\fR \fIscript\fR
.sp
method \fBproxy_channel\fR
.sp
method \fBproxy_path\fR
.sp
method \fBProxyRequest\fR \fIchana\fR \fIchanb\fR
.sp
method \fBProxyReply\fR \fIchana\fR \fIchanb\fR ?\fIargs\fR?
.sp
method \fBDispatch\fR
.sp
method \fBFileName\fR
.sp
method \fBproxy_channel\fR
.sp
method \fBProxyRequest\fR \fIchana\fR \fIchanb\fR
.sp
method \fBProxyReply\fR \fIchana\fR \fIchanb\fR ?\fIargs\fR?
.sp
method \fBDirectoryListing\fR \fIlocal_file\fR
.sp
method \fBEncodeStatus\fR \fIstatus\fR
.sp
method \fBscgi_info\fR
.sp
method \fBproxy_channel\fR
.sp
method \fBProxyRequest\fR \fIchana\fR \fIchanb\fR
.sp
>>>>>>> ca5bae6e
method \fBProxyReply\fR \fIchana\fR \fIchanb\fR ?\fIargs\fR?
.sp
method \fBdebug\fR ?\fIargs\fR?
.sp
method \fBConnect\fR \fIuuid\fR \fIsock\fR \fIip\fR
.sp
method \fBDispatch_Dict\fR \fIdata\fR
.sp
method \fBuri {} add\fR \fIvhosts\fR \fIpatterns\fR \fIinfo\fR
.sp
method \fBuri {} direct\fR \fIvhosts\fR \fIpatterns\fR \fIinfo\fR \fIbody\fR
.sp
method \fBoutput\fR
.sp
method \fBDoOutput\fR
.sp
method \fBclose\fR
.sp
method \fBlocal_memchan\fR \fIcommand\fR ?\fIargs\fR?
.sp
method \fBConnect_Local\fR \fIuuid\fR \fIsock\fR ?\fIargs\fR?
.sp
.BE
.SH DESCRIPTION
.PP
This module implements a web server, suitable for embedding in an
application\&. The server is object oriented, and contains all of the
fundamentals needed for a full service website\&.
.PP
.SH "MINIMAL EXAMPLE"
Starting a web service requires starting a class of type
\fBhttpd::server\fR, and providing that server with one or more URIs
to service, and \fBhttpd::reply\fR derived classes to generate them\&.
.CS


oo::class create ::reply\&.hello {
  method content {} {
    my puts "<HTML><HEAD><TITLE>IRM Dispatch Server</TITLE></HEAD><BODY>"
    my puts "<h1>Hello World!</h1>"
    my puts </BODY></HTML>
  }
}
::httpd::server create HTTPD port 8015 myaddr 127\&.0\&.0\&.1 doc_root ~/htdocs
HTTPD plugin dispatch httpd::server::dispatch
HTTPD uri add * /hello [list mixin reply\&.hello]

.CE
The bare module does have facilities to hose a files from a file system\&. Files that end in a \&.tml will be substituted in the style of Tclhttpd:
.CS


<!-- hello\&.tml -->
[my html_header {Hello World!}]
Your Server is running\&.
<p>
The time is now [clock format [clock seconds]]
[my html_footer]

.CE
A complete example of an httpd server is in the /examples directory of Tcllib\&. It also show how to dispatch URIs to other processes via SCGI and HTTP proxies\&.
.CS


cd ~/tcl/sandbox/tcllib
tclsh examples/httpd\&.tcl

.CE
.SH CLASSES
.SS "CLASS  HTTPD::MIME"
<<<<<<< HEAD
=======
A metaclass for MIME handling behavior across a live socket
>>>>>>> ca5bae6e
.PP
\fBMethods\fR
.TP
method \fBChannelCopy\fR \fIin\fR \fIout\fR ?\fIargs\fR?
.TP
method \fBhtml_header\fR ?\fItitle\fR \fB\fR? ?\fIargs\fR?
<<<<<<< HEAD
=======
Returns a block of HTML
>>>>>>> ca5bae6e
.TP
method \fBhtml_footer\fR ?\fIargs\fR?
.TP
method \fBhttp_code_string\fR \fIcode\fR
.TP
method \fBHttpHeaders\fR \fIsock\fR ?\fIdebug\fR \fB\fR?
.TP
method \fBHttpHeaders_Default\fR
.TP
method \fBHttpServerHeaders\fR
.TP
method \fBMimeParse\fR \fImimetext\fR
Converts a block of mime encoded text to a key/value list\&. If an exception is encountered,
the method will generate its own call to the \fBerror\fR method, and immediately invoke
the \fBoutput\fR method to produce an error code and close the connection\&.
.TP
method \fBUrl_Decode\fR \fIdata\fR
De-httpizes a string\&.
.TP
method \fBUrl_PathCheck\fR \fIurlsuffix\fR
.TP
method \fBwait\fR \fImode\fR \fIsock\fR
.PP
.PP
.SS "CLASS  HTTPD::REPLY"
\fIancestors\fR: \fBhttpd::mime\fR
.PP
A class which shephards a request through the process of generating a
reply\&.
The socket associated with the reply is available at all times as the \fIchan\fR
variable\&.
The process of generating a reply begins with an \fBhttpd::server\fR generating a
\fBhttp::class\fR object, mixing in a set of behaviors and then invoking the reply
object's \fBdispatch\fR method\&.
In normal operations the \fBdispatch\fR method:
.IP [1]
Invokes the \fBreset\fR method for the object to populate default headers\&.
.IP [2]
Invokes the \fBHttpHeaders\fR method to stream the MIME headers out of the socket
.IP [3]
Invokes the \fBrequest parse\fR method to convert the stream of MIME headers into a
dict that can be read via the \fBrequest\fR method\&.
.IP [4]
Stores the raw stream of MIME headers in the \fIrawrequest\fR variable of the object\&.
.IP [5]
Invokes the \fBcontent\fR method for the object, generating an call to the \fBerror\fR
method if an exception is raised\&.
.IP [6]
Invokes the \fBoutput\fR method for the object
.PP
.PP
Developers have the option of streaming output to a buffer via the \fBputs\fR method of the
reply, or simply populating the \fIreply_body\fR variable of the object\&.
The information returned by the \fBcontent\fR method is not interpreted in any way\&.
If an exception is thrown (via the \fBerror\fR command in Tcl, for example) the caller will
auto-generate a 500 {Internal Error} message\&.
A typical implementation of \fBcontent\fR look like:
.CS



 clay::define ::test::content\&.file {
 	superclass ::httpd::content\&.file
 	# Return a file
 	# Note: this is using the content\&.file mixin which looks for the reply_file variable
 	# and will auto-compute the Content-Type
 	method content {} {
 	  my reset
     set doc_root [my request get DOCUMENT_ROOT]
     my variable reply_file
     set reply_file [file join $doc_root index\&.html]
 	}
 }
 clay::define ::test::content\&.time {
   # return the current system time
 	method content {} {
 		my variable reply_body
     my reply set Content-Type text/plain
 		set reply_body [clock seconds]
 	}
 }
 clay::define ::test::content\&.echo {
 	method content {} {
 		my variable reply_body
     my reply set Content-Type [my request get CONTENT_TYPE]
 		set reply_body [my PostData [my request get CONTENT_LENGTH]]
 	}
 }
 clay::define ::test::content\&.form_handler {
 	method content {} {
 	  set form [my FormData]
 	  my reply set Content-Type {text/html; charset=UTF-8}
     my puts [my html_header {My Dynamic Page}]
     my puts "<BODY>"
     my puts "You Sent<p>"
     my puts "<TABLE>"
     foreach {f v} $form {
       my puts "<TR><TH>$f</TH><TD><verbatim>$v</verbatim></TD>"
     }
     my puts "</TABLE><p>"
     my puts "Send some info:<p>"
     my puts "<FORM action=/[my request get REQUEST_PATH] method POST>"
     my puts "<TABLE>"
     foreach field {name rank serial_number} {
       set line "<TR><TH>$field</TH><TD><input name=\\"$field\\" "
       if {[dict exists $form $field]} {
         append line " value=\\"[dict get $form $field]\\"""
       }
       append line " /></TD></TR>"
       my puts $line
     }
     my puts "</TABLE>"
     my puts [my html footer]
 	}
 }


.CE
.PP
<<<<<<< HEAD
=======
\fBVariable\fR
.TP
variable \fBChannelRegister\fR
.TP
variable \fBreply\fR
A dictionary which will converted into the MIME headers of the reply
.TP
variable \fBrequest\fR
A dictionary containing the SCGI transformed HTTP headers for the request
.PP
.PP
\fBDelegate\fR
.TP
delegate \fB<server>\fR
The server object which spawned this reply
.PP
.PP
>>>>>>> ca5bae6e
\fBMethods\fR
.TP
method \fBconstructor\fR \fIServerObj\fR ?\fIargs\fR?
.TP
method \fBdestructor\fR ?\fIdictargs\fR?
clean up on exit
.TP
<<<<<<< HEAD
=======
method \fBChannelRegister\fR ?\fIargs\fR?
Registers a channel to be closed by the close method
.TP
>>>>>>> ca5bae6e
method \fBclose\fR
Close channels opened by this object
.TP
method \fBLog_Dispatched\fR
Record a dispatch event
.TP
method \fBdispatch\fR \fInewsock\fR \fIdatastate\fR
Accept the handoff from the server object of the socket
\fInewsock\fR and feed it the state \fIdatastate\fR\&.
Fields the \fIdatastate\fR are looking for in particular are:
.sp
* \fBmixin\fR - A key/value list of slots and classes to be mixed into the
object prior to invoking \fBDispatch\fR\&.
.sp
* \fBhttp\fR - A key/value list of values to populate the object's \fIrequest\fR
ensemble
.sp
All other fields are passed along to the \fBclay\fR structure of the object\&.
.TP
method \fBDispatch\fR
.TP
<<<<<<< HEAD
method \fBhtml_css\fR
.TP
=======
>>>>>>> ca5bae6e
method \fBhtml_header\fR \fItitle\fR ?\fIargs\fR?
.TP
method \fBhtml_footer\fR ?\fIargs\fR?
.TP
method \fBerror\fR \fIcode\fR ?\fImsg\fR \fB\fR? ?\fIerrorInfo\fR \fB\fR?
.TP
method \fBcontent\fR
REPLACE ME:
This method is the "meat" of your application\&.
It writes to the result buffer via the "puts" method
and can tweak the headers via "clay put header_reply"
.TP
method \fBEncodeStatus\fR \fIstatus\fR
Formulate a standard HTTP status header from he string provided\&.
.TP
method \fBlog\fR \fItype\fR ?\fIinfo\fR \fB\fR?
.TP
method \fBCoroName\fR
.TP
method \fBDoOutput\fR
Generates the the HTTP reply, streams that reply back across \fIchan\fR,
and destroys the object\&.
.TP
method \fBFormData\fR
For GET requests, converts the QUERY_DATA header into a key/value list\&.
For POST requests, reads the Post data and converts that information to
a key/value list for application/x-www-form-urlencoded posts\&. For multipart
posts, it composites all of the MIME headers of the post to a singular key/value
list, and provides MIME_* information as computed by the \fBmime\fR package, including
the MIME_TOKEN, which can be fed back into the mime package to read out the contents\&.
.TP
method \fBPostData\fR \fIlength\fR
Stream \fIlength\fR bytes from the \fIchan\fR socket, but only of the request is a
POST or PUSH\&. Returns an empty string otherwise\&.
.TP
method \fBSession_Load\fR
Manage session data
.TP
<<<<<<< HEAD
method \fBTransferComplete\fR ?\fIargs\fR?
Intended to be invoked from \fBchan copy\fR as a callback\&. This closes every channel
fed to it on the command line, and then destroys the object\&.
.CS


     ###
     # Output the body
     ###
     chan configure $sock -translation binary -blocking 0 -buffering full -buffersize 4096
     chan configure $chan -translation binary -blocking 0 -buffering full -buffersize 4096
     if {$length} {
       ###
       # Send any POST/PUT/etc content
       ###
       chan copy $sock $chan -size $SIZE -command [info coroutine]
       yield
     }
     catch {close $sock}
     chan flush $chan

.CE
.TP
=======
>>>>>>> ca5bae6e
method \fBputs\fR \fIline\fR
Appends the value of \fIstring\fR to the end of \fIreply_body\fR, as well as a trailing newline
character\&.
.TP
method \fBRequestFind\fR \fIfield\fR
.TP
method \fBrequest\fR \fIsubcommand\fR ?\fIargs\fR?
.TP
method \fBreply\fR \fIsubcommand\fR ?\fIargs\fR?
.TP
method \fBreset\fR
Clear the contents of the \fIreply_body\fR variable, and reset all headers in the \fBreply\fR
structure back to the defaults for this object\&.
.TP
method \fBtimeOutCheck\fR
Called from the \fBhttp::server\fR object which spawned this reply\&. Checks to see
if too much time has elapsed while waiting for data or generating a reply, and issues
a timeout error to the request if it has, as well as destroy the object and close the
\fIchan\fR socket\&.
.TP
method \fBtimestamp\fR
Return the current system time in the format:
.CS

%a, %d %b %Y %T %Z
.CE
.PP
.PP
.SS "CLASS  HTTPD::SERVER"
\fIancestors\fR: \fBhttpd::mime\fR
.PP
.PP
<<<<<<< HEAD
\fBMethods\fR
.TP
method \fBconstructor\fR \fIargs\fR ?\fIport\fR \fBauto\fR? ?\fImyaddr\fR \fB127\&.0\&.0\&.1\fR? ?\fIstring\fR \fBauto\fR? ?\fIname\fR \fBauto\fR? ?\fIdoc_root\fR \fB\fR? ?\fIreverse_dns\fR \fB0\fR? ?\fIconfiguration_file\fR \fB\fR? ?\fIprotocol\fR \fBHTTP/1\&.1\fR?
.TP
method \fBdestructor\fR ?\fIdictargs\fR?
.TP
method \fBconnect\fR \fIsock\fR \fIip\fR \fIport\fR
Reply to an open socket\&. This method builds a coroutine to manage the remainder
of the connection\&. The coroutine's operations are driven by the \fBConnect\fR method\&.
.TP
method \fBServerHeaders\fR \fIip\fR \fIhttp_request\fR \fImimetxt\fR
.TP
method \fBConnect\fR \fIuuid\fR \fIsock\fR \fIip\fR
This method reads HTTP headers, and then consults the \fBdispatch\fR method to
determine if the request is valid, and/or what kind of reply to generate\&. Under
normal cases, an object of class \fB::http::reply\fR is created, and that class's
\fBdispatch\fR method\&.
This action passes control of the socket to
the reply object\&. The reply object manages the rest of the transaction, including
closing the socket\&.
.TP
method \fBcounter\fR \fIwhich\fR
Increment an internal counter\&.
.TP
method \fBCheckTimeout\fR
Check open connections for a time out event\&.
.TP
method \fBdebug\fR ?\fIargs\fR?
.TP
method \fBdispatch\fR \fIdata\fR
Given a key/value list of information, return a data structure describing how
the server should reply\&.
.TP
=======
\fBVariable\fR
.TP
variable \fBtemplate\fR
.TP
variable \fBurl_patterns\fR
.PP
.PP
\fBMethods\fR
.TP
method \fBconstructor\fR \fIargs\fR ?\fIport\fR \fBauto\fR? ?\fImyaddr\fR \fB127\&.0\&.0\&.1\fR? ?\fIstring\fR \fBauto\fR? ?\fIname\fR \fBauto\fR? ?\fIdoc_root\fR \fB\fR? ?\fIreverse_dns\fR \fB0\fR? ?\fIconfiguration_file\fR \fB\fR? ?\fIprotocol\fR \fBHTTP/1\&.1\fR?
.TP
method \fBdestructor\fR ?\fIdictargs\fR?
.TP
method \fBconnect\fR \fIsock\fR \fIip\fR \fIport\fR
Reply to an open socket\&. This method builds a coroutine to manage the remainder
of the connection\&. The coroutine's operations are driven by the \fBConnect\fR method\&.
.TP
method \fBServerHeaders\fR \fIip\fR \fIhttp_request\fR \fImimetxt\fR
.TP
method \fBConnect\fR \fIuuid\fR \fIsock\fR \fIip\fR
This method reads HTTP headers, and then consults the \fBdispatch\fR method to
determine if the request is valid, and/or what kind of reply to generate\&. Under
normal cases, an object of class \fB::http::reply\fR is created, and that class's
\fBdispatch\fR method\&.
This action passes control of the socket to
the reply object\&. The reply object manages the rest of the transaction, including
closing the socket\&.
.TP
method \fBcounter\fR \fIwhich\fR
Increment an internal counter\&.
.TP
method \fBCheckTimeout\fR
Check open connections for a time out event\&.
.TP
method \fBdebug\fR ?\fIargs\fR?
.TP
method \fBdispatch\fR \fIdata\fR
Given a key/value list of information, return a data structure describing how
the server should reply\&.
.TP
>>>>>>> ca5bae6e
method \fBDispatch_Default\fR \fIreply\fR
Method dispatch method of last resort before returning a 404 NOT FOUND error\&.
The default behavior is to look for a file in \fIDOCUMENT_ROOT\fR which
matches the query\&.
.TP
method \fBDispatch_Local\fR \fIdata\fR
Method dispatch method invoked prior to invoking methods implemented by plugins\&.
If this method returns a non-empty dictionary, that structure will be passed to
the reply\&. The default is an empty implementation\&.
.TP
method \fBHeaders_Local\fR \fIvarname\fR
Introspect and possibly modify a data structure destined for a reply\&. This
method is invoked before invoking Header methods implemented by plugins\&.
The default implementation is empty\&.
.TP
method \fBHeaders_Process\fR \fIvarname\fR
Introspect and possibly modify a data structure destined for a reply\&. This
method is built dynamically by the \fBplugin\fR method\&.
.TP
method \fBHostName\fR \fIipaddr\fR
Convert an ip address to a host name\&. If the server/ reverse_dns flag
is false, this method simply returns the IP address back\&.
Internally, this method uses the \fIdns\fR module from tcllib\&.
.TP
method \fBlog\fR ?\fIargs\fR?
Log an event\&. The input for args is free form\&. This method is intended
to be replaced by the user, and is a noop for a stock http::server object\&.
.TP
method \fBplugin\fR \fIslot\fR ?\fIclass\fR \fB\fR?
Incorporate behaviors from a plugin\&.
This method dynamically rebuilds the \fBDispatch\fR and \fBHeaders\fR
method\&. For every plugin, the server looks for the following entries in
\fIclay plugin/\fR:
.sp
\fIload\fR - A script to invoke in the server's namespace during the \fBplugin\fR method invokation\&.
.sp
\fIdispatch\fR - A script to stitch into the server's \fBDispatch\fR method\&.
.sp
\fIheaders\fR - A script to stitch into the server's \fBHeaders\fR method\&.
.sp
\fIthread\fR - A script to stitch into the server's \fBThread_start\fR method\&.
.TP
method \fBport_listening\fR
Return the actual port that httpd is listening on\&.
.TP
method \fBPrefixNormalize\fR \fIprefix\fR
For the stock version, trim trailing /'s and *'s from a prefix\&. This
method can be replaced by the end user to perform any other transformations
needed for the application\&.
.TP
method \fBsource\fR \fIfilename\fR
.TP
method \fBstart\fR
Open the socket listener\&.
.TP
method \fBstop\fR
Shut off the socket listener, and destroy any pending replies\&.
.TP
method \fBSubObject {} db\fR
.TP
method \fBSubObject {} default\fR
.TP
method \fBtemplate\fR \fIpage\fR
Return a template for the string \fIpage\fR
.TP
method \fBTemplateSearch\fR \fIpage\fR
Perform a search for the template that best matches \fIpage\fR\&. This
can include local file searches, in-memory structures, or even
database lookups\&. The stock implementation simply looks for files
with a \&.tml or \&.html extension in the ?doc_root? directory\&.
.TP
method \fBThread_start\fR
Built by the \fBplugin\fR method\&. Called by the \fBstart\fR method\&. Intended
to allow plugins to spawn worker threads\&.
.TP
method \fBUuid_Generate\fR
Generate a GUUID\&. Used to ensure every request has a unique ID\&.
The default implementation is:
.CS


<<<<<<< HEAD
   return [::uuid::uuid generate]
=======
   return [::clay::uuid generate]
>>>>>>> ca5bae6e

.CE
.TP
method \fBValidate_Connection\fR \fIsock\fR \fIip\fR
Given a socket and an ip address, return true if this connection should
be terminated, or false if it should be allowed to continue\&. The stock
implementation always returns 0\&. This is intended for applications to
be able to implement black lists and/or provide security based on IP
address\&.
.PP
.PP
.SS "CLASS  HTTPD::SERVER::DISPATCH"
\fIancestors\fR: \fBhttpd::server\fR
.PP
Provide a backward compadible alias
.PP
.SS "CLASS  HTTPD::CONTENT\&.REDIRECT"
.PP
\fBMethods\fR
.TP
method \fBreset\fR
.TP
method \fBcontent\fR
.PP
.PP
.SS "CLASS  HTTPD::CONTENT\&.CACHE"
.PP
\fBMethods\fR
.TP
method \fBDispatch\fR
.PP
.PP
.SS "CLASS  HTTPD::CONTENT\&.TEMPLATE"
.PP
\fBMethods\fR
.TP
method \fBcontent\fR
.PP
.PP
.SS "CLASS  HTTPD::CONTENT\&.FILE"
Class to deliver Static content
When utilized, this class is fed a local filename
by the dispatcher
.PP
\fBMethods\fR
.TP
method \fBFileName\fR
.TP
method \fBDirectoryListing\fR \fIlocal_file\fR
.TP
method \fBcontent\fR
.TP
method \fBDispatch\fR
.PP
.PP
.SS "CLASS  HTTPD::CONTENT\&.EXEC"
.PP
<<<<<<< HEAD
=======
\fBVariable\fR
.TP
variable \fBexename\fR
.PP
.PP
>>>>>>> ca5bae6e
\fBMethods\fR
.TP
method \fBCgiExec\fR \fIexecname\fR \fIscript\fR \fIarglist\fR
.TP
method \fBCgi_Executable\fR \fIscript\fR
.PP
.PP
.SS "CLASS  HTTPD::CONTENT\&.PROXY"
\fIancestors\fR: \fBhttpd::content\&.exec\fR
.PP
Return data from an proxy process
.PP
\fBMethods\fR
.TP
method \fBproxy_channel\fR
.TP
method \fBproxy_path\fR
.TP
method \fBProxyRequest\fR \fIchana\fR \fIchanb\fR
.TP
method \fBProxyReply\fR \fIchana\fR \fIchanb\fR ?\fIargs\fR?
.TP
method \fBDispatch\fR
.PP
.PP
.SS "CLASS  HTTPD::CONTENT\&.CGI"
\fIancestors\fR: \fBhttpd::content\&.proxy\fR
.PP
.PP
\fBMethods\fR
.TP
method \fBFileName\fR
.TP
method \fBproxy_channel\fR
.TP
method \fBProxyRequest\fR \fIchana\fR \fIchanb\fR
.TP
method \fBProxyReply\fR \fIchana\fR \fIchanb\fR ?\fIargs\fR?
.TP
method \fBDirectoryListing\fR \fIlocal_file\fR
For most CGI applications a directory list is vorboten
.PP
.PP
.SS "CLASS  HTTPD::PROTOCOL\&.SCGI"
Return data from an SCGI process
.PP
\fBMethods\fR
.TP
method \fBEncodeStatus\fR \fIstatus\fR
.PP
.PP
.SS "CLASS  HTTPD::CONTENT\&.SCGI"
\fIancestors\fR: \fBhttpd::content\&.proxy\fR
.PP
.PP
\fBMethods\fR
.TP
method \fBscgi_info\fR
.TP
method \fBproxy_channel\fR
.TP
method \fBProxyRequest\fR \fIchana\fR \fIchanb\fR
.TP
method \fBProxyReply\fR \fIchana\fR \fIchanb\fR ?\fIargs\fR?
.PP
.PP
.SS "CLASS  HTTPD::SERVER\&.SCGI"
\fIancestors\fR: \fBhttpd::server\fR
.PP
Act as an  SCGI Server
.PP
\fBMethods\fR
.TP
method \fBdebug\fR ?\fIargs\fR?
.TP
method \fBConnect\fR \fIuuid\fR \fIsock\fR \fIip\fR
.PP
.PP
.SS "CLASS  HTTPD::CONTENT\&.WEBSOCKET"
Upgrade a connection to a websocket
.PP
.SS "CLASS  HTTPD::PLUGIN"
httpd plugin template
.PP
.SS "CLASS  HTTPD::PLUGIN\&.DICT_DISPATCH"
A rudimentary plugin that dispatches URLs from a dict
data structure
.PP
\fBMethods\fR
.TP
method \fBDispatch_Dict\fR \fIdata\fR
Implementation of the dispatcher
.TP
method \fBuri {} add\fR \fIvhosts\fR \fIpatterns\fR \fIinfo\fR
.TP
method \fBuri {} direct\fR \fIvhosts\fR \fIpatterns\fR \fIinfo\fR \fIbody\fR
.PP
.PP
.SS "CLASS  HTTPD::REPLY\&.MEMCHAN"
\fIancestors\fR: \fBhttpd::reply\fR
.PP
.PP
\fBMethods\fR
.TP
method \fBoutput\fR
.TP
method \fBDoOutput\fR
.TP
method \fBclose\fR
.PP
.PP
.SS "CLASS  HTTPD::PLUGIN\&.LOCAL_MEMCHAN"
.PP
\fBMethods\fR
.TP
method \fBlocal_memchan\fR \fIcommand\fR ?\fIargs\fR?
.TP
method \fBConnect_Local\fR \fIuuid\fR \fIsock\fR ?\fIargs\fR?
A modified connection method that passes simple GET request to an object
and pulls data directly from the reply_body data variable in the object
Needed because memchan is bidirectional, and we can't seem to communicate that
the server is one side of the link and the reply is another
.PP
.PP
.SH AUTHORS
Sean Woods
.SH "BUGS, IDEAS, FEEDBACK"
This document, and the package it describes, will undoubtedly contain
bugs and other problems\&.
Please report such in the category \fInetwork\fR of the
\fITcllib Trackers\fR [http://core\&.tcl\&.tk/tcllib/reportlist]\&.
Please also report any ideas for enhancements you may have for either
package and/or documentation\&.
.PP
When proposing code changes, please provide \fIunified diffs\fR,
i\&.e the output of \fBdiff -u\fR\&.
.PP
Note further that \fIattachments\fR are strongly preferred over
inlined patches\&. Attachments can be made by going to the \fBEdit\fR
form of the ticket immediately after its creation, and then using the
left-most button in the secondary navigation bar\&.
.SH KEYWORDS
TclOO, WWW, http, httpd, httpserver, services
.SH CATEGORY
Networking
.SH COPYRIGHT
.nf
Copyright (c) 2018 Sean Woods <yoda@etoyoc\&.com>

.fi<|MERGE_RESOLUTION|>--- conflicted
+++ resolved
@@ -2,11 +2,7 @@
 '\" Generated from file 'httpd\&.man' by tcllib/doctools with format 'nroff'
 '\" Copyright (c) 2018 Sean Woods <yoda@etoyoc\&.com>
 '\"
-<<<<<<< HEAD
-.TH "httpd" n 4\&.3 tcllib "Tcl Web Server"
-=======
 .TH "httpd" n 4\&.3\&.5 tcllib "Tcl Web Server"
->>>>>>> ca5bae6e
 .\" The -*- nroff -*- definitions below are for supplemental macros used
 .\" in Tcl/Tk manual entries.
 .\"
@@ -280,15 +276,18 @@
 .SH SYNOPSIS
 package require \fBTcl  8\&.6\fR
 .sp
-<<<<<<< HEAD
-package require \fBhttpd  ?1\&.7?\fR
-.sp
 package require \fBuuid \fR
 .sp
-=======
-package require \fBuuid \fR
-.sp
->>>>>>> ca5bae6e
+package require \fBsha1 \fR
+.sp
+package require \fBdicttool \fR
+.sp
+package require \fBoo::meta \fR
+.sp
+package require \fBoo::dialect \fR
+.sp
+package require \fBtool \fR
+.sp
 package require \fBclay \fR
 .sp
 package require \fBcoroutine \fR
@@ -329,8 +328,6 @@
 .sp
 method \fBwait\fR \fImode\fR \fIsock\fR
 .sp
-<<<<<<< HEAD
-=======
 variable \fBChannelRegister\fR
 .sp
 variable \fBreply\fR
@@ -339,16 +336,12 @@
 .sp
 delegate \fB<server>\fR
 .sp
->>>>>>> ca5bae6e
 method \fBconstructor\fR \fIServerObj\fR ?\fIargs\fR?
 .sp
 method \fBdestructor\fR ?\fIdictargs\fR?
 .sp
-<<<<<<< HEAD
-=======
 method \fBChannelRegister\fR ?\fIargs\fR?
 .sp
->>>>>>> ca5bae6e
 method \fBclose\fR
 .sp
 method \fBLog_Dispatched\fR
@@ -357,11 +350,6 @@
 .sp
 method \fBDispatch\fR
 .sp
-<<<<<<< HEAD
-method \fBhtml_css\fR
-.sp
-=======
->>>>>>> ca5bae6e
 method \fBhtml_header\fR \fItitle\fR ?\fIargs\fR?
 .sp
 method \fBhtml_footer\fR ?\fIargs\fR?
@@ -384,11 +372,6 @@
 .sp
 method \fBSession_Load\fR
 .sp
-<<<<<<< HEAD
-method \fBTransferComplete\fR ?\fIargs\fR?
-.sp
-=======
->>>>>>> ca5bae6e
 method \fBputs\fR \fIline\fR
 .sp
 method \fBRequestFind\fR \fIfield\fR
@@ -403,13 +386,10 @@
 .sp
 method \fBtimestamp\fR
 .sp
-<<<<<<< HEAD
-=======
 variable \fBtemplate\fR
 .sp
 variable \fBurl_patterns\fR
 .sp
->>>>>>> ca5bae6e
 method \fBconstructor\fR \fIargs\fR ?\fIport\fR \fBauto\fR? ?\fImyaddr\fR \fB127\&.0\&.0\&.1\fR? ?\fIstring\fR \fBauto\fR? ?\fIname\fR \fBauto\fR? ?\fIdoc_root\fR \fB\fR? ?\fIreverse_dns\fR \fB0\fR? ?\fIconfiguration_file\fR \fB\fR? ?\fIprotocol\fR \fBHTTP/1\&.1\fR?
 .sp
 method \fBdestructor\fR ?\fIdictargs\fR?
@@ -433,15 +413,9 @@
 method \fBDispatch_Local\fR \fIdata\fR
 .sp
 method \fBHeaders_Local\fR \fIvarname\fR
-<<<<<<< HEAD
 .sp
 method \fBHeaders_Process\fR \fIvarname\fR
 .sp
-=======
-.sp
-method \fBHeaders_Process\fR \fIvarname\fR
-.sp
->>>>>>> ca5bae6e
 method \fBHostName\fR \fIipaddr\fR
 .sp
 method \fBlog\fR ?\fIargs\fR?
@@ -488,7 +462,8 @@
 .sp
 method \fBDispatch\fR
 .sp
-<<<<<<< HEAD
+variable \fBexename\fR
+.sp
 method \fBCgiExec\fR \fIexecname\fR \fIscript\fR \fIarglist\fR
 .sp
 method \fBCgi_Executable\fR \fIscript\fR
@@ -521,42 +496,6 @@
 .sp
 method \fBProxyRequest\fR \fIchana\fR \fIchanb\fR
 .sp
-=======
-variable \fBexename\fR
-.sp
-method \fBCgiExec\fR \fIexecname\fR \fIscript\fR \fIarglist\fR
-.sp
-method \fBCgi_Executable\fR \fIscript\fR
-.sp
-method \fBproxy_channel\fR
-.sp
-method \fBproxy_path\fR
-.sp
-method \fBProxyRequest\fR \fIchana\fR \fIchanb\fR
-.sp
-method \fBProxyReply\fR \fIchana\fR \fIchanb\fR ?\fIargs\fR?
-.sp
-method \fBDispatch\fR
-.sp
-method \fBFileName\fR
-.sp
-method \fBproxy_channel\fR
-.sp
-method \fBProxyRequest\fR \fIchana\fR \fIchanb\fR
-.sp
-method \fBProxyReply\fR \fIchana\fR \fIchanb\fR ?\fIargs\fR?
-.sp
-method \fBDirectoryListing\fR \fIlocal_file\fR
-.sp
-method \fBEncodeStatus\fR \fIstatus\fR
-.sp
-method \fBscgi_info\fR
-.sp
-method \fBproxy_channel\fR
-.sp
-method \fBProxyRequest\fR \fIchana\fR \fIchanb\fR
-.sp
->>>>>>> ca5bae6e
 method \fBProxyReply\fR \fIchana\fR \fIchanb\fR ?\fIargs\fR?
 .sp
 method \fBdebug\fR ?\fIargs\fR?
@@ -627,20 +566,14 @@
 .CE
 .SH CLASSES
 .SS "CLASS  HTTPD::MIME"
-<<<<<<< HEAD
-=======
 A metaclass for MIME handling behavior across a live socket
->>>>>>> ca5bae6e
 .PP
 \fBMethods\fR
 .TP
 method \fBChannelCopy\fR \fIin\fR \fIout\fR ?\fIargs\fR?
 .TP
 method \fBhtml_header\fR ?\fItitle\fR \fB\fR? ?\fIargs\fR?
-<<<<<<< HEAD
-=======
 Returns a block of HTML
->>>>>>> ca5bae6e
 .TP
 method \fBhtml_footer\fR ?\fIargs\fR?
 .TP
@@ -760,8 +693,6 @@
 
 .CE
 .PP
-<<<<<<< HEAD
-=======
 \fBVariable\fR
 .TP
 variable \fBChannelRegister\fR
@@ -779,7 +710,6 @@
 The server object which spawned this reply
 .PP
 .PP
->>>>>>> ca5bae6e
 \fBMethods\fR
 .TP
 method \fBconstructor\fR \fIServerObj\fR ?\fIargs\fR?
@@ -787,12 +717,9 @@
 method \fBdestructor\fR ?\fIdictargs\fR?
 clean up on exit
 .TP
-<<<<<<< HEAD
-=======
 method \fBChannelRegister\fR ?\fIargs\fR?
 Registers a channel to be closed by the close method
 .TP
->>>>>>> ca5bae6e
 method \fBclose\fR
 Close channels opened by this object
 .TP
@@ -814,11 +741,6 @@
 .TP
 method \fBDispatch\fR
 .TP
-<<<<<<< HEAD
-method \fBhtml_css\fR
-.TP
-=======
->>>>>>> ca5bae6e
 method \fBhtml_header\fR \fItitle\fR ?\fIargs\fR?
 .TP
 method \fBhtml_footer\fR ?\fIargs\fR?
@@ -857,32 +779,6 @@
 method \fBSession_Load\fR
 Manage session data
 .TP
-<<<<<<< HEAD
-method \fBTransferComplete\fR ?\fIargs\fR?
-Intended to be invoked from \fBchan copy\fR as a callback\&. This closes every channel
-fed to it on the command line, and then destroys the object\&.
-.CS
-
-
-     ###
-     # Output the body
-     ###
-     chan configure $sock -translation binary -blocking 0 -buffering full -buffersize 4096
-     chan configure $chan -translation binary -blocking 0 -buffering full -buffersize 4096
-     if {$length} {
-       ###
-       # Send any POST/PUT/etc content
-       ###
-       chan copy $sock $chan -size $SIZE -command [info coroutine]
-       yield
-     }
-     catch {close $sock}
-     chan flush $chan
-
-.CE
-.TP
-=======
->>>>>>> ca5bae6e
 method \fBputs\fR \fIline\fR
 Appends the value of \fIstring\fR to the end of \fIreply_body\fR, as well as a trailing newline
 character\&.
@@ -915,7 +811,13 @@
 \fIancestors\fR: \fBhttpd::mime\fR
 .PP
 .PP
-<<<<<<< HEAD
+\fBVariable\fR
+.TP
+variable \fBtemplate\fR
+.TP
+variable \fBurl_patterns\fR
+.PP
+.PP
 \fBMethods\fR
 .TP
 method \fBconstructor\fR \fIargs\fR ?\fIport\fR \fBauto\fR? ?\fImyaddr\fR \fB127\&.0\&.0\&.1\fR? ?\fIstring\fR \fBauto\fR? ?\fIname\fR \fBauto\fR? ?\fIdoc_root\fR \fB\fR? ?\fIreverse_dns\fR \fB0\fR? ?\fIconfiguration_file\fR \fB\fR? ?\fIprotocol\fR \fBHTTP/1\&.1\fR?
@@ -949,48 +851,6 @@
 Given a key/value list of information, return a data structure describing how
 the server should reply\&.
 .TP
-=======
-\fBVariable\fR
-.TP
-variable \fBtemplate\fR
-.TP
-variable \fBurl_patterns\fR
-.PP
-.PP
-\fBMethods\fR
-.TP
-method \fBconstructor\fR \fIargs\fR ?\fIport\fR \fBauto\fR? ?\fImyaddr\fR \fB127\&.0\&.0\&.1\fR? ?\fIstring\fR \fBauto\fR? ?\fIname\fR \fBauto\fR? ?\fIdoc_root\fR \fB\fR? ?\fIreverse_dns\fR \fB0\fR? ?\fIconfiguration_file\fR \fB\fR? ?\fIprotocol\fR \fBHTTP/1\&.1\fR?
-.TP
-method \fBdestructor\fR ?\fIdictargs\fR?
-.TP
-method \fBconnect\fR \fIsock\fR \fIip\fR \fIport\fR
-Reply to an open socket\&. This method builds a coroutine to manage the remainder
-of the connection\&. The coroutine's operations are driven by the \fBConnect\fR method\&.
-.TP
-method \fBServerHeaders\fR \fIip\fR \fIhttp_request\fR \fImimetxt\fR
-.TP
-method \fBConnect\fR \fIuuid\fR \fIsock\fR \fIip\fR
-This method reads HTTP headers, and then consults the \fBdispatch\fR method to
-determine if the request is valid, and/or what kind of reply to generate\&. Under
-normal cases, an object of class \fB::http::reply\fR is created, and that class's
-\fBdispatch\fR method\&.
-This action passes control of the socket to
-the reply object\&. The reply object manages the rest of the transaction, including
-closing the socket\&.
-.TP
-method \fBcounter\fR \fIwhich\fR
-Increment an internal counter\&.
-.TP
-method \fBCheckTimeout\fR
-Check open connections for a time out event\&.
-.TP
-method \fBdebug\fR ?\fIargs\fR?
-.TP
-method \fBdispatch\fR \fIdata\fR
-Given a key/value list of information, return a data structure describing how
-the server should reply\&.
-.TP
->>>>>>> ca5bae6e
 method \fBDispatch_Default\fR \fIreply\fR
 Method dispatch method of last resort before returning a 404 NOT FOUND error\&.
 The default behavior is to look for a file in \fIDOCUMENT_ROOT\fR which
@@ -1072,11 +932,7 @@
 .CS
 
 
-<<<<<<< HEAD
-   return [::uuid::uuid generate]
-=======
    return [::clay::uuid generate]
->>>>>>> ca5bae6e
 
 .CE
 .TP
@@ -1134,14 +990,11 @@
 .PP
 .SS "CLASS  HTTPD::CONTENT\&.EXEC"
 .PP
-<<<<<<< HEAD
-=======
 \fBVariable\fR
 .TP
 variable \fBexename\fR
 .PP
 .PP
->>>>>>> ca5bae6e
 \fBMethods\fR
 .TP
 method \fBCgiExec\fR \fIexecname\fR \fIscript\fR \fIarglist\fR
