--- conflicted
+++ resolved
@@ -741,18 +741,6 @@
 
 .CE
 .SH INCLUDED
-<<<<<<< HEAD
-functional but incomplete implementations are included for the following services:
-flickr
-twitter
-yahoo boss
-yahoo weather
-google calendar
-facebook
-del\&.icio\&.us
-read the file or source it and use \fBdescribe\fR for more information\&. also see the
-developers documentation on the respective sites\&..SH "TLS SECURITY CONSIDERATIONS"
-=======
 The package provides functional but incomplete implementations for the following services:
 .TP
 \fBdel\&.icio\&.us\fR
@@ -774,7 +762,6 @@
 .PP
 Do not forget developers' documentation on the respective sites either\&.
 .SH "TLS SECURITY CONSIDERATIONS"
->>>>>>> 181a2b63
 This package uses the \fBTLS\fR package to handle the security
 for \fBhttps\fR urls and other socket connections\&.
 .PP
