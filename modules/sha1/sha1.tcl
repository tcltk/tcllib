# sha1.tcl - 
#
# Copyright (C) 2001 Don Libes <libes@nist.gov>
# Copyright (C) 2003 Pat Thoyts <patthoyts@users.sourceforge.net>
#
# SHA1 defined by FIPS 180-1, "The SHA1 Message-Digest Algorithm"
# HMAC defined by RFC 2104, "Keyed-Hashing for Message Authentication"
#
# This is an implementation of SHA1 based upon the example code given in
# FIPS 180-1 and upon the tcllib MD4 implementation and taking some ideas
# and methods from the earlier tcllib sha1 version by Don Libes.
#
# This implementation permits incremental updating of the hash and 
# provides support for external compiled implementations either using
# critcl (sha1c) or Trf.
#
# ref: http://www.itl.nist.gov/fipspubs/fip180-1.htm
#
# -------------------------------------------------------------------------
# See the file "license.terms" for information on usage and redistribution
# of this file, and for a DISCLAIMER OF ALL WARRANTIES.
# -------------------------------------------------------------------------
# @mdgen EXCLUDE: sha1c.tcl

package require Tcl 8.2;                # tcl minimum version

namespace eval ::sha1 {
    variable  accel
    array set accel {tcl 0 critcl 0 cryptkit 0 trf 0}

    variable  loaded {}
    variable  active
    array set active {tcl 0 critcl 0 cryptkit 0 trf 0}

    namespace export sha1 hmac SHA1Init SHA1Update SHA1Final

    variable uid
    if {![info exists uid]} {
        set uid 0
    }
}

# -------------------------------------------------------------------------
# Management of sha1 implementations.

# LoadAccelerator --
#
#	This package can make use of a number of compiled extensions to
#	accelerate the digest computation. This procedure manages the
#	use of these extensions within the package. During normal usage
#	this should not be called, but the test package manipulates the
#	list of enabled accelerators.
#
proc ::sha1::LoadAccelerator {name} {
    variable accel
    set r 0
    switch -exact -- $name {
        tcl {
            # Already present (this file)
            set r 1
        }
        critcl {
            if {![catch {package require tcllibc}]
                || ![catch {package require sha1c}]} {
                set r [expr {[info commands ::sha1::sha1c] != {}}]
            }
        }
        cryptkit {
            if {![catch {package require cryptkit}]} {
                set r [expr {![catch {cryptkit::cryptInit}]}]
            }
        }
        trf {
            if {![catch {package require Trf}]} {
                set r [expr {![catch {::sha1 aa} msg]}]
            }
        }
        default {
            return -code error "invalid accelerator $key:\
                must be one of [join [KnownImplementations] {, }]"
        }
    }
    set accel($name) $r
    return $r
}

# ::sha1::Implementations --
#
#	Determines which implementations are
#	present, i.e. loaded.
#
# Arguments:
#	None.
#
# Results:
#	A list of implementation keys.

proc ::sha1::Implementations {} {
    variable accel
    set res {}
    foreach n [array names accel] {
	if {!$accel($n)} continue
	lappend res $n
    }
    return $res
}

# ::sha1::KnownImplementations --
#
#	Determines which implementations are known
#	as possible implementations.
#
# Arguments:
#	None.
#
# Results:
#	A list of implementation keys. In the order
#	of preference, most prefered first.

proc ::sha1::KnownImplementations {} {
    return {critcl cryptkit trf tcl}
}

proc ::sha1::Names {} {
    return {
	critcl   {tcllibc based}
        cryptkit {cryptkit based}
        trf      {Trf based}
	tcl      {pure Tcl}
    }
}

# ::sha1::SwitchTo --
#
#	Activates a loaded named implementation.
#
# Arguments:
#	key	Name of the implementation to activate.
#
# Results:
#	None.

proc ::sha1::SwitchTo {key} {
    variable accel
    variable active
    variable loaded

    if {[string equal $key $loaded]} {
	# No change, nothing to do.
	return
    } elseif {![string equal $key ""]} {
	# Validate the target implementation of the switch.

	if {![info exists accel($key)]} {
	    return -code error "Unable to activate unknown implementation \"$key\""
	} elseif {![info exists accel($key)] || !$accel($key)} {
	    return -code error "Unable to activate missing implementation \"$key\""
	}
    }

    if {![string equal $loaded ""]} {
        set active($loaded) 0
    }
    if {![string equal $key ""]} {
        set active($key) 1
    }

    # Remember the active implementation, for deactivation by future
    # switches.

    set loaded $key
    return
}

# -------------------------------------------------------------------------

# SHA1Init --
#
#   Create and initialize an SHA1 state variable. This will be
#   cleaned up when we call SHA1Final
#

proc ::sha1::SHA1Init {} {
    variable active
    variable uid
    set token [namespace current]::[incr uid]
    upvar #0 $token state

    # FIPS 180-1: 7 - Initialize the hash state
    array set state \
        [list \
             A [expr {int(0x67452301)}] \
             B [expr {int(0xEFCDAB89)}] \
             C [expr {int(0x98BADCFE)}] \
             D [expr {int(0x10325476)}] \
             E [expr {int(0xC3D2E1F0)}] \
             n 0 i "" ]
    if {$active(cryptkit)} {
        cryptkit::cryptCreateContext state(ckctx) CRYPT_UNUSED CRYPT_ALGO_SHA
    } elseif {$active(trf)} {
        set s {}
        switch -exact -- $::tcl_platform(platform) {
            windows { set s [open NUL w] }
            unix    { set s [open /dev/null w] }
        }
        if {$s != {}} {
            fconfigure $s -translation binary -buffering none
            ::sha1 -attach $s -mode write \
                -read-type variable \
                -read-destination [subst $token](trfread) \
                -write-type variable \
                -write-destination [subst $token](trfwrite)
            array set state [list trfread 0 trfwrite 0 trf $s]
        }
    }
    return $token
}

# SHA1Update --
#
#   This is called to add more data into the hash. You may call this
#   as many times as you require. Note that passing in "ABC" is equivalent
#   to passing these letters in as separate calls -- hence this proc 
#   permits hashing of chunked data
#
#   If we have a C-based implementation available, then we will use
#   it here in preference to the pure-Tcl implementation.
#
proc ::sha1::SHA1Update {token data} {
    variable active
    upvar #0 $token state

    if {$active(critcl)} {
        if {[info exists state(sha1c)]} {
            set state(sha1c) [sha1c $data $state(sha1c)]
        } else {
            set state(sha1c) [sha1c $data]
        }
        return
    } elseif {[info exists state(ckctx)]} {
        if {[string length $data] > 0} {
            cryptkit::cryptEncrypt $state(ckctx) $data
        }
        return
    } elseif {[info exists state(trf)]} {
        puts -nonewline $state(trf) $data
        return
    }

    # Update the state values
    incr state(n) [string length $data]
    append state(i) $data

    # Calculate the hash for any complete blocks
    set len [string length $state(i)]
    for {set n 0} {($n + 64) <= $len} {} {
        SHA1Transform $token [string range $state(i) $n [incr n 64]]
    }

    # Adjust the state for the blocks completed.
    set state(i) [string range $state(i) $n end]
    return
}

# SHA1Final --
#
#    This procedure is used to close the current hash and returns the
#    hash data. Once this procedure has been called the hash context
#    is freed and cannot be used again.
#
#    Note that the output is 160 bits represented as binary data.
#
proc ::sha1::SHA1Final {token} {
    upvar #0 $token state

    # Check for either of the C-compiled versions.
    if {[info exists state(sha1c)]} {
        set r $state(sha1c)
        unset state
        return $r
    } elseif {[info exists state(ckctx)]} {
        cryptkit::cryptEncrypt $state(ckctx) ""
        cryptkit::cryptGetAttributeString $state(ckctx) \
            CRYPT_CTXINFO_HASHVALUE r 20
        cryptkit::cryptDestroyContext $state(ckctx)
        # If nothing was hashed, we get no r variable set!
        if {[info exists r]} {
            unset state
            return $r
        }
    } elseif {[info exists state(trf)]} {
        close $state(trf)
        set r $state(trfwrite)
        unset state
        return $r
    }

    # Padding
    #
    set len [string length $state(i)]
    set pad [expr {56 - ($len % 64)}]
    if {$len % 64 > 56} {
        incr pad 64
    }
    if {$pad == 0} {
        incr pad 64
    }
    append state(i) [binary format a$pad \x80]

    # Append length in bits as big-endian wide int.
    set dlen [expr {8 * $state(n)}]
    append state(i) [binary format II 0 $dlen]

    # Calculate the hash for the remaining block.
    set len [string length $state(i)]
    for {set n 0} {($n + 64) <= $len} {} {
        SHA1Transform $token [string range $state(i) $n [incr n 64]]
    }

    # Output
    set r [bytes $state(A)][bytes $state(B)][bytes $state(C)][bytes $state(D)][bytes $state(E)]
    unset state
    return $r
}

# -------------------------------------------------------------------------
# HMAC Hashed Message Authentication (RFC 2104)
#
# hmac = H(K xor opad, H(K xor ipad, text))
#

# HMACInit --
#
#    This is equivalent to the SHA1Init procedure except that a key is
#    added into the algorithm
#
proc ::sha1::HMACInit {K} {

    # Key K is adjusted to be 64 bytes long. If K is larger, then use
    # the SHA1 digest of K and pad this instead.
    set len [string length $K]
    if {$len > 64} {
        set tok [SHA1Init]
        SHA1Update $tok $K
        set K [SHA1Final $tok]
        set len [string length $K]
    }
    set pad [expr {64 - $len}]
    append K [string repeat \0 $pad]

    # Cacluate the padding buffers.
    set Ki {}
    set Ko {}
    binary scan $K i16 Ks
    foreach k $Ks {
        append Ki [binary format i [expr {$k ^ 0x36363636}]]
        append Ko [binary format i [expr {$k ^ 0x5c5c5c5c}]]
    }

    set tok [SHA1Init]
    SHA1Update $tok $Ki;                 # initialize with the inner pad
    
    # preserve the Ko value for the final stage.
    # FRINK: nocheck
    set [subst $tok](Ko) $Ko

    return $tok
}

# HMACUpdate --
#
#    Identical to calling SHA1Update
#
proc ::sha1::HMACUpdate {token data} {
    SHA1Update $token $data
    return
}

# HMACFinal --
#
#    This is equivalent to the SHA1Final procedure. The hash context is
#    closed and the binary representation of the hash result is returned.
#
proc ::sha1::HMACFinal {token} {
    upvar #0 $token state

    set tok [SHA1Init];                 # init the outer hashing function
    SHA1Update $tok $state(Ko);         # prepare with the outer pad.
    SHA1Update $tok [SHA1Final $token]; # hash the inner result
    return [SHA1Final $tok]
}

# -------------------------------------------------------------------------
# Description:
#  This is the core SHA1 algorithm. It is a lot like the MD4 algorithm but
#  includes an extra round and a set of constant modifiers throughout.
#
set ::sha1::SHA1Transform_body {
    upvar #0 $token state

    # FIPS 180-1: 7a: Process Message in 16-Word Blocks
    binary scan $msg I* blocks
    set blockLen [llength $blocks]
    for {set i 0} {$i < $blockLen} {incr i 16} {
        set W [lrange $blocks $i [expr {$i+15}]]
        
        # FIPS 180-1: 7b: Expand the input into 80 words
        # For t = 16 to 79 
        #   let Wt = (Wt-3 ^ Wt-8 ^ Wt-14 ^ Wt-16) <<< 1
        set t3  12
        set t8   7
        set t14  1
        set t16 -1
        for {set t 16} {$t < 80} {incr t} {
            set x [expr {[lindex $W [incr t3]] ^ [lindex $W [incr t8]] ^ \
                             [lindex $W [incr t14]] ^ [lindex $W [incr t16]]}]
            lappend W [expr {int(($x << 1) | (($x >> 31) & 1))}]
        }
        
        # FIPS 180-1: 7c: Copy hash state.
        set A $state(A)
        set B $state(B)
        set C $state(C)
        set D $state(D)
        set E $state(E)

        # FIPS 180-1: 7d: Do permutation rounds
        # For t = 0 to 79 do
        #   TEMP = (A<<<5) + ft(B,C,D) + E + Wt + Kt;
        #   E = D; D = C; C = S30(B); B = A; A = TEMP;

        # Round 1: ft(B,C,D) = (B & C) | (~B & D) ( 0 <= t <= 19)
        for {set t 0} {$t < 20} {incr t} {
            set TEMP [F1 $A $B $C $D $E [lindex $W $t]]
            set E $D
            set D $C
            set C [rotl32 $B 30]
            set B $A
            set A $TEMP
        }

        # Round 2: ft(B,C,D) = (B ^ C ^ D) ( 20 <= t <= 39)
        for {} {$t < 40} {incr t} {
            set TEMP [F2 $A $B $C $D $E [lindex $W $t]]
            set E $D
            set D $C
            set C [rotl32 $B 30]
            set B $A
            set A $TEMP
        }

        # Round 3: ft(B,C,D) = ((B & C) | (B & D) | (C & D)) ( 40 <= t <= 59)
        for {} {$t < 60} {incr t} {
            set TEMP [F3 $A $B $C $D $E [lindex $W $t]]
            set E $D
            set D $C
            set C [rotl32 $B 30]
            set B $A
            set A $TEMP
         }

        # Round 4: ft(B,C,D) = (B ^ C ^ D) ( 60 <= t <= 79)
        for {} {$t < 80} {incr t} {
            set TEMP [F4 $A $B $C $D $E [lindex $W $t]]
            set E $D
            set D $C
            set C [rotl32 $B 30]
            set B $A
            set A $TEMP
        }

        # Then perform the following additions. (That is, increment each
        # of the four registers by the value it had before this block
        # was started.)
        incr state(A) $A
        incr state(B) $B
        incr state(C) $C
        incr state(D) $D
        incr state(E) $E
    }

    return
}

proc ::sha1::F1 {A B C D E W} {
    expr {(((($A << 5) & 0xffffffff) | (($A >> 27) & 0x1f)) \
               + ($D ^ ($B & ($C ^ $D))) + $E + $W + 0x5a827999) & 0xffffffff}
}

proc ::sha1::F2 {A B C D E W} {
    expr {(((($A << 5) & 0xffffffff) | (($A >> 27) & 0x1f)) \
               + ($B ^ $C ^ $D) + $E + $W + 0x6ed9eba1) & 0xffffffff}
}

proc ::sha1::F3 {A B C D E W} {
    expr {(((($A << 5) & 0xffffffff)| (($A >> 27) & 0x1f)) \
               + (($B & $C) | ($D & ($B | $C))) + $E + $W + 0x8f1bbcdc) & 0xffffffff}
}

proc ::sha1::F4 {A B C D E W} {
    expr {(((($A << 5) & 0xffffffff)| (($A >> 27) & 0x1f)) \
               + ($B ^ $C ^ $D) + $E + $W + 0xca62c1d6) & 0xffffffff}
}

proc ::sha1::rotl32 {v n} {
    return [expr {((($v << $n) \
                        | (($v >> (32 - $n)) \
                               & (0x7FFFFFFF >> (31 - $n))))) \
                      & 0xFFFFFFFF}]
}


# -------------------------------------------------------------------------
# 
# In order to get this code to go as fast as possible while leaving
# the main code readable we can substitute the above function bodies
# into the transform procedure. This inlines the code for us an avoids
# a procedure call overhead within the loops.
#
# We can do some minor tweaking to improve speed on Tcl < 8.5 where we
# know our arithmetic is limited to 64 bits. On > 8.5 we may have 
# unconstrained integer arithmetic and must avoid letting it run away.
#

regsub -all -line \
    {\[F1 \$A \$B \$C \$D \$E (\[.*?\])\]} \
    $::sha1::SHA1Transform_body \
    {[expr {(rotl32($A,5) + ($D ^ ($B \& ($C ^ $D))) + $E + \1 + 0x5a827999) \& 0xffffffff}]} \
    ::sha1::SHA1Transform_body_tmp

regsub -all -line \
    {\[F2 \$A \$B \$C \$D \$E (\[.*?\])\]} \
    $::sha1::SHA1Transform_body_tmp \
    {[expr {(rotl32($A,5) + ($B ^ $C ^ $D) + $E + \1 + 0x6ed9eba1) \& 0xffffffff}]} \
    ::sha1::SHA1Transform_body_tmp

regsub -all -line \
    {\[F3 \$A \$B \$C \$D \$E (\[.*?\])\]} \
    $::sha1::SHA1Transform_body_tmp \
    {[expr {(rotl32($A,5) + (($B \& $C) | ($D \& ($B | $C))) + $E + \1 + 0x8f1bbcdc) \& 0xffffffff}]} \
    ::sha1::SHA1Transform_body_tmp

regsub -all -line \
    {\[F4 \$A \$B \$C \$D \$E (\[.*?\])\]} \
    $::sha1::SHA1Transform_body_tmp \
    {[expr {(rotl32($A,5) + ($B ^ $C ^ $D) + $E + \1 + 0xca62c1d6) \& 0xffffffff}]} \
    ::sha1::SHA1Transform_body_tmp

regsub -all -line \
    {rotl32\(\$A,5\)} \
    $::sha1::SHA1Transform_body_tmp \
    {((($A << 5) \& 0xffffffff) | (($A >> 27) \& 0x1f))} \
    ::sha1::SHA1Transform_body_tmp

regsub -all -line \
    {\[rotl32 \$B 30\]} \
    $::sha1::SHA1Transform_body_tmp \
    {[expr {int(($B << 30) | (($B >> 2) \& 0x3fffffff))}]} \
    ::sha1::SHA1Transform_body_tmp
#
# Version 2 avoids a few truncations to 32 bits in non-essential places.
#
regsub -all -line \
    {\[F1 \$A \$B \$C \$D \$E (\[.*?\])\]} \
    $::sha1::SHA1Transform_body \
    {[expr {rotl32($A,5) + ($D ^ ($B \& ($C ^ $D))) + $E + \1 + 0x5a827999}]} \
    ::sha1::SHA1Transform_body_tmp2

regsub -all -line \
    {\[F2 \$A \$B \$C \$D \$E (\[.*?\])\]} \
    $::sha1::SHA1Transform_body_tmp2 \
    {[expr {rotl32($A,5) + ($B ^ $C ^ $D) + $E + \1 + 0x6ed9eba1}]} \
    ::sha1::SHA1Transform_body_tmp2

regsub -all -line \
    {\[F3 \$A \$B \$C \$D \$E (\[.*?\])\]} \
    $::sha1::SHA1Transform_body_tmp2 \
    {[expr {rotl32($A,5) + (($B \& $C) | ($D \& ($B | $C))) + $E + \1 + 0x8f1bbcdc}]} \
    ::sha1::SHA1Transform_body_tmp2

regsub -all -line \
    {\[F4 \$A \$B \$C \$D \$E (\[.*?\])\]} \
    $::sha1::SHA1Transform_body_tmp2 \
    {[expr {rotl32($A,5) + ($B ^ $C ^ $D) + $E + \1 + 0xca62c1d6}]} \
    ::sha1::SHA1Transform_body_tmp2

regsub -all -line \
    {rotl32\(\$A,5\)} \
    $::sha1::SHA1Transform_body_tmp2 \
    {(($A << 5) | (($A >> 27) \& 0x1f))} \
    ::sha1::SHA1Transform_body_tmp2

regsub -all -line \
    {\[rotl32 \$B 30\]} \
    $::sha1::SHA1Transform_body_tmp2 \
    {[expr {($B << 30) | (($B >> 2) \& 0x3fffffff)}]} \
    ::sha1::SHA1Transform_body_tmp2

if {[package vsatisfies [package provide Tcl] 8.5]} {
    proc ::sha1::SHA1Transform {token msg} $::sha1::SHA1Transform_body_tmp
} else {
    proc ::sha1::SHA1Transform {token msg} $::sha1::SHA1Transform_body_tmp2
}

unset ::sha1::SHA1Transform_body
unset ::sha1::SHA1Transform_body_tmp
unset ::sha1::SHA1Transform_body_tmp2

# -------------------------------------------------------------------------

proc ::sha1::byte {n v} {expr {((0xFF << (8 * $n)) & $v) >> (8 * $n)}}
proc ::sha1::bytes {v} { 
    #format %c%c%c%c [byte 0 $v] [byte 1 $v] [byte 2 $v] [byte 3 $v]
    format %c%c%c%c \
        [expr {((0xFF000000 & $v) >> 24) & 0xFF}] \
        [expr {(0xFF0000 & $v) >> 16}] \
        [expr {(0xFF00 & $v) >> 8}] \
        [expr {0xFF & $v}]
}

# -------------------------------------------------------------------------

proc ::sha1::Hex {data} {
    binary scan $data H* result
    return $result
}

# -------------------------------------------------------------------------

# Description:
#  Pop the nth element off a list. Used in options processing.
#
proc ::sha1::Pop {varname {nth 0}} {
    upvar $varname args
    set r [lindex $args $nth]
    set args [lreplace $args $nth $nth]
    return $r
}

# -------------------------------------------------------------------------

# fileevent handler for chunked file hashing.
#
proc ::sha1::Chunk {token channel {chunksize 4096}} {
    upvar #0 $token state
    
    SHA1Update $token [read $channel $chunksize]

    if {[eof $channel]} {
        fileevent $channel readable {}
        set state(reading) 0
    }
<<<<<<< HEAD
    SHA1Update $token [read $channel $chunksize]
=======
>>>>>>> ca5bae6e
    return
}

# -------------------------------------------------------------------------

proc ::sha1::sha1 {args} {
    array set opts {-hex 0 -filename {} -channel {} -chunksize 4096}
    if {[llength $args] == 1} {
        set opts(-hex) 1
    } else {
        while {[string match -* [set option [lindex $args 0]]]} {
            switch -glob -- $option {
                -hex       { set opts(-hex) 1 }
                -bin       { set opts(-hex) 0 }
                -file*     { set opts(-filename) [Pop args 1] }
                -channel   { set opts(-channel) [Pop args 1] }
                -chunksize { set opts(-chunksize) [Pop args 1] }
                default {
                    if {[llength $args] == 1} { break }
                    if {[string compare $option "--"] == 0} { Pop args; break }
                    set err [join [lsort [concat -bin [array names opts]]] ", "]
                    return -code error "bad option $option:\
                    must be one of $err"
                }
            }
            Pop args
        }
    }

    if {$opts(-filename) != {}} {
        set opts(-channel) [open $opts(-filename) r]
        fconfigure $opts(-channel) -translation binary
    }

    if {$opts(-channel) == {}} {

        if {[llength $args] != 1} {
            return -code error "wrong # args:\
                should be \"sha1 ?-hex? -filename file | string\""
        }
        set tok [SHA1Init]
        SHA1Update $tok [lindex $args 0]
        set r [SHA1Final $tok]

    } else {

        set tok [SHA1Init]
        # FRINK: nocheck
        set [subst $tok](reading) 1
        fileevent $opts(-channel) readable \
            [list [namespace origin Chunk] \
                 $tok $opts(-channel) $opts(-chunksize)]
        # FRINK: nocheck
        vwait [subst $tok](reading)
        set r [SHA1Final $tok]

        # If we opened the channel - we should close it too.
        if {$opts(-filename) != {}} {
            close $opts(-channel)
        }
    }
    
    if {$opts(-hex)} {
        set r [Hex $r]
    }
    return $r
}

# -------------------------------------------------------------------------

proc ::sha1::hmac {args} {
    array set opts {-hex 1 -filename {} -channel {} -chunksize 4096}
    if {[llength $args] != 2} {
        while {[string match -* [set option [lindex $args 0]]]} {
            switch -glob -- $option {
                -key       { set opts(-key) [Pop args 1] }
                -hex       { set opts(-hex) 1 }
                -bin       { set opts(-hex) 0 }
                -file*     { set opts(-filename) [Pop args 1] }
                -channel   { set opts(-channel) [Pop args 1] }
                -chunksize { set opts(-chunksize) [Pop args 1] }
                default {
                    if {[llength $args] == 1} { break }
                    if {[string compare $option "--"] == 0} { Pop args; break }
                    set err [join [lsort [array names opts]] ", "]
                    return -code error "bad option $option:\
                    must be one of $err"
                }
            }
            Pop args
        }
    }

    if {[llength $args] == 2} {
        set opts(-key) [Pop args]
    }

    if {![info exists opts(-key)]} {
        return -code error "wrong # args:\
            should be \"hmac ?-hex? -key key -filename file | string\""
    }

    if {$opts(-filename) != {}} {
        set opts(-channel) [open $opts(-filename) r]
        fconfigure $opts(-channel) -translation binary
    }

    if {$opts(-channel) == {}} {

        if {[llength $args] != 1} {
            return -code error "wrong # args:\
                should be \"hmac ?-hex? -key key -filename file | string\""
        }
        set tok [HMACInit $opts(-key)]
        HMACUpdate $tok [lindex $args 0]
        set r [HMACFinal $tok]

    } else {

        set tok [HMACInit $opts(-key)]
        # FRINK: nocheck
        set [subst $tok](reading) 1
        fileevent $opts(-channel) readable \
            [list [namespace origin Chunk] \
                 $tok $opts(-channel) $opts(-chunksize)]
        # FRINK: nocheck
        vwait [subst $tok](reading)
        set r [HMACFinal $tok]

        # If we opened the channel - we should close it too.
        if {$opts(-filename) != {}} {
            close $opts(-channel)
        }
    }
    
    if {$opts(-hex)} {
        set r [Hex $r]
    }
    return $r
}

# -------------------------------------------------------------------------

# Try and load a compiled extension to help.
namespace eval ::sha1 {
    variable e {}
    foreach e [KnownImplementations] {
	if {[LoadAccelerator $e]} {
	    SwitchTo $e
	    break
	}
    }
    unset e
}

package provide sha1 2.0.4

# -------------------------------------------------------------------------
# Local Variables:
#   mode: tcl
#   indent-tabs-mode: nil
# End:<|MERGE_RESOLUTION|>--- conflicted
+++ resolved
@@ -650,10 +650,6 @@
         fileevent $channel readable {}
         set state(reading) 0
     }
-<<<<<<< HEAD
-    SHA1Update $token [read $channel $chunksize]
-=======
->>>>>>> ca5bae6e
     return
 }
 
