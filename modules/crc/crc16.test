# crc16.test - Copyright (C) 2002 Pat Thoyts <patthoyts@users.sourceforge.net>
#
# Tests for the crc16 commands
#
# -------------------------------------------------------------------------
# See the file "license.terms" for information on usage and redistribution
# of this file, and for a DISCLAIMER OF ALL WARRANTIES.
# -------------------------------------------------------------------------

# -------------------------------------------------------------------------

source [file join \
            [file dirname [file dirname [file join [pwd] [info script]]]] \
            devtools testutilities.tcl]

testsNeedTcl     8.5
testsNeedTcltest 1.0

testing {
    useLocal crc16.tcl crc16 ::crc
}

# -------------------------------------------------------------------------

test crc16-1.0 {crc16 with no parameters } {
    catch {::crc::crc16} result
    string match "wrong # args: *" $result
} {1}

test crc16-1.1 {crc16 with single parameter} {
    list [catch {::crc::crc16 abc} err] $err
} {0 38712}

test crc16-1.2 {crc16 with "--" parameter} {
    list [catch {::crc::crc16 -- abc} err] $err
} {0 38712}

test crc16-1.3 {crc16 with leading hyphen data} {
    list [catch {::crc::crc16 -abc} err] $err
} {0 64305}

test crc16-1.4 {crc16 with leading hyphen data and option separator} {
    list [catch {::crc::crc16 -- -abc} err] $err
} {0 64305}

test crc16-1.5 {crc16 with leading hyphen data and format option} {
    list [catch {::crc::crc16 -format %04x -abc} err] $err
} {0 fb31}

test crc16-1.6 {crc16 with leading hyphen data, format option separator} {
    list [catch {::crc::crc16 -format %04x -- -abc} err] $err
} {0 fb31}

test crc16-1.7 {crc-ccitt with leading hyphen data} {
    list [catch {::crc::crc-ccitt -abc} err] $err
} {0 6110}

test crc16-1.8 {crc-ccitt with leading hyphen data and option separator} {
    list [catch {::crc::crc-ccitt -- -abc} err] $err
} {0 6110}


# -------------------------------------------------------------------------
# CRC16 tests
# -------------------------------------------------------------------------

foreach {n msg expected} {
    1    ""
    "0"
    2    "123456789"
    "47933"
    3    "abc"
    "38712"
    4    "ABC"
    "17697"
    5    "This is a string"
    "19524"
} {
    test crc16-2.$n {crc16 and unsigned integer} {
        list [catch {::crc::crc16 $msg} res] $res
    } [list 0 $expected]
}

test crc16-2.6 {crc16 and unsigned integer} tcl8 {
    list [catch {::crc::crc16 "\uFFFE\u0000\u0001\u0002"} res] $res
} [list 0 "47537"]

test crc16-2.6 {crc16 and unsigned integer} tcl9plus {
    list [catch {::crc::crc16 "\uFFFE\u0000\u0001\u0002"} res] $res
} [list 1 "expected byte sequence but character 0 was '\U0000FFFE\x00\x01\x02' (U+00FFFE)"]

foreach {n msg expected} {
    1    ""
    "0x0"
    2    "123456789"
    "0xBB3D"
    3    "abc"
    "0x9738"
    4    "ABC"
    "0x4521"
    5    "This is a string"
    "0x4C44"
} {
    test crc16-3.$n {crc16 as hexadecimal string} {
        list [catch {::crc::crc16 -format 0x%X $msg} res] $res
    } [list 0 $expected]
}

test crc16-3.6 {crc16 as hexadecimal string} tcl8 {
    list [catch {::crc::crc16 -format 0x%X "\uFFFE\u0000\u0001\u0002"} res] $res
} [list 0 "0xB9B1"]

test crc16-3.6 {crc16 as hexadecimal string} tcl9plus {
    list [catch {::crc::crc16 -format 0x%X "\uFFFE\u0000\u0001\u0002"} res] $res
} [list 1 "expected byte sequence but character 0 was '\U0000FFFE\x00\x01\x02' (U+00FFFE)"]

# -------------------------------------------------------------------------
# Implementation tests
# -------------------------------------------------------------------------

set ::crc::testfile [info script]

proc crc::loaddata {filename} {
    set f [open $filename r]
    fconfigure $f -translation binary
    set data [read $f]
    close $f
    return $data
}

test crc16-4.0 {crc16 file option} {
    set r1 [::crc::crc16 -file [info script]]
    list [catch {
        set r2 [::crc::crc16 [crc::loaddata [info script]]]
        if {$r1 != $r2} {
            set r "differing results: $r1 != $r2"
        } else {
            set r ok
        }
    } result] $result
} {0 ok}

test crc16-4.1 {crc16 channel option} {
    set r1 [::crc::crc16 [crc::loaddata $crc::testfile]]
    list [catch {
        set f [open $crc::testfile r]
        set r2 [::crc::crc16 -channel $f]
        close $f
        if {$r1 != $r2} {
            set r "differing results: $r1 != $r2"
        } else {
            set r ok
        }
        set r
    } result] $result
} {0 ok}

test crc16-5.0 {crc implementation option} {
    proc crc::junk {s seed} {
        return 0
    }

    list [catch {::crc::crc16 -impl crc::junk {Hello, World!}} res] $res
} {0 0}

# -------------------------------------------------------------------------
# CRC-CCITT tests
# -------------------------------------------------------------------------

foreach {n msg expected} {
    1    ""
    "0xFFFF"
    2    "123456789"
    "0x29B1"
    3    "abc"
    "0x514A"
    4    "ABC"
    "0xF508"
    5    "This is a string"
    "0x4BE9"
} {
    test crc16-6.$n {crc-ccitt and unsigned integer} {
        list [catch {::crc::crc-ccitt -format 0x%X $msg} res] $res
    } [list 0 $expected]
}

test crc16-6.6 {crc-ccitt and unsigned integer} tcl8 {
    list [catch {::crc::crc-ccitt -format 0x%X "\uFFFE\u0000\u0001\u0002"} res] $res
} [list 0 "0xAAA4"]

test crc16-6.6 {crc-ccitt and unsigned integer} tcl9plus {
    list [catch {::crc::crc-ccitt -format 0x%X "\uFFFE\u0000\u0001\u0002"} res] $res
} [list 1 "expected byte sequence but character 0 was '\U0000FFFE\x00\x01\x02' (U+00FFFE)"]

# -------------------------------------------------------------------------
# CRC32 tests
# -------------------------------------------------------------------------

foreach {n msg expected} {
    1    ""
    "0x0"
    2    "123456789"
    "0xCBF43926"
    3    "abc"
    "0x352441C2"
    4    "ABC"
    "0xA3830348"
    5    "This is a string"
    "0x876633F"
} {
    test crc16-7.$n {crc-32 from the crc16 algorithms} {
        list [catch {::crc::crc-32 -format 0x%X $msg} res] $res
    } [list 0 $expected]
}

test crc16-7.6 {crc-32 from the crc16 algorithms} tcl8 {
    list [catch {::crc::crc-32 -format 0x%X "\uFFFE\u0000\u0001\u0002"} res] $res
} [list 0 "0xB0E8EEE5"]

test crc16-7.6 {crc-32 from the crc16 algorithms} tcl9plus {
    list [catch {::crc::crc-32 -format 0x%X "\uFFFE\u0000\u0001\u0002"} res] $res
} [list 1 "expected byte sequence but character 0 was '\U0000FFFE\x00\x01\x02' (U+00FFFE)"]

# -------------------------------------------------------------------------
# XMODEM CRC tests
# -------------------------------------------------------------------------

foreach {n msg expected} {
    1    ""
    "0x0"
    2    "T"
    "0x1A71"
    3    "123456789"
    "0x31C3"
    4    "abc"
    "0x9DD6"
    5    "ABC"
    "0x3994"
    6    "This is a string"
    "0x21E3"
} {
    test crc16-8.$n {XMODEM CRCs as hexadecimal string} {
        list [catch {::crc::xmodem -format 0x%X $msg} res] $res
    } [list 0 $expected]
}

<<<<<<< HEAD
test crc16-8.6 {XMODEM CRCs as hexadecimal string} tcl8 {
    list [catch {::crc::xmodem -format 0x%X "\uFFFE\u0000\u0001\u0002"} res] $res
} [list 0 "0x2E64"]

test crc16-8.6 {XMODEM CRCs as hexadecimal string} tcl9plus {
    list [catch {::crc::xmodem -format 0x%X "\uFFFE\u0000\u0001\u0002"} res] $res
} [list 1 "expected byte sequence but character 0 was '\U0000FFFE\x00\x01\x02' (U+00FFFE)"]
=======
# -------------------------------------------------------------------------
# General tests based on the test vectors listed in the implementation
# -------------------------------------------------------------------------

foreach {n cmd expected} {
    1  crc16     0xBB3D
    2  crc-ccitt 0x29B1
    3  xmodem    0x31C3
    4  crc-32    0xCBF43926
    5  kermit    0x2189
    6  modbus    0x4B37
    7  mcrf4xx   0x6F91
    8  genibus   0xD64E
    9  crc-x25   0x906E
    10 crc-sdlc  0x906E
    11 crc-usb   0xB4C8
    12 buypass   0xFEE8
    13 umts      0xFEE8
    14 gsm       0xCE3C
    15 unknown2  0xDE76
    16 maxim     0x44C2
    17 unknown3   0x117
    18 unknown4  0x5118
    19 cms       0xAEE7
} {
    test crc16-9.$n "$cmd CRC as hexadecimal string" {
        list [catch {::crc::$cmd -format 0x%X "123456789"} res] $res
    } [list 0 $expected]
}
>>>>>>> 4855666f

# -------------------------------------------------------------------------

catch {unset crc::filename}
testsuiteCleanup

# Local Variables:
#  mode: tcl
#  indent-tabs-mode: nil
# End:<|MERGE_RESOLUTION|>--- conflicted
+++ resolved
@@ -244,7 +244,6 @@
     } [list 0 $expected]
 }
 
-<<<<<<< HEAD
 test crc16-8.6 {XMODEM CRCs as hexadecimal string} tcl8 {
     list [catch {::crc::xmodem -format 0x%X "\uFFFE\u0000\u0001\u0002"} res] $res
 } [list 0 "0x2E64"]
@@ -252,7 +251,7 @@
 test crc16-8.6 {XMODEM CRCs as hexadecimal string} tcl9plus {
     list [catch {::crc::xmodem -format 0x%X "\uFFFE\u0000\u0001\u0002"} res] $res
 } [list 1 "expected byte sequence but character 0 was '\U0000FFFE\x00\x01\x02' (U+00FFFE)"]
-=======
+
 # -------------------------------------------------------------------------
 # General tests based on the test vectors listed in the implementation
 # -------------------------------------------------------------------------
@@ -282,10 +281,8 @@
         list [catch {::crc::$cmd -format 0x%X "123456789"} res] $res
     } [list 0 $expected]
 }
->>>>>>> 4855666f
-
-# -------------------------------------------------------------------------
-
+
+# -------------------------------------------------------------------------
 catch {unset crc::filename}
 testsuiteCleanup
 
