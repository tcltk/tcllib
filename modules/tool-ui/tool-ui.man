[vset VERSION 0.2.1]
[comment {-*- tool-ui -*-}]
[manpage_begin tool-ui n [vset VERSION]]
[keywords TclOO]
<<<<<<< HEAD
[keywords tao]
[keywords odielib]
[copyright {2014-2018 Sean Woods <yoda@etoyoc.com>}]
=======
[copyright {2014 Sean Woods <yoda@etoyoc.com>}]
>>>>>>> cd184048
[moddesc {Tao User Interface (TaoUI)}]
[titledesc {Abstractions to allow Tao to express Native Tk, HTML5, and Tao-Layout interfaces}]
[category TclOO]
[require Tcl 8.6]
[require tool-ui [opt [vset VERSION]]]
[description]

[para]

The [package tool-ui] package to allows Tao to express Native Tk, HTML5, and Tao-Layout interfaces.
[para]
Code in this module returns only text and list values. It should not rely on the presence of Tk
or a web backend.

[section COMMANDS]
[para]

[section "REFERENCES"]


[section AUTHORS]
Sean Woods

[vset CATEGORY tool-ui]
[include ../doctools2base/include/feedback.inc]

[manpage_end]<|MERGE_RESOLUTION|>--- conflicted
+++ resolved
@@ -2,13 +2,7 @@
 [comment {-*- tool-ui -*-}]
 [manpage_begin tool-ui n [vset VERSION]]
 [keywords TclOO]
-<<<<<<< HEAD
-[keywords tao]
-[keywords odielib]
 [copyright {2014-2018 Sean Woods <yoda@etoyoc.com>}]
-=======
-[copyright {2014 Sean Woods <yoda@etoyoc.com>}]
->>>>>>> cd184048
 [moddesc {Tao User Interface (TaoUI)}]
 [titledesc {Abstractions to allow Tao to express Native Tk, HTML5, and Tao-Layout interfaces}]
 [category TclOO]
