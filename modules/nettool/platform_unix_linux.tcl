--- conflicted
+++ resolved
@@ -1,15 +1,4 @@
-<<<<<<< HEAD
 ::namespace eval ::nettool {}
-
-###
-# topic: c592732bb435d83ab1f70259fc56dbd7
-###
-proc ::cat filename {
-  set fin [open $filename r]
-  set dat [read $fin]
-  close $fin
-  return $dat
-}
 
 ###
 # topic: 92ebbfa155883ad41c37d3f843392be4
@@ -232,229 +221,3 @@
 }
 
 unset -nocomplain ::nettool::cpuinfo
-
-=======
-::namespace eval ::nettool {}
-
-###
-# topic: 92ebbfa155883ad41c37d3f843392be4
-# title: Return list of broadcast addresses for local networks
-###
-proc ::nettool::broadcast_list {} {
-  set result {}
-  lappend result 127.0.0.1
-  foreach {iface info} [dump] {
-    if {[dict exists $info ipv4 Bcast:]} {
-      lappend result [dict get $info ipv4 Bcast:]
-    }
-  }
-  return [lsort -unique -dictionary $result]
-}
-
-###
-# topic: 187cfa1827097c5cdf1c40c656cedfcc
-# description: Return time since booted
-###
-proc ::nettool::cpuinfo args {
-  variable cpuinfo
-  if {![info exists cpuinfo]} {
-    set cpuinfo {}
-    set dat [cat /proc/meminfo]
-    foreach line [split $dat \n] {
-      switch [lindex $line 0] {
-        MemTotal: {
-          # Normalize to MB
-          dict set cpuinfo memory [lindex $line 1]/1024
-        }
-      }
-    }
-    set cpus 0
-    set dat [cat /proc/cpuinfo]
-    foreach line [split $dat \n] {
-      set idx [string first : $line]
-      set field [string trim [string range $line 0 $idx-1]]
-      set value [string trim [string range $line $idx+1 end]]
-      switch $field {
-        processor {
-          incr cpus
-        }
-        {cpu family} {
-          dict set cpuinfo family $value
-        }
-        model {
-          dict set cpuinfo model $value
-        }
-        stepping {
-          dict set cpuinfo stepping $value
-        }
-        vendor_id {
-          dict set cpuinfo vendor $value          
-        }
-        {model name} {
-          dict set cpuinfo brand $value                    
-        }
-        {cpu MHz} {
-          dict set cpuinfo speed $value          
-        }
-        flags {
-          dict set cpuinfo features $value
-        }
-      }
-    }
-    dict set cpuinfo cpus $cpus
-  }
-  if {$args eq "<list>"} {
-    return [dict keys $cpuinfo]
-  }
-  if {[llength $args]==0} {
-    return $cpuinfo
-  }
-  if {[llength $args]==1} {
-    return [dict get $cpuinfo [lindex $args 0]]
-  }
-  set result {}
-  foreach item $args {
-    if {[dict exists $cpuinfo $item]} {
-      dict set result $item [dict get $cpuinfo $item]
-    } else {
-      dict set result $item {}
-    }
-  }
-  return $result
-}
-
-###
-# topic: aa8eda4fb59296a1a34d8d600ca54e28
-# description: Dump interfaces
-###
-proc ::nettool::dump {} {
-  set data [exec ifconfig]
-  set iface {}
-  set result {}
-  foreach line [split $data \n] {
-    if {[string index $line 0] in {" " "\t"} } {
-      # Indented line appends the prior iface
-      switch [lindex $line 0] {
-        inet {
-          foreach tuple [lrange $line 1 end] {
-	    set idx [string first : $tuple]
-            set field [string trim [string range $tuple 0 $idx]]
-            set value [string trim [string range $tuple $idx+1 end]]
-            dict set result $iface ipv4 [string trim $field] [string trim $value]
-          }
-        }
-        inet6 {
-          dict set result $iface ipv6 addr: [lindex $line 2]
-          foreach tuple [lrange $line 3 end] {
-	    set idx [string first : $tuple]
-            set field [string trim [string range $tuple 0 $idx]]
-            set value [string trim [string range $tuple $idx+1 end]]
-            dict set result $iface ipv6 [string trim $field] [string trim $value]
-          }
-	}
-      }
-    } else {
-      # Non-intended line - new iface
-      set iface [lindex $line 0]
-      set idx [lsearch $line HWaddr]
-      if {$idx >= 0 } {
-        dict set result $iface ether: [lindex $line $idx+1]
-      }
-    }
-  }
-  return $result
-}
-
-###
-# topic: 417672d3f31b80d749588365af88baf6
-# title: Return list of ip addresses for this computer (primary first)
-###
-proc ::nettool::ip_list {} {
-  set result {}
-  foreach {iface info} [dump] {
-    if {[dict exists $info ipv4 addr:]} {
-      lappend result [dict get $info ipv4 addr:]
-    }
-  }
-  ldelete result 127.0.0.1
-  return $result
-}
-
-###
-# topic: ac9d6815d47f60d45930f0c8c8ae8f16
-# title: Return list of mac numbers for this computer (primary first)
-###
-proc ::nettool::mac_list {} {
-  set result {}
-  foreach {iface info} [dump] {
-    if {[dict exists $info ether:]} {
-      lappend result [dict get $info ether:]
-    }
-  }
-  return $result
-}
-
-###
-# topic: a43b6f42141820e0ba1094840d0f6fc0
-###
-proc ::nettool::network_list {} {
-  foreach {iface info} [dump] {
-    if {![dict exists $info ipv4 addr:]} continue
-    if {![dict exists $info ipv4 Mask:]} continue
-    #set mask [::ip::maskToInt $netmask]
-    set addr [dict get $info ipv4 addr:]
-    set mask [dict get $info ipv4 Mask:]
-    set addri [::ip::toInteger $addr]
-    lappend result [ip::nativeToPrefix [list [expr {$addri & $mask}] $mask] -ipv4]    
-  }
-  return $result
-}
-
-###
-# topic: e7db1ae1b5b98a1bb4384f0a4fe81f42
-###
-proc ::nettool::status {} {
-  set result {}
-  set dat [cat /proc/loadavg]
-  dict set result load_average    [lrange $dat 0 2]
-  set cpus [cpuinfo cpus].0
-  dict set result load [expr {[lindex $dat 0]/$cpus}]
-  
-  set processes [split [lindex $dat 3] /]
-  dict set result processes_running [lindex $processes 0]
-  dict set result processes_total [lindex $processes 1]
-
-  set dat [cat /proc/meminfo]
-  foreach line [split $dat \n] {
-    switch [lindex $line 0] {
-      MemTotal: {
-        # Normalize to MB
-        dict set result memory_total [expr {[lindex $line 1]/1024}]
-      }
-      MemFree: {
-        # Normalize to MB
-        dict set result memory_free [expr {[lindex $line 1]/1024}]
-      }
-    }
-  }
-  return $result
-}
-
-###
-# topic: 59bf977ad7287b4d90346fad639aed34
-###
-proc ::nettool::uptime_report {} {
-  set result {}
-  set dat [split [exec uptime] ,]
-  puts $dat
-  dict set result time   [lindex [lindex $dat 0] 0]
-  dict set result uptime [lrange [lindex $dat 0] 1 end]
-  dict set result users  [lindex [lindex $dat 2] 0]
-  dict set result load_1_minute  [lindex [lindex $dat 3] end]
-  dict set result load_5_minute  [lindex [lindex $dat 4] end]
-  dict set result load_15_minute  [lindex [lindex $dat 5] end]
-  return $result
-}
-
-unset -nocomplain ::nettool::cpuinfo
->>>>>>> 94d8e9a2
