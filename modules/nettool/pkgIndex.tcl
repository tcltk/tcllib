
<<<<<<< HEAD
package ifneeded nettool 0.5.2 [list source [file join $dir nettool.tcl]]
=======
if {![package vsatisfies [package provide Tcl] 8.5]} {return}
# Backward compatible alias
package ifneeded nettool::available_ports 0.1 {package require nettool ; package provide nettool::available_ports 0.1}
package ifneeded nettool 0.5.2 [list source [file join $dir nettool.tcl]]
>>>>>>> 9a5ec5f3
<|MERGE_RESOLUTION|>--- conflicted
+++ resolved
@@ -1,9 +1,5 @@
 
-<<<<<<< HEAD
-package ifneeded nettool 0.5.2 [list source [file join $dir nettool.tcl]]
-=======
 if {![package vsatisfies [package provide Tcl] 8.5]} {return}
 # Backward compatible alias
 package ifneeded nettool::available_ports 0.1 {package require nettool ; package provide nettool::available_ports 0.1}
 package ifneeded nettool 0.5.2 [list source [file join $dir nettool.tcl]]
->>>>>>> 9a5ec5f3
