# @mdgen OWNER: generic.tcl
# @mdgen OWNER: available_ports.tcl
# @mdgen OWNER: locateport.tcl
<<<<<<< HEAD
# @mdgen OWNER: platform_unix_linux.tcl
# @mdgen OWNER: platform_unix_macosx.tcl
# @mdgen OWNER: platform_unix.tcl
# @mdgen OWNER: platform_windows.tcl

package provide nettool 0.4
=======
# @mdgen OWNER: platform_*.tcl
>>>>>>> fcfcb8d0

package require platform
# Uses the "ip" package from tcllib
package require ip

if {[info commands ::ladd] eq {}} {
  proc ::ladd {varname args} {
    upvar 1 $varname var
    if ![info exists var] {
        set var {}
    }
    foreach item $args {
      if {$item in $var} continue
      lappend var $item
    }
    return $var
  }
}
if {[info commands ::get] eq {}} {
  proc ::get varname {
    upvar 1 $varname var
    if {[info exists var]} {
      return [set var]
    }
    return {}
  }
}
if {[info commands ::cat] eq {}} {
  proc ::cat filename {
    set fin [open $filename r]
    set dat [read $fin]
    close $fin
    return $dat
  }
}


set here [file dirname [file normalize [info script]]]

::namespace eval ::nettool {}

set genus [lindex [split [::platform::generic] -] 0]
dict set ::nettool::platform tcl_os  $::tcl_platform(os)
dict set ::nettool::platform odie_class   $::tcl_platform(platform)
dict set ::nettool::platform odie_genus   $genus
dict set ::nettool::platform odie_target  [::platform::generic]
dict set ::nettool::platform odie_species [::platform::identify]

source [file join $here generic.tcl]
source [file join $here available_ports.tcl]
source [file join $here locateport.tcl]

set platfile [file join $here platform_$::tcl_platform(platform).tcl]
if {[file exists $platfile]} {
  source $platfile
}
set genfile [file join $here platform_$::tcl_platform(platform)_$genus.tcl]
if {[file exists $genfile]} {
  source $genfile
}

::nettool::init
package provide nettool 0.5
<|MERGE_RESOLUTION|>--- conflicted
+++ resolved
@@ -1,16 +1,11 @@
 # @mdgen OWNER: generic.tcl
 # @mdgen OWNER: available_ports.tcl
 # @mdgen OWNER: locateport.tcl
-<<<<<<< HEAD
 # @mdgen OWNER: platform_unix_linux.tcl
 # @mdgen OWNER: platform_unix_macosx.tcl
 # @mdgen OWNER: platform_unix.tcl
 # @mdgen OWNER: platform_windows.tcl
 
-package provide nettool 0.4
-=======
-# @mdgen OWNER: platform_*.tcl
->>>>>>> fcfcb8d0
 
 package require platform
 # Uses the "ip" package from tcllib
