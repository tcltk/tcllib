package require Tcl 8.6 ;# try in pipeline.tcl. Possibly other things.
<<<<<<< HEAD
package require TclOO
package require sha1
#package require cron 2.0
package require oo::meta 0.8
package require oo::dialect
package require clay
=======
package require coroutine
package require TclOO
package require sha1
#package require cron 2.0
#package require oo::dialect
>>>>>>> 62475781

::oo::dialect::create ::tool
::namespace eval ::tool {}
set ::tool::trace 0

proc ::tool::script_path {} {
  set path [file dirname [file join [pwd] [info script]]]
  return $path
}

proc ::tool::module {cmd args} {
  ::variable moduleStack
  ::variable module

  switch $cmd {
    push {
      set module [lindex $args 0]
      lappend moduleStack $module
      return $module
    }
    pop {
      set priormodule      [lindex $moduleStack end]
      set moduleStack [lrange $moduleStack 0 end-1]
      set module [lindex $moduleStack end]
      return $priormodule
    }
    peek {
      set module      [lindex $moduleStack end]
      return $module
    }
    default {
      error "Invalid command \"$cmd\". Valid: peek, pop, push"
    }
  }
}
::tool::module push core

proc ::tool::pathload {path {order {}} {skip {}}} {
  ###
  # On windows while running under a VFS, the system sometimes
  # gets confused about the volume we are running under
  ###
  if {$::tcl_platform(platform) eq "windows"} {
    if {[string range $path 1 6] eq ":/zvfs"} {
      set path [string range $path 2 end]
    }
  }
  set loaded {pkgIndex.tcl index.tcl}
  foreach item $skip {
    lappend loaded [file tail $skip]
  }
  if {[file exists [file join $path metaclass.tcl]]} {
    lappend loaded metaclass.tcl
    uplevel #0 [list source [file join $path metaclass.tcl]]
  }
  if {[file exists [file join $path baseclass.tcl]]} {
    lappend loaded baseclass.tcl
    uplevel #0 [list source [file join $path baseclass.tcl]]
  }
  foreach file $order {
    set file [file tail $file]
    if {$file in $loaded} continue
    if {![file exists [file join $path $file]]} {
      puts "WARNING [file join $path $file] does not exist in [info script]"
    } else {
      uplevel #0 [list source [file join $path $file]]
    }
    lappend loaded $file
  }
  foreach file [lsort -dictionary [glob -nocomplain [file join $path *.tcl]]] {
    if {[file tail $file] in $loaded} continue
    uplevel #0 [list source $file]
    lappend loaded [file tail $file]
  }
}<|MERGE_RESOLUTION|>--- conflicted
+++ resolved
@@ -1,18 +1,9 @@
 package require Tcl 8.6 ;# try in pipeline.tcl. Possibly other things.
-<<<<<<< HEAD
-package require TclOO
-package require sha1
-#package require cron 2.0
-package require oo::meta 0.8
-package require oo::dialect
-package require clay
-=======
 package require coroutine
 package require TclOO
 package require sha1
 #package require cron 2.0
 #package require oo::dialect
->>>>>>> 62475781
 
 ::oo::dialect::create ::tool
 ::namespace eval ::tool {}
