# tool.test - Copyright (c) 2015 Sean Woods
# -------------------------------------------------------------------------

source [file join \
	[file dirname [file dirname [file join [pwd] [info script]]]] \
	devtools testutilities.tcl]

testsNeedTcl     8.6
testsNeedTcltest 2
testsNeed        TclOO 1

# use oodialect/oodialect.tcl oo::dialect
support {
<<<<<<< HEAD
    use oodialect/oodialect.tcl oo::dialect
    use dicttool/dicttool.tcl   dicttool
    use clay/clay.tcl           clay
    use oometa/oometa.tcl       oo::meta
=======
>>>>>>> 62475781
    use cron/cron.tcl           cron
    use sha1/sha1.tcl           sha1
}
testing {
    useLocal tool.tcl tool
}
# -------------------------------------------------------------------------
# Test Helpers
###
proc dict_compare {a b} {
  set result {}
  set A {}
  dict for {f v} $a {
    set f [string trim $f :/]
    if {$f eq {.}} continue
    dict set A $f $v
  }
  set B {}
  dict for {f v} $b {
    set f [string trim $f :/]
    if {$f eq {.}} continue
    dict set B $f $v
  }
  dict for {f v} $A {
    if {[dict exists $B $f]} {
      if {[dict get $B $f] ne $v} {
        lappend result [list B $f [dict get $B $f] [list != $v]]
      }
    } else {
      lappend result [list B $f $v missing]
    }
  }
  dict for {f v} $B {
    if {![dict exists $A $f]} {
      lappend result [list A $f $v missing]
    }
  }
  return $result
}


test dict-compare-001 {Test our testing method} {
  dict_compare {} {}
} {}

test dict-compare-002 {Test our testing method} {
  dict_compare {a 1} {}
} {{B a 1 missing}}

test dict-compare-003 {Test our testing method} {
  dict_compare {a 1 b 2} {a 1 b 2}
} {}

test dict-compare-004 {Test our testing method} {
  dict_compare {a: 1 b: 2} {a 1 b 2}
} {}

test dict-compare-005 {Test our testing method} {
  dict_compare {a 1 b 3} {a 1 b 2}
} {{B b 2 {!= 3}}}


# -------------------------------------------------------------------------

###
# Test the underlying components
###
::tool::event::subscribe ::BARNEY ::BETTY *
test tool-subscribe-001 {Test that tool subscribe inserts a pattern into the dictionary} {
  set ::tool::object_subscribe(::BARNEY)
} {::BETTY *}

test tool-notify-001 {Test the distribution list} {
  ::tool::event::Notification_list ::BETTY niceday
} ::BARNEY

::tool::event::subscribe ::BARNEY ::BETTY *
test tool-subscribe-002 {Test that tool subscribe inserts a pattern into the dictionary only once} {
  set ::tool::object_subscribe(::BARNEY)
} {::BETTY *}

::tool::event::subscribe ::BARNEY ::BETTY niceday
test tool-subscribe-002 {Test that tool subscribe will not add a more specific pattern if a general one already exists} {
  set ::tool::object_subscribe(::BARNEY)
} {::BETTY *}

test tool-notify-002 {Test the distribution list} {
  ::tool::event::Notification_list ::BETTY niceday
} ::BARNEY

::tool::event::subscribe ::BARNEY * caring
test tool-subscribe-003 {Test that tool subscribe inserts a global pattern} {
  set ::tool::object_subscribe(::BARNEY)
} {::BETTY * * caring}

::tool::event::subscribe ::BARNEY * sharing
test tool-subscribe-004 {Test that tool subscribe inserts a global pattern} {
  set ::tool::object_subscribe(::BARNEY)
} {::BETTY * * {caring sharing}}

::tool::event::subscribe ::BARNEY ::FRED sharing
::tool::event::unsubscribe ::BARNEY * sharing
test tool-subscribe-005 {Test that tool unsubscribe removes a global pattern} {
  set ::tool::object_subscribe(::BARNEY)
} {::BETTY * * caring}

::tool::event::subscribe ::BARNEY ::FRED sharing
::tool::event::subscribe ::BARNEY ::FRED niceday
::tool::event::subscribe ::BETTY ::FRED niceday

test tool-subscribe-005 {Test that tool unsubscribe removes a global pattern} {
  set ::tool::object_subscribe(::BARNEY)
} {::BETTY * * caring ::FRED {sharing niceday}}

test tool-notify-002 {Test the distribution list} {
  ::tool::event::Notification_list ::BETTY caring
} ::BARNEY

test tool-notify-002 {Test the distribution list} {
  lsort -dictionary [::tool::event::Notification_list ::FRED niceday]
} {::BARNEY ::BETTY}

# Test that destroy auto-cleans up the event list
::tool::object_destroy ::BARNEY
test tool-destroy-001 {Test that destroy auto-cleans up the event list} {
  info exists ::tool::object_subscribe(::BARNEY)
} 0

# Start over
array unset ::tool::object_subscribe


tool::class create OptionClass {
  property color green
  property mass  1200kg
  option bodystyle {default: sedan}
  option master {class organ default ::noop}
}

tool::class create OptionClass2 {
  superclass OptionClass
  property mass  1400kg
  option color {default: blue}
}

OptionClass create ObjectOptionTest1
OptionClass create ObjectOptionTest2 bodystyle wagon transmission standard
OptionClass2 create ObjectOptionTest3
OptionClass2 create ObjectOptionTest4 bodystyle SUV transmission cvt color white

###
# Property ignores options
###
test tool-options-001 {Simple property queries} {
  ObjectOptionTest1 meta cget color
} green

test tool-options-002 {Simple property queries} {
  ObjectOptionTest2 meta cget color
} green

test tool-options-003 {Simple property queries} {
  ObjectOptionTest3 meta cget color
} green

test tool-options-004 {Simple property queries} {
  ObjectOptionTest4 meta cget color
} green

###
# Cget consults the options
###
test tool-options-005 {Simple property queries} {
  ObjectOptionTest1 cget color
} green

test tool-options-006 {Simple property queries} {
  ObjectOptionTest2 cget color
} green

test tool-options-007 {Simple property queries} {
  ObjectOptionTest3 cget color
} blue

test tool-options-008 {Simple property queries} {
  ObjectOptionTest4 cget color
} white

###
# Tests with options in an object changing class
###
test tool-options-009 {Simple property queries} {
  ObjectOptionTest3 meta cget mass
} 1400kg

ObjectOptionTest3 morph OptionClass
# The option for color was already set. It should remain
test tool-options-010 {Simple property queries} {
  ObjectOptionTest3 cget color
} blue
# The "color" property on the other hand should revert
test tool-options-011 {Simple property queries} {
  ObjectOptionTest3 meta cget color
} green
# The "mass" property on the other hand should revert
test tool-options-012 {Simple property queries} {
  ObjectOptionTest3 meta cget mass
} 1200kg

# Change a OptionClass to a OptionClass2

test tool-options-013 {Simple property queries} {
  ObjectOptionTest2 meta cget mass
} 1200kg

ObjectOptionTest2 morph OptionClass2
# When entering OptionClass2, the object will get any new options
test tool-options-014 {Simple property queries} {
  ObjectOptionTest2 cget color
} blue

test tool-options-015 {Simple property queries} {
  ObjectOptionTest2 meta cget mass
} 1400kg

# When changing back, the set option remains
ObjectOptionTest2 morph OptionClass
test tool-options-016 {Simple property queries} {
  ObjectOptionTest2 cget color
} blue

test tool-options-017 {Simple property queries} {
  ObjectOptionTest2 meta cget mass
} 1200kg


tool::class create ArrayEnsembleClass {
  # Burned in defaults
  meta branchset define {
    color: pink
  }

  array_ensemble define define {
    initialize {
      foo bar
    }
    custom {
      return custom
    }
    true {
      return true
    }
    false {
      return false
    }
  }
}

ArrayEnsembleClass create ArrayEnsembleObject

test tool-array-ensemble-001 {Test Array Ensemble} {
  ArrayEnsembleObject define true
} true
test tool-array-ensemble-002 {Test Array Ensemble} {
  ArrayEnsembleObject define false
} false
test tool-array-ensemble-003 {Test Array Ensemble retrieve initial value} {
  ArrayEnsembleObject define get foo
} bar
test tool-array-ensemble-004 {Test Array Ensemble Store a value} {
  ArrayEnsembleObject define set cc /usr/bin/cc
  ArrayEnsembleObject define get cc
} /usr/bin/cc

test tool-array-ensemble-005 {Test array add} {
  ArrayEnsembleObject define add path /bin
  ArrayEnsembleObject define get path
} /bin

test tool-array-ensemble-005 {Test array add} {
  ArrayEnsembleObject define add path /usr/bin
  ArrayEnsembleObject define get path
} {/bin /usr/bin}

test tool-array-ensemble-006 {Test array add (again)} {
  ArrayEnsembleObject define add path /usr/bin
  ArrayEnsembleObject define get path
} {/bin /usr/bin}


test tool-array-ensemble-007 {Test array lappend} {
  ArrayEnsembleObject define lappend path /usr/bin
  ArrayEnsembleObject define get path
} {/bin /usr/bin /usr/bin}

test tool-array-ensemble-008 {Test array remove} {
  ArrayEnsembleObject define remove path /usr/bin
  ArrayEnsembleObject define get path
} {/bin}

test tool-array-ensemble-009 {Test array exists} {
  ArrayEnsembleObject define exists counter
} 0

test tool-array-ensemble-010 {Test array incr} {
  ArrayEnsembleObject define incr counter
  ArrayEnsembleObject define get counter
} 1

test tool-array-ensemble-011 {Test array incr} {
  ArrayEnsembleObject define incr counter
  ArrayEnsembleObject define get counter
} 2

test tool-array-ensemble-012 {Test array exists} {
  ArrayEnsembleObject define exists counter
} 1

test tool-array-ensemble-013a {Test array reset} {
  lsort -stride 2 [ArrayEnsembleObject define initial]
} {color pink foo bar}

test tool-array-ensemble-013b {Test array reset} {
  lsort -stride 2 [ArrayEnsembleObject define reset]
} {color pink foo bar}

test tool-array-ensemble-013 {Test array reset} {
  ArrayEnsembleObject define reset
  lsort -stride 2 [ArrayEnsembleObject define dump]
} {color pink foo bar}

tool::class create DictEnsembleClass {
  # Burned in defaults
  meta branchset define {
    color: pink
  }

  dict_ensemble define define {
    initialize {
      foo bar
    }
    custom {
      return custom
    }
    true {
      return true
    }
    false {
      return false
    }
  }
}

DictEnsembleClass create DictEnsembleObject

test tool-dict-ensemble-000 {Test Dict Ensemble} {
  DictEnsembleObject define <list>
} {add append branchset custom dump false incr initial initialize lappend merge remove replace reset rmerge set true unset update}

test tool-dict-ensemble-001 {Test Dict Ensemble} {
  DictEnsembleObject define true
} true

test tool-dict-ensemble-002 {Test Dict Ensemble} {
  DictEnsembleObject define false
} false
test tool-dict-ensemble-003 {Test Dict Ensemble retrieve initial value} {
  DictEnsembleObject define get foo
} bar
test tool-dict-ensemble-004 {Test Array Ensemble Store a value} {
  DictEnsembleObject define set cc /usr/bin/cc
  DictEnsembleObject define get cc
} /usr/bin/cc

test tool-dict-ensemble-005 {Test doct add} {
  DictEnsembleObject define add path /bin
  DictEnsembleObject define get path
} /bin

test tool-dict-ensemble-005 {Test dict add} {
  DictEnsembleObject define add path /usr/bin
  DictEnsembleObject define get path
} {/bin /usr/bin}

test tool-dict-ensemble-006 {Test dict add (again)} {
  DictEnsembleObject define add path /usr/bin
  DictEnsembleObject define get path
} {/bin /usr/bin}


test tool-dict-ensemble-007 {Test array lappend} {
  DictEnsembleObject define lappend path /usr/bin
  DictEnsembleObject define get path
} {/bin /usr/bin /usr/bin}

test tool-dict-ensemble-008 {Test dict remove} {
  DictEnsembleObject define remove path /usr/bin
  DictEnsembleObject define get path
} {/bin}

test tool-dict-ensemble-009 {Test dict exists} {
  DictEnsembleObject define exists counter
} 0

test tool-dict-ensemble-010 {Test dict incr} {
  DictEnsembleObject define incr counter
  DictEnsembleObject define get counter
} 1

test tool-dict-ensemble-011 {Test dict incr} {
  DictEnsembleObject define incr counter
  DictEnsembleObject define get counter
} 2

test tool-dict-ensemble-012 {Test dict exists} {
  DictEnsembleObject define exists counter
} 1


test tool-dict-ensemble-013a {Test array reset} {
  lsort -stride 2 [DictEnsembleObject define initial]
} {color pink foo bar}

test tool-dict-ensemble-013b {Test array reset} {
  lsort -stride 2 [DictEnsembleObject define reset]
} {color pink foo bar}


test tool-dict-ensemble-013 {Test dict reset} {
  DictEnsembleObject define reset
  lsort -stride 2 [DictEnsembleObject define dump]
} {color pink foo bar}

test tool-option_class-001 {Test option class} {
  set result [ObjectOptionTest1 meta get option master]
  dict_compare {
    default: ::noop
    class: organ
    widget: label
    set-command: {my graft %field% %value%}
    get-command: {my organ %field%}
  } $result
} {}

proc GNDN args {
  return $args
}

test tool-option_class-002a {Test option class} {
  set r [ObjectOptionTest1 clay get option]
  dict_compare $r {bodystyle {default sedan} master {default ::noop class organ widget label set-command {my graft %field% %value%} get-command {my organ %field%}}}
} {}


test tool-option_class-002b {Test option class} {
  ObjectOptionTest1 clay delegate
} {<class> ::OptionClass <master> ::noop}

ObjectOptionTest1 configure master GNDN

test tool-option_class-002c {Test option class} {
  ObjectOptionTest1 clay delegate
} {<class> ::OptionClass <master> GNDN}

test tool-option_class-002d {Test option class} {
  ObjectOptionTest1 cget master
} GNDN

test tool-option_class-002 {Test option class} {
  ObjectOptionTest1 organ master
} GNDN

test tool-option_class-003 {Test option class} {
  ObjectOptionTest1 <master> puts FOO
} {puts FOO}

OptionClass2 create ObjectOptionTest5 bodystyle SUV transmission cvt color white master GNDN

test tool-option_class-002 {Test option class} {
  ObjectOptionTest5 organ master
} GNDN

test tool-option_class-003 {Test option class} {
  ObjectOptionTest5 <master> puts FOO
} {puts FOO}

###
# Second round of testing
# Make sure the various and sundry ways to generate
# dynamic methods follow through morphs, mixins,
# and class method definitions
###

tool::class create WidgetClass {
  class_method unknown args {
    set tkpath [lindex $args 0]
    if {[string index $tkpath 0] eq "."} {
      set obj [my new $tkpath {*}[lrange $args 1 end]]
      $obj tkalias $tkpath
      return $tkpath
    }
    next {*}$args
  }

  constructor {TkPath args} {
    my variable hull
    set hull $TkPath
    my graft hull $TkPath
  }

  method tkalias tkname {
    set oldname $tkname
    my variable tkalias
    set tkalias $tkname
    set self [self]
    set hullwidget [::info object namespace $self]::tkwidget
    my graft tkwidget $hullwidget
    #rename ::$tkalias $hullwidget
    my graft hullwidget $hullwidget
    ::tool::object_rename [self] ::$tkalias
    #my Hull_Bind $tkname
    return $hullwidget
  }
}

test tool-class-method-001 {Test Tk style creator} {
  WidgetClass .foo
  .foo organ hull
} {.foo}

tool::class create WidgetNewClass {
  superclass WidgetClass
}

test tool-class-method-002 {Test Tk style creator inherited by morph} {
  WidgetNewClass .bar
  .bar organ hull
} {.bar}

tool::class create DummyClass {
  method i_am_here {} {
    return DummyClass
  }
}


tool::class create OrganClass {
  option db {class organ default ::noop}
  constructor args {
    my config set $args
  }
}
DummyClass create ::DbObj
OrganClass create OrganObject db ::DbObj
test tool-constructor-args-001 {Test that organs passed as options map correctly} {
  OrganObject organ db
} {::DbObj}
test tool-constructor-args-002 {Test that organs passed as options map correctly} {
  OrganObject cget db
} {::DbObj}

tool::object create MorphOrganObject#1
tool::object create MorphOrganObject#2
MorphOrganObject#2 graft db ::DbObj

MorphOrganObject#1 morph OrganClass
test tool-constructor-args-003 {Test that a default for an organ option is applied after a morph} {
  MorphOrganObject#1  organ db
} {::noop}

MorphOrganObject#2 morph OrganClass
test tool-constructor-args-004 {Test that a default for an organ option is NOT applied if the graft exists following a morph} {
  MorphOrganObject#2  organ db
} {::DbObj}

tool::object create MorphOrganObject#3
tool::object create MorphOrganObject#4
MorphOrganObject#4 graft db ::DbObj
MorphOrganObject#3 mixin OrganClass
test tool-constructor-args-005 {Test that a default for an organ option is applied during a mixin} {
  MorphOrganObject#3  organ db
} {::noop}

MorphOrganObject#4 mixin OrganClass
test tool-constructor-args-006 {Test that a default for an organ option is NOT applied if the graft exists during a mixin} {
  MorphOrganObject#4  organ db
} {::DbObj}

###
# Test ensemble inheritence
###
tool::define NestedClassA {
  method do::family {
    return [self class]
  }
  method do::something {
    return A
  }
  method do::whop {
    return A
  }
}
tool::define NestedClassB {
  superclass NestedClassA
  method do::family {
    set r [next family]
    lappend r [self class]
    return $r
  }
  method do::whop {
    return B
  }
}
tool::define NestedClassC {
  superclass NestedClassB

  method do::somethingelse {
    return C
  }
}
tool::define NestedClassD {
  superclass NestedClassB

  method do::somethingelse {
    return D
  }
}

tool::define NestedClassE {
  superclass NestedClassD NestedClassC
}

tool::define NestedClassF {
  superclass NestedClassC NestedClassD
}

NestedClassC create NestedObjectC

noop {
# This test no longer works with the clay model
# of building ensembles on the fly
test tool-ensemble-001 {Test that an ensemble can access [next] even if no object of the ancestor class have been instantiated} {
  NestedObjectC do family
} {::NestedClassA ::NestedClassB ::NestedClassC}
}
test tool-ensemble-002 {Test that a later ensemble definition trumps a more primitive one} {
  NestedObjectC do whop
} {B}
test tool-ensemble-003 {Test that an ensemble definitions in an ancestor carry over} {
  NestedObjectC do something
} {A}

NestedClassE create NestedObjectE
NestedClassF create NestedObjectF


test tool-ensemble-004 {Test that ensembles follow the same rules for inheritance as methods} {
  NestedObjectE do somethingelse
} {D}

test tool-ensemble-005 {Test that ensembles follow the same rules for inheritance as methods} {
  NestedObjectF do somethingelse
} {C}

###
# Set of tests to exercise the mixinmap system
###
tool::define MixinMainClass {
  variable mainvar unchanged

  method test::which {} {
    my variable mainvar
    return $mainvar
  }

  method test::main args {
    puts [list this is main $method $args]
  }

}

tool::define MixinTool {
  variable toolvar unchanged.mixin
  meta set mixin unmap-script: {
my test untool $class
  }
  meta set mixin map-script: {
my test tool $class
  }
  meta set mixin name: {Generic Tool}

  method test::untool class {
    my variable toolvar mainvar
    set mainvar {}
    set toolvar {}
  }

  method test::tool class {
    my variable toolvar mainvar
    set mainvar [$class meta get mixin name:]
    set toolvar [$class meta get mixin name:]
  }
}

tool::define MixinToolA {
  superclass MixinTool
  meta set mixin name: {Tool A}
}

tool::define MixinToolB {
  superclass MixinTool
  meta set mixin name: {Tool B}

  method test_newfunc {} {
    return "B"
  }
}

MixinMainClass create mixintest

test tool-mixinmap-001 {Test object prior to mixins} {
  mixintest test which
} {unchanged}

mixintest mixinmap tool MixinToolA
test tool-mixinmap-002 {Test mixin map script ran} {
  mixintest test which
} {Tool A}

mixintest mixinmap tool MixinToolB
test tool-mixinmap-003 {Test mixin map script ran} {
  mixintest test which
} {Tool B}

test tool-mixinmap-003 {Test mixin map script ran} {
  mixintest test_newfunc
} {B}

mixintest mixinmap tool {}
test tool-mixinmap-001 {Test object prior to mixins} {
  mixintest test which
} {}

::tcllib::noop {
###
# Coroutine tests
###
tool::define coro_example {

  dict_ensemble coro_a_info coro_a_info {
    initialize {
      restart 0
      phase 0
      loop  0
      event 0
      idle  0
    }
  }

  coroutine coro_a {
    my coro_a_info merge {
      phase 0
      loop  0
      event 0
      idle  0
    }
    yield [info coroutine]
    while 1 {
      my coro_a_info incr phase
      my coro_a_info set  loop 0
      while 1 {
        if {[my $coro next event]} {
          my coro_a_info incr idle
          yield
          continue
        }
        my coro_a_info set last_event $event
        my coro_a_info incr loop
        my coro_a_info incr event
        switch [lindex $event 0] {
          phase {
            break
          }
          quit {
            return
          }
          b {
            my coro_b send [lrange $event 1 end]
          }
        }
      }
    }
  }

  dict_ensemble coro_b_info coro_b_info {
    initialize {
      restart 0
      phase 0
      loop  0
      event 0
      idle  0
    }
  }

  coroutine coro_b {
    my coro_b_info merge {
      phase 0
      loop  0
      event 0
      idle  0
    }
    yield [info coroutine]

    while 1 {
      my coro_b_info incr phase
      my coro_b_info set  loop 0
      while 1 {
        if {[my $coro next event]} {
          my coro_b_info incr idle
          yield
          continue
        }
        my coro_b_info incr loop
        my coro_b_info incr event
        switch [lindex $event 0] {
          phase break
          quit return
          a {
            my coro_a [lrange $event 1 end]
          }
        }
      }
    }
  }


  dict_ensemble coro_yodawg_info coro_yodawg_info {
    initialize {
      restart 0
      phase 0
      loop  0
      event 0
      idle  0
      yodawg  0
    }
  }

  coroutine coro_yodawg {
    my coro_yodawg_info merge {
      phase 0
      loop  0
      event 0
      idle  0
      yodawg  0
      iloop 0
    }
    yield [info coroutine]

    while 1 {
      my coro_yodawg_info incr phase
      my coro_yodawg_info set  loop 0
      while 1 {
        if {[my $coro next event]} {
          my coro_yodawg_info incr idle
          yield
          continue
        }
        my coro_yodawg_info set last_event $event
        my coro_yodawg_info incr loop
        my coro_yodawg_info incr event
        switch [lindex $event 0] {
          phase break
          quit {
            return
          }
          yodawg {
            my coro_yodawg_info incr yodawg
            if {[my coro_yodawg_info get yodawg] <32} {
              my coro_yodawg yodawg
              yield
            }
          }
          iloop {
            my coro_yodawg_info incr iloop
          }
        }
      }
    }
  }
}

set obj [coro_example new]
$obj coro_a none
test tool-coroutine-001-00 {Test coroutine } {
  $obj coro_a_info get restart
} 0
test tool-coroutine-001-01 {Test coroutine } {
  $obj coro_a_info get loop
} 1
$obj coro_a none
test tool-coroutine-001-02 {Test coroutine } {
  $obj coro_a_info get loop
} 2
$obj coro_a none
test tool-coroutine-001-03 {Test coroutine } {
  $obj coro_a_info get loop
} 3
$obj coro_a phase
test tool-coroutine-002-01 {Test coroutine } {
  $obj coro_a_info get loop
} 0
test tool-coroutine-002-02 {Test coroutine } {
  $obj coro_a_info get phase
} 2

###
# Start both coroutines over
$obj coro_a restart
$obj coro_b restart

test tool-coroutine-003-01-A {Test coroutine } {
  $obj coro_a_info get phase
} 0
test tool-coroutine-003-01-B {Test coroutine } {
  $obj coro_a_info get loop
} 0
test tool-coroutine-003-01-C {Test coroutine } {
  $obj coro_a_info get phase
} 0
test tool-coroutine-003-01-D {Test coroutine } {
  $obj coro_b_info get loop
} 0


$obj coro_a b
###
# Test coroutines calling coroutines
test tool-coroutine-003-02-A {Test coroutine } {
  $obj coro_a_info get loop
} 1
test tool-coroutine-003-02-B {Test coroutine } {
  $obj coro_b_info get loop
} 1

$obj coro_b a
###
# Test coroutines calling coroutines
# Note: Each call to each other coroutine can only happen
# once per "send"
###
test tool-coroutine-003-03-A {Test coroutine } {
  $obj coro_a_info get loop
} 1
test tool-coroutine-003-03-B {Test coroutine } {
  $obj coro_b_info get loop
} 2

###
# Rig the coroutine to call itself back from the other coroutine
###
$obj coro_b a b
###
# Test coroutines calling coroutines
test tool-coroutine-003-04-A {Test coroutine } {
  $obj coro_a_info get loop
} 2
test tool-coroutine-003-04-B {Test coroutine } {
  $obj coro_b_info get loop
} 3

# We should see A update in the background
$obj coro_b loop
test tool-coroutine-003-05-A {Test coroutine } {
  $obj coro_a_info get loop
} 3
test tool-coroutine-003-05-B {Test coroutine } {
  $obj coro_b_info get loop
} 5

# Now only B advances
$obj coro_b loop
test tool-coroutine-003-05-A {Test coroutine } {
  $obj coro_a_info get loop
} 3
test tool-coroutine-003-05-B {Test coroutine } {
  $obj coro_b_info get loop
} 6

# Now only A advances
$obj coro_a loop
test tool-coroutine-003-06-A {Test coroutine } {
  $obj coro_a_info get loop
} 4
test tool-coroutine-003-06-B {Test coroutine } {
  $obj coro_b_info get loop
} 6

###
# Test a malformed coroutine that calls itself
# The safety mechanism should allow the event to re-schedule itself
# but only once per call, and only execute once per call
###
test tool-coroutine-yodawg-00 {Test coroutine - yodawg } {
  $obj coro_yodawg running
} 0

$obj coro_yodawg yodawg
test tool-coroutine-yodawg-01 {Test coroutine - yodawg } {
  $obj coro_yodawg_info get yodawg
} 1
$obj coro_yodawg
test tool-coroutine-yodawg-02 {Test coroutine - yodawg } {
  $obj coro_yodawg_info get yodawg
} 2
$obj coro_yodawg yodawg
$obj coro_yodawg yodawg
test tool-coroutine-yodawg-03 {Test coroutine - yodawg } {
  $obj coro_yodawg_info get yodawg
} 4
for {set x 1} {$x < 32} {incr x} {
  $obj coro_yodawg iloop
  set a [$obj coro_yodawg_info get yodawg]
  set levent [$obj coro_yodawg_info get last_event]
  set iloop [$obj coro_yodawg_info get iloop]
  if {$a > 32} break
  test tool-coroutine-yodawg-03-yd-$x {Test coroutine - yodawg } {
    set a
  } [expr {4+$x}]
  test tool-coroutine-yodawg-03-le-$x {Test coroutine - yodawg } {
    set levent
  } yodawg
  # The iloop should *ALSO* be running side-by-side with the yodawg
  # However, not until the first three yodawg events are processed
  # in the queue
  if {$x > 3} {
    test tool-coroutine-yodawg-03-il-$x {Test coroutine - yodawg } {
      set iloop
    } [expr {$x-3}]
  }
}
###
# With the yodawgs resolved we should now
# be processing events in order once more
# Add one more event
#
# NOTE the lagging iloop events do catch up
###
$obj coro_yodawg end
test tool-coroutine-yodawg-03-iloop-count {Test coroutine - yodawg } {
  $obj coro_yodawg_info get iloop
} $x
test tool-coroutine-yodawg-03-endevent {Test coroutine - yodawg } {
  $obj coro_yodawg_info get last_event
} end

}
# -------------------------------------------------------------------------


testsuiteCleanup

# Local variables:
# mode: tcl
# indent-tabs-mode: nil
# End:<|MERGE_RESOLUTION|>--- conflicted
+++ resolved
@@ -11,74 +11,12 @@
 
 # use oodialect/oodialect.tcl oo::dialect
 support {
-<<<<<<< HEAD
-    use oodialect/oodialect.tcl oo::dialect
-    use dicttool/dicttool.tcl   dicttool
-    use clay/clay.tcl           clay
-    use oometa/oometa.tcl       oo::meta
-=======
->>>>>>> 62475781
     use cron/cron.tcl           cron
     use sha1/sha1.tcl           sha1
 }
 testing {
     useLocal tool.tcl tool
 }
-# -------------------------------------------------------------------------
-# Test Helpers
-###
-proc dict_compare {a b} {
-  set result {}
-  set A {}
-  dict for {f v} $a {
-    set f [string trim $f :/]
-    if {$f eq {.}} continue
-    dict set A $f $v
-  }
-  set B {}
-  dict for {f v} $b {
-    set f [string trim $f :/]
-    if {$f eq {.}} continue
-    dict set B $f $v
-  }
-  dict for {f v} $A {
-    if {[dict exists $B $f]} {
-      if {[dict get $B $f] ne $v} {
-        lappend result [list B $f [dict get $B $f] [list != $v]]
-      }
-    } else {
-      lappend result [list B $f $v missing]
-    }
-  }
-  dict for {f v} $B {
-    if {![dict exists $A $f]} {
-      lappend result [list A $f $v missing]
-    }
-  }
-  return $result
-}
-
-
-test dict-compare-001 {Test our testing method} {
-  dict_compare {} {}
-} {}
-
-test dict-compare-002 {Test our testing method} {
-  dict_compare {a 1} {}
-} {{B a 1 missing}}
-
-test dict-compare-003 {Test our testing method} {
-  dict_compare {a 1 b 2} {a 1 b 2}
-} {}
-
-test dict-compare-004 {Test our testing method} {
-  dict_compare {a: 1 b: 2} {a 1 b 2}
-} {}
-
-test dict-compare-005 {Test our testing method} {
-  dict_compare {a 1 b 3} {a 1 b 2}
-} {{B b 2 {!= 3}}}
-
 
 # -------------------------------------------------------------------------
 
@@ -278,73 +216,65 @@
 
 ArrayEnsembleClass create ArrayEnsembleObject
 
-test tool-array-ensemble-001 {Test Array Ensemble} {
+test tool-ensemble-001 {Test Array Ensemble} {
   ArrayEnsembleObject define true
 } true
-test tool-array-ensemble-002 {Test Array Ensemble} {
+test tool-ensemble-002 {Test Array Ensemble} {
   ArrayEnsembleObject define false
 } false
-test tool-array-ensemble-003 {Test Array Ensemble retrieve initial value} {
+test tool-ensemble-003 {Test Array Ensemble retrieve initial value} {
   ArrayEnsembleObject define get foo
 } bar
-test tool-array-ensemble-004 {Test Array Ensemble Store a value} {
+test tool-ensemble-004 {Test Array Ensemble Store a value} {
   ArrayEnsembleObject define set cc /usr/bin/cc
   ArrayEnsembleObject define get cc
 } /usr/bin/cc
 
-test tool-array-ensemble-005 {Test array add} {
+test tool-ensemble-005 {Test array add} {
   ArrayEnsembleObject define add path /bin
   ArrayEnsembleObject define get path
 } /bin
 
-test tool-array-ensemble-005 {Test array add} {
+test tool-ensemble-005 {Test array add} {
   ArrayEnsembleObject define add path /usr/bin
   ArrayEnsembleObject define get path
 } {/bin /usr/bin}
 
-test tool-array-ensemble-006 {Test array add (again)} {
+test tool-ensemble-006 {Test array add (again)} {
   ArrayEnsembleObject define add path /usr/bin
   ArrayEnsembleObject define get path
 } {/bin /usr/bin}
 
 
-test tool-array-ensemble-007 {Test array lappend} {
+test tool-ensemble-007 {Test array lappend} {
   ArrayEnsembleObject define lappend path /usr/bin
   ArrayEnsembleObject define get path
 } {/bin /usr/bin /usr/bin}
 
-test tool-array-ensemble-008 {Test array remove} {
+test tool-ensemble-008 {Test array remove} {
   ArrayEnsembleObject define remove path /usr/bin
   ArrayEnsembleObject define get path
 } {/bin}
 
-test tool-array-ensemble-009 {Test array exists} {
+test tool-ensemble-009 {Test array exists} {
   ArrayEnsembleObject define exists counter
 } 0
 
-test tool-array-ensemble-010 {Test array incr} {
+test tool-ensemble-010 {Test array incr} {
   ArrayEnsembleObject define incr counter
   ArrayEnsembleObject define get counter
 } 1
 
-test tool-array-ensemble-011 {Test array incr} {
+test tool-ensemble-011 {Test array incr} {
   ArrayEnsembleObject define incr counter
   ArrayEnsembleObject define get counter
 } 2
 
-test tool-array-ensemble-012 {Test array exists} {
+test tool-ensemble-012 {Test array exists} {
   ArrayEnsembleObject define exists counter
 } 1
 
-test tool-array-ensemble-013a {Test array reset} {
-  lsort -stride 2 [ArrayEnsembleObject define initial]
-} {color pink foo bar}
-
-test tool-array-ensemble-013b {Test array reset} {
-  lsort -stride 2 [ArrayEnsembleObject define reset]
-} {color pink foo bar}
-
-test tool-array-ensemble-013 {Test array reset} {
+test tool-ensemble-013 {Test array reset} {
   ArrayEnsembleObject define reset
   lsort -stride 2 [ArrayEnsembleObject define dump]
 } {color pink foo bar}
@@ -373,119 +303,81 @@
 
 DictEnsembleClass create DictEnsembleObject
 
-test tool-dict-ensemble-000 {Test Dict Ensemble} {
-  DictEnsembleObject define <list>
-} {add append branchset custom dump false incr initial initialize lappend merge remove replace reset rmerge set true unset update}
-
-test tool-dict-ensemble-001 {Test Dict Ensemble} {
+test tool-ensemble-001 {Test Array Ensemble} {
   DictEnsembleObject define true
 } true
-
-test tool-dict-ensemble-002 {Test Dict Ensemble} {
+test tool-ensemble-002 {Test Array Ensemble} {
   DictEnsembleObject define false
 } false
-test tool-dict-ensemble-003 {Test Dict Ensemble retrieve initial value} {
+test tool-ensemble-003 {Test Array Ensemble retrieve initial value} {
   DictEnsembleObject define get foo
 } bar
-test tool-dict-ensemble-004 {Test Array Ensemble Store a value} {
+test tool-ensemble-004 {Test Array Ensemble Store a value} {
   DictEnsembleObject define set cc /usr/bin/cc
   DictEnsembleObject define get cc
 } /usr/bin/cc
 
-test tool-dict-ensemble-005 {Test doct add} {
+test tool-ensemble-005 {Test array add} {
   DictEnsembleObject define add path /bin
   DictEnsembleObject define get path
 } /bin
 
-test tool-dict-ensemble-005 {Test dict add} {
+test tool-ensemble-005 {Test array add} {
   DictEnsembleObject define add path /usr/bin
   DictEnsembleObject define get path
 } {/bin /usr/bin}
 
-test tool-dict-ensemble-006 {Test dict add (again)} {
+test tool-ensemble-006 {Test array add (again)} {
   DictEnsembleObject define add path /usr/bin
   DictEnsembleObject define get path
 } {/bin /usr/bin}
 
 
-test tool-dict-ensemble-007 {Test array lappend} {
+test tool-ensemble-007 {Test array lappend} {
   DictEnsembleObject define lappend path /usr/bin
   DictEnsembleObject define get path
 } {/bin /usr/bin /usr/bin}
 
-test tool-dict-ensemble-008 {Test dict remove} {
+test tool-ensemble-008 {Test array remove} {
   DictEnsembleObject define remove path /usr/bin
   DictEnsembleObject define get path
 } {/bin}
 
-test tool-dict-ensemble-009 {Test dict exists} {
+test tool-ensemble-009 {Test array exists} {
   DictEnsembleObject define exists counter
 } 0
 
-test tool-dict-ensemble-010 {Test dict incr} {
+test tool-ensemble-010 {Test array incr} {
   DictEnsembleObject define incr counter
   DictEnsembleObject define get counter
 } 1
 
-test tool-dict-ensemble-011 {Test dict incr} {
+test tool-ensemble-011 {Test array incr} {
   DictEnsembleObject define incr counter
   DictEnsembleObject define get counter
 } 2
 
-test tool-dict-ensemble-012 {Test dict exists} {
+test tool-ensemble-012 {Test array exists} {
   DictEnsembleObject define exists counter
 } 1
 
-
-test tool-dict-ensemble-013a {Test array reset} {
-  lsort -stride 2 [DictEnsembleObject define initial]
-} {color pink foo bar}
-
-test tool-dict-ensemble-013b {Test array reset} {
-  lsort -stride 2 [DictEnsembleObject define reset]
-} {color pink foo bar}
-
-
-test tool-dict-ensemble-013 {Test dict reset} {
+test tool-ensemble-013 {Test array reset} {
   DictEnsembleObject define reset
   lsort -stride 2 [DictEnsembleObject define dump]
 } {color pink foo bar}
 
+
+
+
 test tool-option_class-001 {Test option class} {
-  set result [ObjectOptionTest1 meta get option master]
-  dict_compare {
-    default: ::noop
-    class: organ
-    widget: label
-    set-command: {my graft %field% %value%}
-    get-command: {my organ %field%}
-  } $result
-} {}
+  ObjectOptionTest1 meta get option master
+} {default: ::noop class: organ widget: label set-command: {my graft %field% %value%} get-command: {my organ %field%}}
 
 proc GNDN args {
   return $args
 }
 
-test tool-option_class-002a {Test option class} {
-  set r [ObjectOptionTest1 clay get option]
-  dict_compare $r {bodystyle {default sedan} master {default ::noop class organ widget label set-command {my graft %field% %value%} get-command {my organ %field%}}}
-} {}
-
-
-test tool-option_class-002b {Test option class} {
-  ObjectOptionTest1 clay delegate
-} {<class> ::OptionClass <master> ::noop}
-
 ObjectOptionTest1 configure master GNDN
-
-test tool-option_class-002c {Test option class} {
-  ObjectOptionTest1 clay delegate
-} {<class> ::OptionClass <master> GNDN}
-
-test tool-option_class-002d {Test option class} {
-  ObjectOptionTest1 cget master
-} GNDN
-
 test tool-option_class-002 {Test option class} {
   ObjectOptionTest1 organ master
 } GNDN
@@ -656,13 +548,10 @@
 
 NestedClassC create NestedObjectC
 
-noop {
-# This test no longer works with the clay model
-# of building ensembles on the fly
 test tool-ensemble-001 {Test that an ensemble can access [next] even if no object of the ancestor class have been instantiated} {
   NestedObjectC do family
 } {::NestedClassA ::NestedClassB ::NestedClassC}
-}
+
 test tool-ensemble-002 {Test that a later ensemble definition trumps a more primitive one} {
   NestedObjectC do whop
 } {B}
@@ -761,7 +650,6 @@
   mixintest test which
 } {}
 
-::tcllib::noop {
 ###
 # Coroutine tests
 ###
@@ -1073,7 +961,6 @@
   $obj coro_yodawg_info get last_event
 } end
 
-}
 # -------------------------------------------------------------------------
 
 
