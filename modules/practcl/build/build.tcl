--- conflicted
+++ resolved
@@ -105,37 +105,15 @@
 ###
 set fout [open [file join $moddir pkgIndex.tcl] w]
 fconfigure $fout -translation lf
-<<<<<<< HEAD
-puts $fout [string map $map {###
-=======
 puts $fout [string map $modmap {###
->>>>>>> 87c188e8
 if {![package vsatisfies [package provide Tcl] %tclversion%]} {return}
 package ifneeded %module% %version% [list source [file join $dir %module%.tcl]]
 }]
 close $fout
 
 set manout [open [file join $moddir $filename.man] w]
-<<<<<<< HEAD
-puts $manout [AutoDoc manpage \
-  header [string map $map [::practcl::cat [file join $srcdir manual.txt]]] \
-  footer [string map $map [::practcl::cat [file join $srcdir footer.txt]]] \
-=======
 puts $manout [AutoDoc manpage map $modmap \
   header [::practcl::cat [file join $srcdir manual.txt]] \
   footer [::practcl::cat [file join $srcdir footer.txt]] \
->>>>>>> 87c188e8
 ]
 close $manout
-
-if {[file exists [file join $moddir .. .. apps dtplite]]} {
-  exec [info nameofexecutable] [file join $moddir .. .. apps dtplite] -module $module \
-    -o $moddir \
-    html [file join $moddir $filename.man]
-  exec [info nameofexecutable] [file join $moddir .. .. apps dtplite] -module $module \
-    -o [file join $moddir .. .. embedded www tcllib files modules $module] \
-    html [file join $moddir $filename.man]
-  exec [info nameofexecutable] [file join $moddir .. .. apps dtplite] -module $module \
-    -o [file join $moddir .. .. idoc www tcllib files modules $module] \
-    html [file join $moddir $filename.man]
-}