###
# Build utility functions
###

###
# Generate a proc if no command already exists by that name
###
proc Proc {name arglist body} {
  if {[info command $name] ne {}} return
  proc $name $arglist $body
}

###
# A command to do nothing. A handy way of
# negating an instruction without
# having to comment it completely out.
# It's also a handy attachment point for
# an object to be named later
###
Proc ::noop args {}

proc ::practcl::debug args {
  #puts $args
  ::practcl::cputs ::DEBUG_INFO $args
}

###
# Drop in a static copy of Tcl
###
proc ::practcl::doexec args {
  puts [list {*}$args]
  exec {*}$args >&@ stdout
}

proc ::practcl::doexec_in {path args} {
  set PWD [pwd]
  cd $path
  puts [list {*}$args]
  exec {*}$args >&@ stdout
  cd $PWD
}

proc ::practcl::dotclexec args {
  puts [list [info nameofexecutable] {*}$args]
  exec [info nameofexecutable] {*}$args >&@ stdout
}

proc ::practcl::domake {path args} {
  set PWD [pwd]
  cd $path
  puts [list *** $path ***]
  puts [list make {*}$args]
  exec make {*}$args >&@ stdout
  cd $PWD
}

proc ::practcl::domake.tcl {path args} {
  set PWD [pwd]
  cd $path
  puts [list *** $path ***]
  puts [list make.tcl {*}$args]
  exec [info nameofexecutable] make.tcl {*}$args >&@ stdout
  cd $PWD
}

proc ::practcl::fossil {path args} {
  set PWD [pwd]
  cd $path
  puts [list {*}$args]
  exec fossil {*}$args >&@ stdout
  cd $PWD
}


proc ::practcl::fossil_status {dir} {
  if {[info exists ::fosdat($dir)]} {
    return $::fosdat($dir)
  }
  set result {
tags experimental
version {}
  }
  set pwd [pwd]
  cd $dir
  set info [exec fossil status]
  cd $pwd
  foreach line [split $info \n] {
    if {[lindex $line 0] eq "checkout:"} {
      set hash [lindex $line end-3]
      set maxdate [lrange $line end-2 end-1]
      dict set result hash $hash
      dict set result maxdate $maxdate
      regsub -all {[^0-9]} $maxdate {} isodate
      dict set result isodate $isodate
    }
    if {[lindex $line 0] eq "tags:"} {
      set tags [lrange $line 1 end]
      dict set result tags $tags
      break
    }
  }
  set ::fosdat($dir) $result
  return $result
}

proc ::practcl::os {} {
  return [${::practcl::MAIN} define get TEACUP_OS]
}

###
# Build a zipfile. On tcl8.6 this invokes the native Zip implementation
# on older interpreters this invokes zip via exec
###
proc ::practcl::mkzip {exename barekit vfspath} {
  ::practcl::tcllib_require zipfile::mkzip
  ::zipfile::mkzip::mkzip $exename -runtime $barekit -directory $vfspath
}
###
# Dictionary sort a key/value list. Needed because pre tcl8.6
# does not have [emph {lsort -stride 2}]
###
proc ::practcl::sort_dict list {
  return [::lsort -stride 2 -dictionary $list]
}
if {[::package vcompare $::tcl_version 8.6] < 0} {
  # Approximate ::zipfile::mkzip with exec calls
  proc ::practcl::mkzip {exename barekit vfspath} {
    set path [file dirname [file normalize $exename]]
    set zipfile [file join $path [file rootname $exename].zip]
    file copy -force $barekit $exename
    set pwd [pwd]
    cd $vfspath
    exec zip -r $zipfile .
    cd $pwd
    set fout [open $exename a]
    set fin [open $zipfile r]
    chan configure $fout -translation binary
    chan configure $fin -translation binary
    chan copy $fin $fout
    chan close $fin
    chan close $fout
    exec zip -A $exename
  }
  proc ::practcl::sort_dict list {
    set result {}
    foreach key [lsort -dictionary [dict keys $list]] {
      dict set result $key [dict get $list $key]
    }
    return $result
  }
}


<<<<<<< HEAD

=======
###
# Returns a dictionary describing the local operating system.
# Fields return include:
# [list_begin itemized]
# [item] download - Filesystem path where fossil repositories and source tarballs are downloaded for the current user
# [item] EXEEXT - The extension to give to executables. (i.e. .exe on windows)
# [item] fossil_mirror - A URI for a local network web server who acts as a fossil repository mirror
# [item] local_install - Filesystem path where packages for local consumption by the current user are installed
# [item] prefix - The prefix as given to the Tcl core/TEA for installation to local_install in ./configure
# [item] sandbox - The file location where this project unpacks external projects
# [item] TEACUP_PROFILE - The ActiveState/Teacup canonical name for this platform (i.e. win32-ix86 macosx10.5-i386-x86_84)
# [item] TEACUP_OS - The local operating system (windows, macosx, openbsd, etc). Gives the same answer as tcl.m4, except that macosx is given as macosx instead of Darwin.
# [item] TEA_PLATFORM - The platform returned by uname -s-uname -r (on Unix), or "windows" on Windows
# [item] TEACUP_ARCH - The processor architecture for the local os (i.e. ix86, x86_64)
# [item] TEACUP_ARCH - The processor architecture for the local os (i.e. ix86, x86_64)
# [item] teapot - Filesystem path where teapot package files are downloaded for the current user
# [item] userhome - File path to store localized preferences, cache download files, etc for the current user
# [list_end]
# This command uses a combination of local checks with Exec, any tclConfig.sh file that is
# resident, autoconf data where already computed, and data gleaned from a file named
# practcl.rc in userhome. The location for userhome varies by platform and operating system:
# [list_begin itemized]
# [item] Windows: ::env(LOCALAPPDATA)/Tcl
# [item] Macos: ~/Library/Application Support/Tcl
# [item] Other: ~/tcl
# [list_end]
###
>>>>>>> ca5bae6e
proc ::practcl::local_os {} {
  # If we have already run this command, return
  # a cached copy of the data
  if {[info exists ::practcl::LOCAL_INFO]} {
    return $::practcl::LOCAL_INFO
  }
  set result [array get ::practcl::CONFIG]
  dict set result TEACUP_PROFILE unknown
  dict set result TEACUP_OS unknown
  dict set result EXEEXT {}
  set windows 0
  if {$::tcl_platform(platform) eq "windows"} {
    set windows 1
  }
  if {$windows} {
    set system "windows"
    set arch ix86
    dict set result TEACUP_PROFILE win32-ix86
    dict set result TEACUP_OS windows
    dict set result EXEEXT .exe
  } else {
    set system [exec uname -s]-[exec uname -r]
    set arch unknown
    dict set result TEACUP_OS generic
  }
  dict set result TEA_PLATFORM $system
  dict set result TEA_SYSTEM $system
  if {[info exists ::SANDBOX]} {
    dict set result sandbox $::SANDBOX
  }
  switch -glob $system {
    Linux* {
      dict set result TEACUP_OS linux
      set arch [exec uname -m]
      dict set result TEACUP_PROFILE "linux-glibc2.3-$arch"
    }
    GNU* {
      set arch [exec uname -m]
      dict set result TEACUP_OS "gnu"
    }
    NetBSD-Debian {
      set arch [exec uname -m]
      dict set result TEACUP_OS "netbsd-debian"
    }
    OpenBSD-* {
      set arch [exec arch -s]
      dict set result TEACUP_OS "openbsd"
    }
    Darwin* {
      set arch [exec uname -m]
      dict set result TEACUP_OS "macosx"
      if {$arch eq "x86_64"} {
        dict set result TEACUP_PROFILE "macosx10.5-i386-x86_84"
      } else {
        dict set result TEACUP_PROFILE "macosx-universal"
      }
    }
    OpenBSD* {
      set arch [exec arch -s]
      dict set result TEACUP_OS "openbsd"
    }
  }
  if {$arch eq "unknown"} {
    catch {set arch [exec uname -m]}
  }
  switch -glob $arch {
    i*86 {
      set arch "ix86"
    }
    amd64 {
      set arch "x86_64"
    }
  }
  dict set result TEACUP_ARCH $arch
  if {[dict get $result TEACUP_PROFILE] eq "unknown"} {
    dict set result TEACUP_PROFILE [dict get $result TEACUP_OS]-$arch
  }
  set OS [dict get $result TEACUP_OS]
  dict set result os $OS

  # Look for a local preference file
  set pathlist {}
  set userhome [file normalize ~/tcl]
  set local_install [file join $userhome lib]
  switch $OS {
    windows {
      set userhome [file join [file normalize $::env(LOCALAPPDATA)] Tcl]
      if {[file exists c:/Tcl/Teapot]} {
        dict set result teapot c:/Tcl/Teapot
      }
    }
    macosx {
      set userhome [file join [file normalize {~/Library/Application Support/}] Tcl]
      if {[file exists {~/Library/Application Support/ActiveState/Teapot/repository/}]} {
        dict set result teapot [file normalize {~/Library/Application Support/ActiveState/Teapot/repository/}]
      }
      dict set result local_install [file normalize ~/Library/Tcl]
      if {![dict exists $result sandbox]} {
        dict set result sandbox       [file normalize ~/Library/Tcl/sandbox]
      }
    }
    default {
    }
  }
  dict set result userhome $userhome
  # Load user preferences
  if {[file exists [file join $userhome practcl.rc]]} {
    set dat [::practcl::read_rc_file [file join $userhome practcl.rc]]
    foreach {f v} $dat {
      dict set result $f $v
    }
  }
  if {![dict exists $result prefix]} {
    dict set result prefix   $userhome
  }

  # Create a default path for the teapot
  if {![dict exists $result teapot]} {
    dict set result teapot [file join $userhome teapot]
  }
  # Create a default path for the local sandbox
  if {![dict exists $result sandbox]} {
    dict set result sandbox [file join $userhome sandbox]
  }
  # Create a default path for download folder
  if {![dict exists $result download]} {
    dict set result download [file join $userhome download]
  }
  # Path to install local packages
  if {![dict exists $result local_install]} {
    dict set result local_install [file join $userhome lib]
  }
  if {![dict exists result fossil_mirror] && [::info exists ::env(FOSSIL_MIRROR)]} {
    dict set result fossil_mirror $::env(FOSSIL_MIRROR)
  }

  set ::practcl::LOCAL_INFO $result
  return $result
}


###
# A transparent call to ::practcl::read_configuration to preserve backward compadibility
# with older copies of Practcl
###
proc ::practcl::config.tcl {path} {
   return [read_configuration $path]
}

###
# Detect local platform. This command looks for data gleaned by autoconf or autosetup
# in the path specified, or perform its own logic tests if neither has been run.
# A file named config.site present in the location indicates that this project is
# cross compiling, and the data stored in that file is used for the compiler and linker.
# [para]
# This command looks for information from the following files, in the following order:
# [list_begin itemized]
# [item] config.tcl - A file generated by autoconf/configure in newer editions of TEA, encoded as a Tcl script.
# [item] config.site - A file containing cross compiler information, encoded as a SH script
# [item] ::env(VisualStudioVersion) - On Windows, and environmental value that indicates MS Visual Studio is installed
# [list_end]
# [para]
# This command returns a dictionary containing all of the data cleaned from the sources above.
# In the absence of any guidance this command returns the same output as ::practcl::local_os.
# In this mode, if the environmental variable VisualStudioVersion exists, this command
# will provide a template of fields that are appropriate for compiling on Windows under
# Microsoft Visual Studio. The USEMSVC flag in the dictionary is a boolean flag to indicate
# if this is indeed the case.
###
proc ::practcl::read_configuration {path} {
  dict set result buildpath $path
  set result [local_os]
  set OS [dict get $result TEACUP_OS]
  set windows 0
  dict set result USEMSVC 0
  if {[file exists [file join $path config.tcl]]} {
    # We have a definitive configuration file. Read its content
    # and take it as gospel
    set cresult [read_rc_file [file join $path config.tcl]]
    set cresult [::practcl::de_shell $cresult]
    if {[dict exists $cresult srcdir] && ![dict exists $cresult sandbox]} {
      dict set cresult sandbox  [file dirname [dict get $cresult srcdir]]
    }
    set result [dict merge $result [::practcl::de_shell $cresult]]
  }
  if {[file exists [file join $path config.site]]} {
    # No config.tcl file is present but we do seed
    dict set result USEMSVC 0
    foreach {f v} [::practcl::de_shell [::practcl::read_sh_file [file join $path config.site]]] {
      dict set result $f $v
      dict set result XCOMPILE_${f} $v
    }
    dict set result CONFIG_SITE [file join $path config.site]
    if {[dict exist $result XCOMPILE_CC] && [regexp mingw [dict get $result XCOMPILE_CC]]} {
      set windows 1
    }
  } elseif {[info exists ::env(VisualStudioVersion)]} {
    set windows 1
    dict set result USEMSVC 1
  }
  if {$windows && [dict get $result TEACUP_OS] ne "windows"} {
    if {![dict exists exists $result TEACUP_ARCH]} {
      dict set result TEACUP_ARCH ix86
    }
    dict set result TEACUP_PROFILE win32-[dict get $result TEACUP_ARCH]
    dict set result TEACUP_OS windows
    dict set result EXEEXT .exe
  }
  return $result
}


###
# Convert an MSYS path to a windows native path
###
if {$::tcl_platform(platform) eq "windows"} {
proc ::practcl::msys_to_tclpath msyspath {
  return [exec sh -c "cd $msyspath ; pwd -W"]
}
proc ::practcl::tcl_to_myspath tclpath {
  set path [file normalize $tclpath]
  return "/[string index $path 0][string range $path 2 end]"
  #return [exec sh -c "cd $tclpath ; pwd"]
}
} else {
proc ::practcl::msys_to_tclpath msyspath {
  return [file normalize $msyspath]
}
proc ::practcl::tcl_to_myspath msyspath {
  return [file normalize $msyspath]
}
}


# Try to load  a package, and failing that
# retrieve tcllib
proc ::practcl::tcllib_require {pkg args} {
  # Try to load the package from the local environment
  if {[catch [list ::package require $pkg {*}$args] err]==0} {
    return $err
  }
  ::practcl::LOCAL tool tcllib env-load
  uplevel #0 [list ::package require $pkg {*}$args]
}

namespace eval ::practcl::platform {}

###
# Return the string to pass to ./configure to compile the Tcl core for the given OS.
# [list_begin itemized]
# [item] windows: --with-tzdata --with-encoding utf-8
# [item] macosx: --enable-corefoundation=yes  --enable-framework=no --with-tzdata --with-encoding utf-8
# [item] other: --with-tzdata --with-encoding utf-8
# [list_end]
###
proc ::practcl::platform::tcl_core_options {os} {
  ###
  # Download our required packages
  ###
  set tcl_config_opts {}
  # Auto-guess options for the local operating system
  switch $os {
    windows {
      #lappend tcl_config_opts --disable-stubs
    }
    linux {
    }
    macosx {
      lappend tcl_config_opts --enable-corefoundation=yes  --enable-framework=no
    }
  }
  lappend tcl_config_opts --with-tzdata --with-encoding utf-8
  return $tcl_config_opts
}

proc ::practcl::platform::tk_core_options {os} {
  ###
  # Download our required packages
  ###
  set tk_config_opts {}

  # Auto-guess options for the local operating system
  switch $os {
    windows {
    }
    linux {
      lappend tk_config_opts --enable-xft=no --enable-xss=no
    }
    macosx {
      lappend tk_config_opts --enable-aqua=yes
    }
  }
  return $tk_config_opts
}

###
# Read a stylized key/value list stored in a file
###
proc ::practcl::read_rc_file {filename {localdat {}}} {
  set result $localdat
  set fin [open $filename r]
  set bufline {}
  set rawcount 0
  set linecount 0
  while {[gets $fin thisline]>=0} {
    incr rawcount
    append bufline \n $thisline
    if {![info complete $bufline]} continue
    set line [string trimleft $bufline]
    set bufline {}
    if {[string index [string trimleft $line] 0] eq "#"} continue
    append result \n $line
    #incr linecount
    #set key [lindex $line 0]
    #set value [lindex $line 1]
    #dict set result $key $value
  }
  close $fin
  return $result
}

###
# topic: e71f3f61c348d56292011eec83e95f0aacc1c618
# description: Converts a XXX.sh file into a series of Tcl variables
###
proc ::practcl::read_sh_subst {line info} {
  regsub -all {\x28} $line \x7B line
  regsub -all {\x29} $line \x7D line

  #set line [string map $key [string trim $line]]
  foreach {field value} $info {
    catch {set $field $value}
  }
  if [catch {subst $line} result] {
    return {}
  }
  set result [string trim $result]
  return [string trim $result ']
}

###
# topic: 03567140cca33c814664c7439570f669b9ab88e6
###
proc ::practcl::read_sh_file {filename {localdat {}}} {
  set fin [open $filename r]
  set result {}
  if {$localdat eq {}} {
    set top 1
    set local [array get ::env]
    dict set local EXE {}
  } else {
    set top 0
    set local $localdat
  }
  while {[gets $fin line] >= 0} {
    set line [string trim $line]
    if {[string index $line 0] eq "#"} continue
    if {$line eq {}} continue
    catch {
    if {[string range $line 0 6] eq "export "} {
      set eq [string first "=" $line]
      set field [string trim [string range $line 6 [expr {$eq - 1}]]]
      set value [read_sh_subst [string range $line [expr {$eq+1}] end] $local]
      dict set result $field [read_sh_subst $value $local]
      dict set local $field $value
    } elseif {[string range $line 0 7] eq "include "} {
      set subfile [read_sh_subst [string range $line 7 end] $local]
      foreach {field value} [read_sh_file $subfile $local] {
        dict set result $field $value
      }
    } else {
      set eq [string first "=" $line]
      if {$eq > 0} {
        set field [read_sh_subst [string range $line 0 [expr {$eq - 1}]] $local]
        set value [string trim [string range $line [expr {$eq+1}] end] ']
        #set value [read_sh_subst [string range $line [expr {$eq+1}] end] $local]
        dict set local $field $value
        dict set result $field $value
      }
    }
    } err opts
    if {[dict get $opts -code] != 0} {
      #puts $opts
      puts "Error reading line:\n$line\nerr: $err\n***"
      return $err {*}$opts
    }
  }
  return $result
}

###
# A simpler form of read_sh_file tailored
# to pulling data from (tcl|tk)Config.sh
###
proc ::practcl::read_Config.sh filename {
  set fin [open $filename r]
  set result {}
  set linecount 0
  while {[gets $fin line] >= 0} {
    set line [string trim $line]
    if {[string index $line 0] eq "#"} continue
    if {$line eq {}} continue
    catch {
      set eq [string first "=" $line]
      if {$eq > 0} {
        set field [string range $line 0 [expr {$eq - 1}]]
        set value [string trim [string range $line [expr {$eq+1}] end] ']
        #set value [read_sh_subst [string range $line [expr {$eq+1}] end] $local]
        dict set result $field $value
        incr $linecount
      }
    } err opts
    if {[dict get $opts -code] != 0} {
      #puts $opts
      puts "Error reading line:\n$line\nerr: $err\n***"
      return $err {*}$opts
    }
  }
  return $result
}

###
# A simpler form of read_sh_file tailored
# to pulling data from a Makefile
###
proc ::practcl::read_Makefile filename {
  set fin [open $filename r]
  set result {}
  while {[gets $fin line] >= 0} {
    set line [string trim $line]
    if {[string index $line 0] eq "#"} continue
    if {$line eq {}} continue
    catch {
      set eq [string first "=" $line]
      if {$eq > 0} {
        set field [string trim [string range $line 0 [expr {$eq - 1}]]]
        set value [string trim [string trim [string range $line [expr {$eq+1}] end] ']]
        switch $field {
          PKG_LIB_FILE {
            dict set result libfile $value
          }
          srcdir {
            if {$value eq "."} {
              dict set result srcdir [file dirname $filename]
            } else {
              dict set result srcdir $value
            }
          }
          PACKAGE_NAME {
            dict set result name $value
          }
          PACKAGE_VERSION {
            dict set result version $value
          }
          LIBS {
            dict set result PRACTCL_LIBS $value
          }
          PKG_LIB_FILE {
            dict set result libfile $value
          }
        }
      }
    } err opts
    if {[dict get $opts -code] != 0} {
      #puts $opts
      puts "Error reading line:\n$line\nerr: $err\n***"
      return $err {*}$opts
    }
    # the Compile field is about where most TEA files start getting silly
    if {$field eq "compile"} {
      break
    }
  }
  return $result
}

## Append arguments to a buffer
# The command works like puts in that each call will also insert
# a line feed. Unlike puts, blank links in the interstitial are
# suppressed
proc ::practcl::cputs {varname args} {
  upvar 1 $varname buffer
  if {[llength $args]==1 && [string length [string trim [lindex $args 0]]] == 0} {

  }
  if {[info exist buffer]} {
    if {[string index $buffer end] ne "\n"} {
      append buffer \n
    }
  } else {
    set buffer \n
  }
  # Trim leading \n's
  append buffer [string trimleft [lindex $args 0] \n] {*}[lrange $args 1 end]
}

proc ::practcl::tcl_to_c {body} {
  set result {}
  foreach rawline [split $body \n] {
    set line [string map [list \" \\\" \\ \\\\] $rawline]
    cputs result "\n        \"$line\\n\" \\"
  }
  return [string trimright $result \\]
}


proc ::practcl::_tagblock {text {style tcl} {note {}}} {
  if {[string length [string trim $text]]==0} {
    return {}
  }
  set output {}
  switch $style {
    tcl {
      ::practcl::cputs output "# BEGIN $note"
    }
    c {
      ::practcl::cputs output "/* BEGIN $note */"
    }
    default {
      ::practcl::cputs output "# BEGIN $note"
    }
  }
  ::practcl::cputs output $text
  switch $style {
    tcl {
      ::practcl::cputs output "# END $note"
    }
    c {
      ::practcl::cputs output "/* END $note */"
    }
    default {
      ::practcl::cputs output "# END $note"
    }
  }
  return $output
}

proc ::practcl::de_shell {data} {
  set values {}
  foreach flag {DEFS TCL_DEFS TK_DEFS} {
    if {[dict exists $data $flag]} {
      #set value {}
      #foreach item [dict get $data $flag] {
      #  append value " " [string map {{ } {\ }} $item]
      #}
      dict set values $flag [dict get $data $flag]
    }
  }
  set map {}
  lappend map {${PKG_OBJECTS}} %LIBRARY_OBJECTS%
  lappend map {$(PKG_OBJECTS)} %LIBRARY_OBJECTS%
  lappend map {${PKG_STUB_OBJECTS}} %LIBRARY_STUB_OBJECTS%
  lappend map {$(PKG_STUB_OBJECTS)} %LIBRARY_STUB_OBJECTS%

  if {[dict exists $data name]} {
    lappend map %LIBRARY_NAME% [dict get $data name]
    lappend map %LIBRARY_VERSION% [dict get $data version]
    lappend map %LIBRARY_VERSION_NODOTS% [string map {. {}} [dict get $data version]]
    if {[dict exists $data libprefix]} {
      lappend map %LIBRARY_PREFIX% [dict get $data libprefix]
    } else {
      lappend map %LIBRARY_PREFIX% [dict get $data prefix]
    }
  }
  foreach flag [dict keys $data] {
    if {$flag in {TCL_DEFS TK_DEFS DEFS}} continue
    set value [string trim [dict get $data $flag] \"]
    dict set map "\$\{${flag}\}" $value
    dict set map "\$\(${flag}\)" $value
    #dict set map "\$${flag}" $value
    dict set map "%${flag}%" $value
    dict set values $flag [dict get $data $flag]
    #dict set map "\$\{${flag}\}" $proj($flag)
  }
  set changed 1
  while {$changed} {
    set changed 0
    foreach {field value} $values {
      if {$field in {TCL_DEFS TK_DEFS DEFS}} continue
      dict with values {}
      set newval [string map $map $value]
      if {$newval eq $value} continue
      set changed 1
      dict set values $field $newval
    }
  }
  return $values
}<|MERGE_RESOLUTION|>--- conflicted
+++ resolved
@@ -151,9 +151,8 @@
 }
 
 
-<<<<<<< HEAD
-
-=======
+
+
 ###
 # Returns a dictionary describing the local operating system.
 # Fields return include:
@@ -181,7 +180,6 @@
 # [item] Other: ~/tcl
 # [list_end]
 ###
->>>>>>> ca5bae6e
 proc ::practcl::local_os {} {
   # If we have already run this command, return
   # a cached copy of the data
