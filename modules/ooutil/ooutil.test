# ooutil.test - Copyright (c) 2014-2015 Andreas Kupries

# -------------------------------------------------------------------------

source [file join \
	[file dirname [file dirname [file join [pwd] [info script]]]] \
	devtools testutilities.tcl]

testsNeedTcl     8.5
testsNeedTcltest 2

testsNeed TclOO 1

testing {
  useLocal ooutil.tcl oo::util
  useLocal oometa.tcl oo::meta
  useLocal oooption.tcl oo::option
}

# -------------------------------------------------------------------------

test ooutil-ticket-b3577ed586 {test scoping of delegation in oo::class.Delegate } -setup {
    oo::class create animal {}
    namespace eval ::ooutiltest {
	oo::class create pet { superclass animal }
    }
} -body {
    namespace eval ::ooutiltest {
	oo::class create dog { superclass pet }
    }
} -cleanup {
    namespace delete ooutiltest
    rename animal {}
} -result {::ooutiltest::dog}

# Test properties

oo::class create foo {
  property color blue
  
  constructor args {
    my InitializePublic
    my configure {*}$args
  }
}

oo::class create bar {
  superclass ::foo
  property shape oval
  property option color {
    default green
  }
}

test oo-class-meta-001 {Test accessing properties} {
  foo meta get color
} blue

test oo-class-meta-002 {Test accessing properties} {
  bar meta get color
} blue

test oo-class-meta-003 {Test accessing properties} {
  bar meta get shape
} oval

bar create cheers -color pink
test oo-object-meta-001 {Test accessing properties} {
  cheers meta get color
} pink

test  oo-object-meta-002 {Test accessing properties} {
  cheers meta get shape
} oval

test  oo-object-meta-003 {Test accessing properties} {
  cheers cget color
} pink

bar create moes
test  oo-object-meta-004 {Test accessing properties} {
  moes meta get color
} green

test  oo-object-meta-005 {Test accessing properties} {
  moes meta get shape
} oval

test  oo-object-meta-006 {Test accessing properties} {
  moes cget color
} green

test  oo-object-meta-007 {Test the CGET retrieves a property if an option doesn't exist} {
  moes cget shape
} oval

###
# Test altering a property
###

oo::define ::foo property woozle whoop

test oo-modclass-meta-001 {Test accessing properties of an altered class} {
  foo meta get woozle
} whoop

test oo-modclass-meta-002 {Test accessing properties of the descendent of an altered class} {
  bar meta get woozle
} whoop

test oo-modobject-meta-001 {Test the accessing of properties of an instance of an altered class} {
  moes meta get woozle
} whoop

test obj-meta-for-001 {Test object meta for} {
  set result {}
  moes meta for {key value} option {
    lappend result $key $value
  }
  set result
} {color {
    default green
  }}

test obj-meta-with-001 {Test object meta with} {
  set result {}
  moes meta with option {}
  set color
} {
    default green
  }

test obj-meta-for-001 {Test class meta for} {
  set result {}
  bar meta for {key value} option {
    lappend result $key $value
  }
  set result
} {color {
    default green
  }}

test obj-meta-with-001 {Test class meta with} {
  set result {}
  bar meta with option {}
  set color
} {
    default green
  }

# -------------------------------------------------------------------------

<<<<<<< HEAD

=======
test ooutil-ticket-fe7a0e0a3a {classmethod must not interfere with constructor signatures} -setup {
    oo::class create TestClass {
        superclass oo::class
        self method create {name ignore body} {
            next $name $body
        }
    }
} -body {
    TestClass create okay {} {}
} -cleanup {
    rename TestClass {}
} -result {::okay}

# -------------------------------------------------------------------------

test ooutil-classmethod-1 {test ooutil classmethod} -setup {
    oo::class create ActiveRecord {
        classmethod find args { puts "[self] called with arguments: $args" }
    }
    oo::class create Table {
        superclass ActiveRecord
    }
} -body {
    Table find foo bar
} -cleanup {
    rename ActiveRecord {}
} -output "::Table called with arguments: foo bar\n"

test ooutil-classmethod-2 {test ooutil classmethod in namespace} -setup {
    namespace eval testns {
	oo::class create ActiveRecord {
	    classmethod find args { puts "[self] called with arguments: $args" }
	}
	oo::class create Table {
	    superclass ActiveRecord
	}
    }
} -body {
    testns::Table find foo bar
} -cleanup {
    namespace delete testns
} -output "::testns::Table called with arguments: foo bar\n"

# -------------------------------------------------------------------------
>>>>>>> b74b3f6b
testsuiteCleanup

# Local variables:
# mode: tcl
# indent-tabs-mode: nil
# End:<|MERGE_RESOLUTION|>--- conflicted
+++ resolved
@@ -33,126 +33,8 @@
     rename animal {}
 } -result {::ooutiltest::dog}
 
-# Test properties
-
-oo::class create foo {
-  property color blue
-  
-  constructor args {
-    my InitializePublic
-    my configure {*}$args
-  }
-}
-
-oo::class create bar {
-  superclass ::foo
-  property shape oval
-  property option color {
-    default green
-  }
-}
-
-test oo-class-meta-001 {Test accessing properties} {
-  foo meta get color
-} blue
-
-test oo-class-meta-002 {Test accessing properties} {
-  bar meta get color
-} blue
-
-test oo-class-meta-003 {Test accessing properties} {
-  bar meta get shape
-} oval
-
-bar create cheers -color pink
-test oo-object-meta-001 {Test accessing properties} {
-  cheers meta get color
-} pink
-
-test  oo-object-meta-002 {Test accessing properties} {
-  cheers meta get shape
-} oval
-
-test  oo-object-meta-003 {Test accessing properties} {
-  cheers cget color
-} pink
-
-bar create moes
-test  oo-object-meta-004 {Test accessing properties} {
-  moes meta get color
-} green
-
-test  oo-object-meta-005 {Test accessing properties} {
-  moes meta get shape
-} oval
-
-test  oo-object-meta-006 {Test accessing properties} {
-  moes cget color
-} green
-
-test  oo-object-meta-007 {Test the CGET retrieves a property if an option doesn't exist} {
-  moes cget shape
-} oval
-
-###
-# Test altering a property
-###
-
-oo::define ::foo property woozle whoop
-
-test oo-modclass-meta-001 {Test accessing properties of an altered class} {
-  foo meta get woozle
-} whoop
-
-test oo-modclass-meta-002 {Test accessing properties of the descendent of an altered class} {
-  bar meta get woozle
-} whoop
-
-test oo-modobject-meta-001 {Test the accessing of properties of an instance of an altered class} {
-  moes meta get woozle
-} whoop
-
-test obj-meta-for-001 {Test object meta for} {
-  set result {}
-  moes meta for {key value} option {
-    lappend result $key $value
-  }
-  set result
-} {color {
-    default green
-  }}
-
-test obj-meta-with-001 {Test object meta with} {
-  set result {}
-  moes meta with option {}
-  set color
-} {
-    default green
-  }
-
-test obj-meta-for-001 {Test class meta for} {
-  set result {}
-  bar meta for {key value} option {
-    lappend result $key $value
-  }
-  set result
-} {color {
-    default green
-  }}
-
-test obj-meta-with-001 {Test class meta with} {
-  set result {}
-  bar meta with option {}
-  set color
-} {
-    default green
-  }
-
-# -------------------------------------------------------------------------
-
-<<<<<<< HEAD
-
-=======
+# -------------------------------------------------------------------------
+
 test ooutil-ticket-fe7a0e0a3a {classmethod must not interfere with constructor signatures} -setup {
     oo::class create TestClass {
         superclass oo::class
@@ -196,8 +78,124 @@
     namespace delete testns
 } -output "::testns::Table called with arguments: foo bar\n"
 
-# -------------------------------------------------------------------------
->>>>>>> b74b3f6b
+# Test properties
+
+oo::class create foo {
+  property color blue
+  
+  constructor args {
+    my InitializePublic
+    my configure {*}$args
+  }
+}
+
+oo::class create bar {
+  superclass ::foo
+  property shape oval
+  property option color {
+    default green
+  }
+}
+
+test oo-class-meta-001 {Test accessing properties} {
+  foo meta get color
+} blue
+
+test oo-class-meta-002 {Test accessing properties} {
+  bar meta get color
+} blue
+
+test oo-class-meta-003 {Test accessing properties} {
+  bar meta get shape
+} oval
+
+bar create cheers -color pink
+test oo-object-meta-001 {Test accessing properties} {
+  cheers meta get color
+} pink
+
+test  oo-object-meta-002 {Test accessing properties} {
+  cheers meta get shape
+} oval
+
+test  oo-object-meta-003 {Test accessing properties} {
+  cheers cget color
+} pink
+
+bar create moes
+test  oo-object-meta-004 {Test accessing properties} {
+  moes meta get color
+} green
+
+test  oo-object-meta-005 {Test accessing properties} {
+  moes meta get shape
+} oval
+
+test  oo-object-meta-006 {Test accessing properties} {
+  moes cget color
+} green
+
+test  oo-object-meta-007 {Test the CGET retrieves a property if an option doesn't exist} {
+  moes cget shape
+} oval
+
+###
+# Test altering a property
+###
+
+oo::define ::foo property woozle whoop
+
+test oo-modclass-meta-001 {Test accessing properties of an altered class} {
+  foo meta get woozle
+} whoop
+
+test oo-modclass-meta-002 {Test accessing properties of the descendent of an altered class} {
+  bar meta get woozle
+} whoop
+
+test oo-modobject-meta-001 {Test the accessing of properties of an instance of an altered class} {
+  moes meta get woozle
+} whoop
+
+test obj-meta-for-001 {Test object meta for} {
+  set result {}
+  moes meta for {key value} option {
+    lappend result $key $value
+  }
+  set result
+} {color {
+    default green
+  }}
+
+test obj-meta-with-001 {Test object meta with} {
+  set result {}
+  moes meta with option {}
+  set color
+} {
+    default green
+  }
+
+test obj-meta-for-001 {Test class meta for} {
+  set result {}
+  bar meta for {key value} option {
+    lappend result $key $value
+  }
+  set result
+} {color {
+    default green
+  }}
+
+test obj-meta-with-001 {Test class meta with} {
+  set result {}
+  bar meta with option {}
+  set color
+} {
+    default green
+  }
+
+# -------------------------------------------------------------------------
+
+
 testsuiteCleanup
 
 # Local variables:
