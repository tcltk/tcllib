--- conflicted
+++ resolved
@@ -4,10 +4,6 @@
     # PRAGMA: returnok
     return
 }
-<<<<<<< HEAD
-package ifneeded oo::util 1.2.1 [list source [file join $dir ooutil.tcl]]
+package ifneeded oo::util 1.2.2 [list source [file join $dir ooutil.tcl]]
 package ifneeded oo::meta 0.1 [list source [file join $dir oometa.tcl]]
-package ifneeded oo::option 0.1 [list source [file join $dir oooption.tcl]]
-=======
-package ifneeded oo::util 1.2.2 [list source [file join $dir ooutil.tcl]]
->>>>>>> ba9c64aa
+package ifneeded oo::option 0.1 [list source [file join $dir oooption.tcl]]