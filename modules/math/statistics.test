# -*- tcl -*-
# statistics.test --
#    Test cases for the ::math::statistics package
#
# Note:
#    The tests assume tcltest 2.1, in order to compare
#    floating-point results

# -------------------------------------------------------------------------

source [file join \
	[file dirname [file dirname [file join [pwd] [info script]]]] \
	devtools testutilities.tcl]

testsNeedTcl     8.4;# statistics,linalg!
testsNeedTcltest 2.1

support {
    useLocal math.tcl math
    useLocal linalg.tcl math::linearalgebra
}
testing {
    useLocal statistics.tcl math::statistics
}

# -------------------------------------------------------------------------

set ::data_uniform  [list 1.0 1.0 1.0 1.0 1.0 1.0 1.0 1.0 1.0 1.0]
set ::data_missing  [list 1.0 1.0 1.0 {} 1.0 {} {} 1.0 1.0 1.0 1.0 1.0 1.0]
set ::data_linear   [list 1.0 2.0 3.0 4.0 5.0 6.0 7.0 8.0 9.0 10.0]
set ::data_empty    [list {} {} {}]
set ::data_missing2 [list 1.0 2.0 3.0 {} 4.0 5.0 6.0 7.0 8.0 9.0 10.0]

#
# Create and register (in that order!) custom matching procedures
#
proc matchTolerant { expected actual } {
   set match 1
   foreach a $actual e $expected {
      if { abs($e-$a)>0.0001*abs($e) &&
           abs($e-$a)>0.0001*abs($a)     } {
         set match 0
         break
      }
   }
   return $match
}
proc matchTolerant2 { expected actual } {
   set match 1
   foreach a $actual e $expected {
      if { abs($e-$a)>0.025*abs($e) &&
           abs($e-$a)>0.025*abs($a)     } {
         set match 0
         break
      }
   }
   return $match
}
proc matchAlmostZero { expected actual } {
   set match 1
   foreach a $actual {
      if { abs($a)>1.0e-6 } {
         set match 0
         break
      }
   }
   return $match
}
customMatch tolerant   matchTolerant
customMatch tolerant2  matchTolerant2
customMatch almostzero matchAlmostZero

#
# Test cases
#
test "BasicStats-1.0" "Basic statistics - uniform data" -match tolerant -body {
  set all_data [::math::statistics::BasicStats all $::data_uniform]
} -result [list 1.0 1.0 1.0 [llength $::data_uniform] 0.0 0.0 0.0 0.0]

test "BasicStats-1.1" "Basic statistics - empty data" -match glob -body {
  catch {
     set all_data [::math::statistics::BasicStats all $::data_empty]
  } msg
  set msg
} -result "Too*"

#
# Result must be the same as for 1.0! Hence ::data_empty and ::data_uniform
#
test "BasicStats-1.2" "Basic statistics - missing data" -match tolerant -body {
  set all_data [::math::statistics::BasicStats all $::data_missing]
} -result [list 1.0 1.0 1.0 [llength $::data_uniform] 0.0 0.0 0.0 0.0]

test "BasicStats-1.3" "Basic statistics - linear data - mean" -match tolerant -body {
  set value [::math::statistics::mean $::data_linear]
} -result 5.5

test "BasicStats-1.4" "Basic statistics - linear data - min" -match tolerant  -body {
  set value [::math::statistics::min $::data_linear]
} -result 1.0

test "BasicStats-1.5" "Basic statistics - linear data - max" -match tolerant  -body {
  set value [::math::statistics::max $::data_linear]
} -result 10.0

test "BasicStats-1.6" "Basic statistics - linear data - number" -match tolerant  -body {
  set value [::math::statistics::number $::data_linear]
} -result 10

test "BasicStats-1.7" "Basic statistics - missing data - number" -match tolerant  -body {
  set value [::math::statistics::number $::data_missing2]
} -result 10

test "BasicStats-1.8" "Basic statistics - missing data - stdev" -match almostzero -body {
  set value1 [::math::statistics::stdev  $::data_linear]
  set value2 [::math::statistics::stdev  $::data_missing2]
  expr {abs($value1-$value2)}
} -result 0.001 ;# Zero is impossible

test "BasicStats-1.9" "Basic statistics - missing data - var" -match almostzero -body {
  set value1 [::math::statistics::stdev  $::data_linear]
  set value2 [::math::statistics::var    $::data_missing2]
  expr {$value1*$value1-$value2}
} -result 0.001 ;# Zero is impossible

test "BasicStats-1.10" "Basic statistics - missing data - pstdev" -match almostzero -body {
  set value1 [::math::statistics::pstdev  $::data_linear]
  set value2 [::math::statistics::pstdev  $::data_missing2]
  expr {abs($value1-$value2)}
} -result 0.001 ;# Zero is impossible

test "BasicStats-1.11" "Basic statistics - missing data - pvar" -match almostzero -body {
  set value1 [::math::statistics::pstdev  $::data_linear]
  set value2 [::math::statistics::pvar    $::data_missing2]
  expr {$value1*$value1-$value2}
} -result 0.001 ;# Zero is impossible

#
# This test was added because the calculation of the standard deviation
# could fail with uniform data (the difference of two almost equal
# values became a small negative number)
#
# Further extension: more stable computation if the values are very
# close together. Due to this change the variance should be independent
# of the mean, however large (up to a point)
#
test "BasicStats-2.1" "Basic statistics - uniform data caused sqrt domain error" -body {
  set values [list]
  set count 0
  for { set i 0 } { $i < 20 } { incr i } {
     lappend values 0.6
     set value2 [::math::statistics::mean $values]
     incr count
  }
  set count
} -result 20 ;# We can finish the loop

test "BasicStats-2.2" "Basic statistics - large almost identical values" -match glob -body {
  catch {
     set data [list 100001 100002 100003 100004]
     set result_large [::math::statistics::BasicStats all $data]

     set data [list 1 2 3 4]
     set result_small [::math::statistics::BasicStats all $data]

     matchTolerant [lrange $result_small 3 end] [lrange $result_large 3 end]
  } msg
  set msg
} -result 1

#
# Histograms
#
test "Histogram-1.0" "Histogram - uniform data" -match glob -body {
  set values [::math::statistics::histogram {0 2} $::data_uniform]
} -result [list 0 [llength $::data_uniform] 0]

test "Histogram-1.1" "Histogram - missing data" -match glob -body {
  set values [::math::statistics::histogram {0 2} $::data_missing]
} -result [list 0 [::math::statistics::number $::data_missing] 0]

test "Histogram-1.2" "Histogram - linear data" -match glob -body {
  set values [::math::statistics::histogram {1.5 4.5 9.5} $::data_linear]
} -result {1 3 5 1}

test "Histogram-1.3" "Histogram - linear data 2" -match glob -body {
  set values [::math::statistics::histogram {1.5 2.5 10.5} $::data_linear]
} -result {1 1 8 0}

#
# Adding two dummy values should not influence the histogram (ticket 05d055c2f5)
#
test "Histogram-1.4" "Histogram - linear data 2 with weights" -match glob -body {
  set values [::math::statistics::histogram {1.5 2.5 10.5} [concat $::data_linear 0.0 0.0] \
      [concat [lrepeat [llength $::data_linear] 1] 0 0]]
} -result {1 1 8 0}

test "Histogram-1.5" "Histogram - linear data 2 with weights" -match glob -body {
  set values [::math::statistics::histogram {1.5 2.5} [concat $::data_linear 0.0 0.0] \
      [concat [lrepeat [llength $::data_linear] 1] 0 0]]
} -result {1 1 8}

#
# Alternative definition of the intervals (ticket 1502400fff)
# Note the difference in the expected bin sizes for the two
#
test "Histogram-2.1" "Histogram - alternative interval bounds" -match glob -body {
  set values [concat [::math::statistics::histogram-alt {5.0 7.0} $::data_linear] \
                     [::math::statistics::histogram     {5.0 7.0} $::data_linear]]
} -result {4 2 4 5 2 3}

#
# Quantiles
# Bug #1272910: related to rounding 0.5 - use different levels instead
#               because another bug was fixed, return to the original
#               levels again
#
test "Quantiles-1.0" "Quantiles - raw data" -match tolerant -body {
  set values [::math::statistics::quantiles $::data_linear {0.25 0.55 0.95}]
} -result {3.0 6.0 10.0}

test "Quantiles-1.1" "Quantiles - histogram" -match tolerant -body {
  set limits    {1.0 2.0 3.0 4.0}
  set data_hist {0 10 20 10 0}
  set values [::math::statistics::quantiles $limits $data_hist {0.25 0.5 0.9}]
} -result {2.0 2.5 3.6}

#
# Generate histogram limits
#

test "Limits-1.0" "Limits - based on mean/stdev" -match tolerant -body {
  set values [::math::statistics::mean-histogram-limits 1.0 1.0 4]
} -result {0.0 0.75 1.25 2.0}

test "Limits-1.1" "Limits - based on mean/stdev" -match tolerant -body {
  set values [::math::statistics::mean-histogram-limits 1.0 1.0 9]
} -result {-2.0 -1.0 0.0 0.75 1.0 1.25 2.0 3.0 4.0}

test "Limits-1.2" "Limits - based on mean/stdev" -match tolerant -body {
  set values [::math::statistics::mean-histogram-limits 0.0 1.0 11]
} -result {-3.0 -2.4 -1.8 -1.2 -0.6 0.0 0.6 1.2 1.8 2.4 3.0}

test "Limits-2.0" "Limits - based on min/max" -match tolerant -body {
  set values [::math::statistics::minmax-histogram-limits -2.0 2.0 9]
} -result {-2.0 -1.5 -1.0 -0.5 0.0 0.5 1.0 1.5 2.0}

test "Limits-2.1" "Limits - based on min/max" -match tolerant -body {
  set values [::math::statistics::minmax-histogram-limits -2.0 2.0 2]
} -result {-2.0 2.0}

#
# To do: design test cases for the following functions:
# - t-test-mean
# - estimate-mean-stdev
# - autocorr
# - crosscorr
# - linear-model
# - linear-residuals
# - pdf-*
# - cdf-*
# - random-*
# - histogram-*
#
# Crude test cases for Student's t test
#
test "Students-t-test-1.0" "Student's t - same sample" -match glob -body {
  set sample [::math::statistics::random-normal 0.0 1.0 40]
  set mean   0.0
  set stdev  1.0
  set confidence 0.95

  set result [::math::statistics::t-test-mean $sample $mean $stdev $confidence]
} -result 1

test "Students-t-test-1.1" "Student's t - different sample" -match glob -body {
  set sample [::math::statistics::random-normal 0.0 1.0 40]
  set mean   10.0
  set stdev   1.0
  set confidence 0.95

  set result [::math::statistics::t-test-mean $sample $mean $stdev $confidence]
} -result 0

test "Students-t-test-1.2" "Student's t - small sample" -match glob -body {
  set sample [::math::statistics::random-normal 0.0 1.0 2]
  set mean    2.0
  set stdev   1.0
  set confidence 0.90

  set result [::math::statistics::t-test-mean $sample $mean $stdev $confidence]
} -result 1

#
# Test private procedures
#
test "Cdf-toms322-1.0" "TOMS322 - erf(x)" -match tolerant2 -body {
  set result {}
  foreach z {4.417 3.891 3.291 2.576 2.241 1.960 1.645 1.150 0.674
             0.319 0.126 0.063 0.0125} {
     set prob [::math::statistics::Cdf-toms322 1 5000 [expr {$z*$z}]]
     lappend result [expr {1.0-$prob}]
  }
  set result
} -result {1.e-5 1.e-4 1.e-3 1.e-2 0.025 0.050 0.100 0.250 0.500
           0.750 0.900 0.950 0.990 }

test "Cdf-toms322-2.0" "TOMS322 - inverse erf(x)" -match tolerant2 -body {
  set result {}
  foreach p {0.5120 0.5948 0.7019 0.7996  0.8997  0.9505  0.9901  0.9980 } {
     set z [::math::statistics::Inverse-cdf-normal 0.0 1.0 $p]
     lappend result $z
  }
  set result
} -result    {0.03  0.24   0.53   0.84    1.28    1.65    2.33    2.88 }

#
# Correlation coefficients
#
test "Correlation-1.0" "Correlation - linear data" -match tolerant -body {
  set corr [::math::statistics::corr $::data_linear $::data_linear]
} -result 1.0
test "Correlation-1.1" "Correlation - linear/uniform" -match almostzero -body {
  set corr [::math::statistics::corr $::data_linear $::data_uniform]
} -result 0.0

#
# Test list procedures
#
proc matchListElements { expected actual } {
   if { [llength $expected] != [llength $actual] } {
      return 0
   } else {
      set match 1
      foreach a $actual e $expected {
         if { $a != $e } {
            set match 0
            break
         }
      }
   }
   return $match
}
customMatch matchList  matchListElements

set ::data_list {1 2 3 4 5 6 7 8 9 10}
set ::data_pairs {{1 2} {3 4} {5 6} {7 8} {9 10}}

test "Filter-1.0" "True filter" -match matchList -body {
   set data [::math::statistics::filter x $::data_list 1]
} -result $::data_list

test "Filter-1.1" "False filter" -match matchList -body {
   set data [::math::statistics::filter x $::data_list 0]
} -result {}

test "Filter-1.2" "Even filter" -match matchList -body {
   set data [::math::statistics::filter x $::data_list {$x%2==0}]
} -result {2 4 6 8 10}

test "Filter-2.1" "filter with parameter" -match matchList -body {
   set param 3.0
   set data [::math::statistics::filter x $::data_list {$x > $param}]
} -result {4 5 6 7 8 9 10}

test "Map-1.0" "Identity map" -match matchList -body {
   set data [::math::statistics::map x $::data_list {$x}]
} -result $::data_list

test "Map-1.1" "Is-even map" -match matchList -body {
   set data [::math::statistics::map x $::data_list {$x%2==0}]
} -result {0 1 0 1 0 1 0 1 0 1}

test "Map-1.2" "Double map" -match matchList -body {
   set data [::math::statistics::map x $::data_list {$x*2}]
} -result {2 4 6 8 10 12 14 16 18 20}

test "Map-2.1" "map with parameter" -match matchList -body {
   set param 3.0
   set data [::math::statistics::map x $::data_list {$x + $param}]
} -result {4.0 5.0 6.0 7.0 8.0 9.0 10.0 11.0 12.0 13.0}

test "Samplescount-1.0" "Single sublist" -match matchList -body {
   set data [::math::statistics::samplescount x [list $::data_list]]
} -result {10}

test "Samplescount-1.1" "List of singleton sublist" -match matchList -body {
   set data [::math::statistics::samplescount x $::data_list]
} -result {1 1 1 1 1 1 1 1 1 1}

test "Samplescount-1.2" "Pairs sublist" -match matchList -body {
   set data [::math::statistics::samplescount x $::data_pairs]
} -result {2 2 2 2 2}

test "Samplescount-1.3" "Select uneven sublist" -match matchList -body {
   set data [::math::statistics::samplescount x $::data_pairs {$x%2}]
} -result {1 1 1 1 1}

test "Samplescount-2.1" "Count with parameter" -match matchList -body {
   set param 3.0
   set data [::math::statistics::samplescount x $::data_pairs {$x>$param}]
} -result {0 1 2 2 2}

test "Median-1.1" "Median - odd number of data" -body {
   set data {1.0 3.0 2.0}
   set median [::math::statistics::median $data]
} -result 2.0

test "Median-1.2" "Median - even number of data" -body {
   set data {1.0 3.0 2.0 1.0}
   set median [::math::statistics::median $data]
} -result 1.5

test "Median-1.3" "Median - missing data" -body {
   set data {1.0 {} 3.0 2.0 1.0 {}}
   set median [::math::statistics::median $data]
} -result 1.5

test "test-2x2-1.0" "Test 2x2" -match tolerant -body {
   set data [::math::statistics::test-2x2 170 94 30 6]
} -result 5.1136364

test "test-xbar-1.0" "Test xbar procedure" -match exact -body {
    set data {}
    for { set i 0 } { $i < 500 } { incr i } {
        lappend data [expr {rand()}]
    }
    set limits  [::math::statistics::control-xbar $data]
    set newdata {1.0 1.0 1.0 1.0 0.5 0.5 0.5 0.5 10.0 10.0 10.0 10.0}
    set result  [::math::statistics::test-xbar $limits $newdata]
} -result {0 2}

test "test-Rchart-1.0" "Test Rchart procedure" -match exact -body {
    set data {}
    for { set i 0 } { $i < 500 } { incr i } {
        lappend data [expr {rand()}]
    }
    set limits  [::math::statistics::control-Rchart $data]
    set newdata {0.0 1.0 2.0 1.0 0.4 0.5 0.6 0.5 10.0  0.0 10.0 10.0}
    set result  [::math::statistics::test-Rchart $limits $newdata]
} -result {0 2}

#
# Testing for normal distribution
#
test "Testnormal-1.0" "Determine normality statistic for birth weight data" -match tolerant -body {
    ::math::statistics::lillieforsFit {72 112 111 107 119  92 126  80 81 84 115
                                       118 128 128 123 116 125 126 122 126 127 86
                                       142 132  87 123 133 106 103 118 114 94}
} -result 0.82827415657

<<<<<<< HEAD
test "Testnormal-1.0" "Test birthweight data for normality - 20% significance" -match tolerant -body {
=======
test "Testnormal-1.0" "Test birthweight data for normality - 20% significance" -match exact -body {
>>>>>>> edec7b55
    ::math::statistics::test-normal {72 112 111 107 119  92 126  80 81 84 115
                                     118 128 128 123 116 125 126 122 126 127 86
                                     142 132  87 123 133 106 103 118 114 94} 0.20
} -result 1

<<<<<<< HEAD
test "Testnormal-1.0" "Test birthweight data for normality - 5% significance" -match tolerant -body {
=======
test "Testnormal-1.0" "Test birthweight data for normality - 5% significance" -match exact -body {
>>>>>>> edec7b55
    ::math::statistics::test-normal {72 112 111 107 119  92 126  80 81 84 115
                                     118 128 128 123 116 125 126 122 126 127 86
                                     142 132  87 123 133 106 103 118 114 94} 0.05
} -result 0

test "Test-Duckworth-1.0" "Test Tukey-Duckworth - 5% significance" -match exact -body {
    set list1 {10 2 3 4 6}
    set list2 {12 3 4 6}

    ::math::statistics::test-Duckworth $list1 $list2 0.05
} -result 1

test "Test-Duckworth-1.1" "Test Tukey-Duckworth - symmetry" -match exact -body {
    set list1 {1 2 3 4 5 6 7 8 9 10}
    set list2 {6 7 8 9 10 11 12 13 14 15 16 17}

    set result [list [::math::statistics::test-Duckworth $list1 $list2 0.05] \
                     [::math::statistics::test-Duckworth $list2 $list1 0.05]]
} -result {0 0}

test "Test-Duckworth-1.2" "Test Tukey-Duckworth - applicability" -match exact -body {
    set list1 {2 3 4 6 20}
    set list2 {12 3 4 6}

    ::math::statistics::test-Duckworth $list1 $list2 0.05
} -result -1

#
# Testing multivariate linear regression
#
# Provide some data
test "Testmultivar-1.0" "Ordinary multivariate regression - three independent variables" \
        -match tolerant -body {
    set data {
        {  -.67  14.18  60.03  -7.5}
        { 36.97  15.52  34.24  14.61}
        {-29.57  21.85  83.36  -7.}
        {-16.9   11.79  51.67  -6.56}
        { 14.09  16.24  36.97  -12.84}
        { 31.52  20.93  45.99  -25.4}
        { 24.05  20.69  50.27  17.27}
        { 22.23  16.91  45.07  -4.3}
        { 40.79  20.49  38.92  -.73}
        {-10.35  17.24  58.77 18.78}}

    # Call the ols routine
    set results [::math::statistics::mv-ols $data]

    # Flatten the result (so that we can use the tolerant comparison method)
    eval concat [eval concat $results]
} -result {0.887239767929 0.830859651893
3.33854942057 -1.58346976987 0.0362328113288 32.571621244
1.03305463908 0.237943867401 0.234143883673 19.4700016828
0.810755783819 5.86634305732
-2.16569743834 -1.00124210139 -0.536696631937 0.609162254594
-15.0697565684 80.2129990564}

#
# pdf/cdf tests - transformed from the contributions by Eric K. Benedict
#                 Cf. the examples.
#
# Note: cases with integer numbers test if divisions are done in floating-point or not
#

test "uniform-distribution-1.0" "Test pdf-uniform" -match tolerant -body {
    set x [list \
        [::math::statistics::pdf-uniform   0   10  5] \
        [::math::statistics::pdf-uniform   0.0 1.0 0.5] \
        [::math::statistics::pdf-uniform -10.0 1.0 -4.5] \
        [::math::statistics::pdf-uniform  -2.0 2.0  1.0]]
} -result {0.1 1.0 0.0909090909 0.25}

test "uniform-distribution-1.1" "Test cdf-uniform" -match tolerant -body {
    set x [list \
        [::math::statistics::cdf-uniform   0   10  5] \
        [::math::statistics::cdf-uniform   0.0 1.0 0.5] \
        [::math::statistics::cdf-uniform -10.0 1.0 -4.5] \
        [::math::statistics::cdf-uniform  -2.0 2.0  1.0]]
} -result {0.5 0.5 0.5 0.75}

test "exponential-distribution-1.0" "Test pdf-exponential" -match tolerant -body {
    set x [list \
        [::math::statistics::pdf-exponential 2   1] \
        [::math::statistics::pdf-exponential 1.0 1.0] \
        [::math::statistics::pdf-exponential 2.0 2.0] \
        [::math::statistics::pdf-exponential 2.0 1.0]]
} -result {0.3032653298563167 0.36787944117144233 0.18393972058572117 0.3032653298563167}

test "exponential-distribution-1.1" "Test cdf-exponential" -match tolerant -body {
    set x [list \
        [::math::statistics::cdf-exponential 2   1] \
        [::math::statistics::cdf-exponential 1.0 1.0] \
        [::math::statistics::cdf-exponential 2.0 2.0] \
        [::math::statistics::cdf-exponential 2.0 1.0]]
} -result {0.3934693402873666 0.6321205588285577 0.6321205588285577 0.3934693402873666}

test "normal-distribution-1.0" "Test pdf-normal" -match tolerant -body {
    set x [list \
        [::math::statistics::pdf-normal  0   1   1] \
        [::math::statistics::pdf-normal  0.0 1.0 1.0] \
        [::math::statistics::pdf-normal  2.0 2.0 4.0] \
        [::math::statistics::pdf-normal -2.0 2.0 0.0] \
        [::math::statistics::pdf-normal  2.0 2.0 3.0]]
} -result {0.24197072451914337 0.24197072451914337 0.12098536225957168 0.12098536225957168 0.17603266338214976}

test "normal-distribution-1.1" "Test cdf-normal" -match tolerant -body {
    set x [list \
        [::math::statistics::cdf-normal  0   1   1] \
        [::math::statistics::cdf-normal  0.0 1.0 1.0] \
        [::math::statistics::cdf-normal  2.0 2.0 4.0] \
        [::math::statistics::cdf-normal -2.0 2.0 0.0] \
        [::math::statistics::cdf-normal  2.0 2.0 3.0]]
} -result {0.8413205502059895 0.8413205502059895 0.8413205502059895 0.8413205502059895 0.691451459572962}

test "lognormal-distribution-1.0" "Test pdf-lognormal" -match tolerant -body {
    foreach {mu sigma mean stdev} {0.0 1.0 mean1 stdev1 2.0 2.0 mean2 stdev2 -2.0 2.0 mean3 stdev3} {
        set m      [expr {exp($mu + $sigma*$sigma/2.0)}]
        set $mean  $m
        set $stdev [expr {(exp($sigma*$sigma) - 1.0) * $m*$m}]
    }

    set x [list \
        [::math::statistics::pdf-lognormal  $mean1 $stdev1 [expr {exp(1.0)}]] \
        [::math::statistics::pdf-lognormal  $mean2 $stdev2 [expr {exp(4.0)}]] \
        [::math::statistics::pdf-lognormal  $mean3 $stdev3 [expr {exp(0.0)}]] \
        [::math::statistics::pdf-lognormal  $mean2 $stdev2 [expr {exp(3.0)}]]]
} -result {0.24197072451914337 0.12098536225957168 0.12098536225957168 0.17603266338214976}

test "lognormal-distribution-1.1" "Test cdf-lognormal" -match tolerant -body {
    foreach {mu sigma mean stdev} {0.0 1.0 mean1 stdev1 2.0 2.0 mean2 stdev2 -2.0 2.0 mean3 stdev3} {
        set m      [expr {exp($mu + $sigma*$sigma/2.0)}]
        set $mean  $m
        set $stdev [expr {(exp($sigma*$sigma) - 1.0) * $m*$m}]
    }

    set x [list \
        [::math::statistics::cdf-lognormal  $mean1 $stdev1 [expr {exp(1.0)}]] \
        [::math::statistics::cdf-lognormal  $mean2 $stdev2 [expr {exp(4.0)}]] \
        [::math::statistics::cdf-lognormal  $mean3 $stdev3 [expr {exp(0.0)}]] \
        [::math::statistics::cdf-lognormal  $mean2 $stdev2 [expr {exp(3.0)}]]]
} -result {0.8413205502059895 0.8413205502059895 0.8413205502059895 0.691451459572962}

test "gamma-distribution-1.0" "Test pdf-gamma" -match tolerant -body {
    set x [list \
        [::math::statistics::pdf-gamma 1.5 2.7 3.0] \
        [::math::statistics::pdf-gamma 7.5 0.2 30.0] \
        [::math::statistics::pdf-gamma 15.0 1.2 2.0]]
} -result {0.00263194027271168 0.0302770403110644 2.62677891379834e-07}

test "gamma-distribution-1.1" "Test cdf-gamma" -match tolerant -body {
    set x [list \
        [::math::statistics::cdf-gamma 1.9 0.45 2.5] \
        [::math::statistics::cdf-gamma 45.0 2.2 32.7]]
} -result {0.340299345090375 0.999731419881902}

test "poisson-distribution-1.0" "Test pdf-poisson" -match tolerant -body {
    set x [list \
        [::math::statistics::pdf-poisson 100 130] \
        [::math::statistics::pdf-poisson 27.2 37] \
        [::math::statistics::pdf-poisson 7.3 11.2]]
} -result {0.000575252683815462 0.0134122817590761 0.0530940708960824}

test "poisson-distribution-1.1" "Test cdf-poisson" -match tolerant -body {
    set x [list \
        [::math::statistics::cdf-poisson 4 7] \
        [::math::statistics::cdf-poisson 80 70] \
        [::math::statistics::cdf-poisson 4.9 6.2]]
} -result {0.948866384207153 0.14338996716003 0.77665467292263}

test "chisquare-distribution-1.0" "Test pdf-chisquare" -match tolerant -body {
    set x [list \
        [::math::statistics::pdf-chisquare 3 1.75]  \
        [::math::statistics::pdf-chisquare 10 2.9]  \
        [::math::statistics::pdf-chisquare 4 17.45] \
        [::math::statistics::pdf-chisquare 2.5 1.8]]
} -result {0.219999360547348 0.0216024880121444 0.000708787557977144 0.218446210041615}

test "chisquare-distribution-1.1" "Test cdf-chisquare" -match tolerant -body {
    set x [list \
        [::math::statistics::cdf-chisquare 2 3.5]   \
        [::math::statistics::cdf-chisquare 5 2.2]   \
        [::math::statistics::cdf-chisquare 5 100]   \
        [::math::statistics::cdf-chisquare 3.9 4.2] \
        [::math::statistics::cdf-chisquare 1  2.0]  \
        [::math::statistics::cdf-chisquare 3 -2.0]]
} -result {0.826226056549555 0.179164030785504 1.0 0.634682741547709 0.842700792949715 0.0}

test "students-t-distribution-1.0" "Test pdf-students-t" -match tolerant -body {
    set x [list \
        [::math::statistics::pdf-students-t 1 0.1]  \
        [::math::statistics::pdf-students-t 0.5 0.1]  \
        [::math::statistics::pdf-students-t 4 3.2]  \
        [::math::statistics::pdf-students-t 3 2.0]  \
        [::math::statistics::pdf-students-t 3 7.5]]
} -result {0.315158303152268 0.265700672177405 0.0156821741652879 0.0675096606638929 0.000942291548015668}

test "beta-distribution-1.0" "Test pdf-beta" -match tolerant -body {
    set x [list \
        [::math::statistics::pdf-beta 1.3 2.4 0.2] \
        [::math::statistics::pdf-beta 1 1 0.5] \
        [::math::statistics::pdf-beta 3.7 0.9 0.0] \
        [::math::statistics::pdf-beta 1.8 4.2 1.0] \
        [::math::statistics::pdf-beta 320 400 0.4] \
        [::math::statistics::pdf-beta 500   1 0.2] \
        [::math::statistics::pdf-beta 1000 1000 0.50]]
} -result {1.68903180472449 1.0 0.0 0.0 1.18192376783860 0.0 35.6780222917086}

test "beta-distribution-1.1" "Test cdf-beta" -match tolerant -body {
    set x [list \
        [::math::statistics::cdf-beta 2.1 3.0 0.2] \
        [::math::statistics::cdf-beta 4.2 17.3 0.5] \
        [::math::statistics::cdf-beta 500 375 0.7] \
        [::math::statistics::cdf-beta 250 760 0.2] \
        [::math::statistics::cdf-beta 43.2 19.7 0.6] \
        [::math::statistics::cdf-beta 500 640 0.3] \
        [::math::statistics::cdf-beta 400 640 0.3] \
        [::math::statistics::cdf-beta 0.1 30 0.1] \
        [::math::statistics::cdf-beta 0.01 0.03 0.9] \
        [::math::statistics::cdf-beta 2 3 0.9999] \
        [::math::statistics::cdf-beta 249.9999 759.99999 0.2] \
        [::math::statistics::cdf-beta 1000 1000 0.4] \
        [::math::statistics::cdf-beta 1000 1000 0.499] \
        [::math::statistics::cdf-beta 1000 1000 0.5] \
        [::math::statistics::cdf-beta 1000 1000 0.7] \
        [::math::statistics::cdf-beta 2 3 0.6]]
} -result {0.16220409275804 0.998630771123192 1.0 0.000125234318666948 0.0728881294218269
           2.99872547567313e-23 3.07056696205524e-09 0.998641008671625 0.765865005703006
           0.999999999996 0.000125237075575121 8.23161135486914e-20 0.464369443974288
           0.5 1.0 0.8208}

#
# TODO: chose the tests with _integer_ arguments more carefully
#
test "gumbel-distribution-1.0" "Test pdf-gumbel" -match tolerant -body {
    set x [list \
        [::math::statistics::pdf-gumbel 1.0 1.0 0.0] \
        [::math::statistics::pdf-gumbel 1.0 1.0 0.1] \
        [::math::statistics::pdf-gumbel 1.0 1.0 0.2] \
        [::math::statistics::pdf-gumbel 1.0 1.0 1.0] \
        [::math::statistics::pdf-gumbel 1.0 1.0 2.0] \
        [::math::statistics::pdf-gumbel 1.0 1.0 5.0] \
        [::math::statistics::pdf-gumbel 0.1 2.0 0.0] \
        [::math::statistics::pdf-gumbel 0.1 2.0 1.0] \
        [::math::statistics::pdf-gumbel 0.1 2.0 2.0] \
        [::math::statistics::pdf-gumbel 0.1 2.0 5.0] \
        [::math::statistics::pdf-gumbel 1   1   5  ] ]
} -result {0.179374 0.210219 0.240378 0.367879 0.254646 0.017983 0.183706 0.168507 0.131350 0.039580 0.017983}

test "gumbel-distribution-1.1" "Test cdf-gumbel" -match tolerant -body {
    set x [list \
        [::math::statistics::cdf-gumbel 1.0 1.0 0.0] \
        [::math::statistics::cdf-gumbel 1.0 1.0 0.2] \
        [::math::statistics::cdf-gumbel 1.0 1.0 1.0] \
        [::math::statistics::cdf-gumbel 1.0 1.0 2.0] \
        [::math::statistics::cdf-gumbel 0.1 2.0 0.0] \
        [::math::statistics::cdf-gumbel 0.1 2.0 1.0] \
        [::math::statistics::cdf-gumbel 0.1 2.0 2.0] \
        [::math::statistics::cdf-gumbel 1   1   2  ] ]
} -result {0.065988 0.108009 0.367879 0.692201 0.349493 0.528544 0.679266 0.692201}

test "weibull-distribution-1.0" "Test pdf-weibull" -match tolerant -body {
    set x [list \
        [::math::statistics::pdf-weibull 1.0 1.0 -1.0] \
        [::math::statistics::pdf-weibull 1.0 1.0 0.0] \
        [::math::statistics::pdf-weibull 1.0 1.0 0.1] \
        [::math::statistics::pdf-weibull 1.0 1.0 0.2] \
        [::math::statistics::pdf-weibull 1.0 1.0 1.0] \
        [::math::statistics::pdf-weibull 1.0 1.0 2.0] \
        [::math::statistics::pdf-weibull 1.0 1.0 5.0] \
        [::math::statistics::pdf-weibull 2.0 2.0 0.0] \
        [::math::statistics::pdf-weibull 2.0 2.0 1.0] \
        [::math::statistics::pdf-weibull 2.0 2.0 2.0] \
        [::math::statistics::pdf-weibull 2.0 2.0 5.0] ]
} -result {0 1.0 0.904837 0.818730 0.367879 0.135335 0.006738 0 0.389400 0.367879 0.004826}

test "weibull-distribution-1.1" "Test cdf-weibull" -match tolerant -body {
    set x [list \
        [::math::statistics::cdf-weibull 1.0 1.0 -1.0] \
        [::math::statistics::cdf-weibull 1.0 1.0 0.0] \
        [::math::statistics::cdf-weibull 1.0 1.0 0.2] \
        [::math::statistics::cdf-weibull 1.0 1.0 1.0] \
        [::math::statistics::cdf-weibull 1.0 1.0 2.0] \
        [::math::statistics::cdf-weibull 2.0 2.0 0.0] \
        [::math::statistics::cdf-weibull 2.0 2.0 1.0] \
        [::math::statistics::cdf-weibull 2.0 2.0 2.0] \
        [::math::statistics::cdf-weibull 2   2   2  ] ]
} -result {0 0 0.181269 0.632106 0.864665 0 0.221199 0.632121 0.632121}

test "pareto-distribution-1.0" "Test pdf-pareto" -match tolerant -body {
    set x [list \
        [::math::statistics::pdf-pareto 1.0 1.0 0.0] \
        [::math::statistics::pdf-pareto 1.0 1.0 1.1] \
        [::math::statistics::pdf-pareto 1.0 1.0 1.2] \
        [::math::statistics::pdf-pareto 1.0 1.0 2.0] \
        [::math::statistics::pdf-pareto 1.0 1.0 3.0] \
        [::math::statistics::pdf-pareto 1.0 1.0 5.0] \
        [::math::statistics::pdf-pareto 2.0 2.0 2.1] \
        [::math::statistics::pdf-pareto 2.0 2.0 3.0] \
        [::math::statistics::pdf-pareto 2.0 2.0 5.0] \
        [::math::statistics::pdf-pareto 2.0 2.0 10.0] ]
} -result {0 0.826446 0.694444 0.25 0.111111 0.04 0.863838 0.296296 0.064 0.008}

test "pareto-distribution-1.1" "Test cdf-pareto" -match tolerant -body {
    set x [list \
        [::math::statistics::cdf-pareto 1.0 1.0 0.0] \
        [::math::statistics::cdf-pareto 1.0 1.0 1.1] \
        [::math::statistics::cdf-pareto 1.0 1.0 1.2] \
        [::math::statistics::cdf-pareto 1.0 1.0 2.0] \
        [::math::statistics::cdf-pareto 1.0 1.0 3.0] \
        [::math::statistics::cdf-pareto 2.0 2.0 2.1] \
        [::math::statistics::cdf-pareto 2.0 2.0 3.0] \
        [::math::statistics::cdf-pareto 2.0 2.0 5.0] \
        [::math::statistics::cdf-pareto 2   2   3  ] ]
} -result {0 0.090909 0.1666667 0.5 0.666667 0.092971 0.555556 0.84 0.555556}

test "cauchy-distribution-1.0" "Test pdf-cauchy" -match tolerant -body {
    set x [list \
        [::math::statistics::pdf-cauchy 1.0 1.0 0.0] \
        [::math::statistics::pdf-cauchy 2.0 1.0 1.0] \
        [::math::statistics::pdf-cauchy 1.0 2.0 2.0] \
        [::math::statistics::pdf-cauchy 2.0 2.0 2.0] ]
} -result {0.1591555 0.1591555 0.1273240 0.1591550}

test "cauchy-distribution-1.1" "Test cdf-cauchy" -match tolerant -body {
    set x [list \
        [::math::statistics::cdf-cauchy 1.0 1.0 0.0] \
        [::math::statistics::cdf-cauchy 2.0 1.0 1.0] \
        [::math::statistics::cdf-cauchy 1.0 2.0 2.0] \
        [::math::statistics::cdf-cauchy 2.0 2.0 2.0] ]
} -result {0.25 0.25 0.6475836 0.5}

test "empirical-distribution-1.0" "Test empirical-distribution" -match tolerant -body {
    set x {10 4 3 2 5 6 7}
    set distribution [::math::statistics::empirical-distribution $x]
} -result {2 0.086207 3 0.224138 4 0.36207 5 0.5 6 0.637910 7 0.775862 10 0.913793}

#
# Crude tests for the random number generators
# Mainly to verify that there are no obvious errors
#
# To verify that the values are scaled properly, use a fixed seed
#
set ::rseed 1000000

test "random-numbers-1.0" "Test random-uniform" -body {
    expr {srand($::rseed)}

    set rnumbers [::math::statistics::random-uniform 0 10 100]

    set inrange 1
    foreach r $rnumbers {
        if { $r < 0.0 || $r > 10.0 } {
            set inrange 0
            break
        }
    }

    expr {srand($::rseed)}
    set scaled    1
    set rnumbers2 [::math::statistics::random-uniform 0 20 100]
    foreach r1 $rnumbers r2 $rnumbers2 {
        set scale [expr {$r2 / $r1}]
        if { abs($scale - 2.0) > 0.00001 } {
            set scaled 0
        }
    }
    expr {srand($::rseed)}
    set shifted   1
    set rnumbers3 [::math::statistics::random-uniform 10 20 100]
    foreach r1 $rnumbers r3 $rnumbers3 {
        set shift [expr {$r3 - $r1}]
        if { abs($shift - 10.0) > 0.00001 } {
            set shifted 0
        }
    }

    set result [list $inrange [llength $rnumbers] $scaled $shifted]
} -result {1 100 1 1}

test "random-numbers-1.1" "Test random-exponential" -body {
    expr {srand($::rseed)}
    set rnumbers [::math::statistics::random-exponential 1 100]

    set inrange 1
    foreach r $rnumbers {
        if { $r < 0.0 } {
            set inrange 0
            break
        }
    }

    expr {srand($::rseed)}
    set scaled    1
    set rnumbers2 [::math::statistics::random-exponential 2 100]
    foreach r1 $rnumbers r2 $rnumbers2 {
        set scale [expr {$r2 / $r1}]
        if { abs($scale - 2.0) > 0.00001 } {
            set scaled 0
        }
    }
    set result [list $inrange [llength $rnumbers] $scaled]
} -result {1 100 1}

test "random-numbers-1.2" "Test random-normal" -body {
    set rnumbers [::math::statistics::random-normal 0 1 100]
    set result [llength $rnumbers]
} -result 100

test "random-numbers-1.3" "Test random-gamma" -body {
    set rnumbers [::math::statistics::random-gamma 1.5 2.7 100]
    set result [llength $rnumbers]
} -result 100

test "random-numbers-1.4" "Test random-poisson" -body {
    set rnumbers [::math::statistics::random-poisson 2.5 100]
    set result [llength $rnumbers]
} -result 100

test "random-numbers-1.5" "Test random-chisquare" -body {
    set rnumbers [::math::statistics::random-chisquare 3 100]
    set result [llength $rnumbers]
} -result 100

test "random-numbers-1.6" "Test random-students-t" -body {
    set rnumbers [::math::statistics::random-students-t 3 100]
    set result [llength $rnumbers]
} -result 100

test "random-numbers-1.7" "Test random-beta" -body {
    set rnumbers [::math::statistics::random-beta 1.3 2.4 100]
    set result 1
    foreach r $rnumbers {
        if { $r < 0.0 || $r > 1.0 } {
            result 0
            break
        }
    }
    lappend result [llength $rnumbers]
} -result {1 100}

test "random-numbers-1.8" "Test random-gumbel" -body {
    set rnumbers [::math::statistics::random-gumbel 1.0 3.0 100]
    set result [llength $rnumbers]
} -result 100

test "random-numbers-1.9" "Test random-weibull" -body {
    set rnumbers [::math::statistics::random-weibull 1.0 3.0 100]
    set result [llength $rnumbers]
} -result 100

test "random-numbers-1.10" "Test random-pareto" -body {
    set rnumbers [::math::statistics::random-pareto 1.0 3.0 100]
    set result 1
    foreach r $rnumbers {
        if { $r < 1.0 } {
            result 0
            break
        }
    }
    lappend result [llength $rnumbers]
} -result {1 100}

test "random-numbers-1.11" "Test random-lognormal" -body {
    set rnumbers [::math::statistics::random-lognormal 1 1 100]
    set result [llength $rnumbers]
} -result 100

test "random-numbers-1.11" "Test random-cauchy" -body {
    set rnumbers [::math::statistics::random-cauchy 0 1 100]
    set result [llength $rnumbers]
} -result 100

test "random-numbers-2.1" "Test estimate-pareto" -match tolerant -body {
    expr {srand($::rseed)}
    set rnumbers [::math::statistics::random-pareto 1.0 3.0 100]
    set result   [::math::statistics::estimate-pareto $rnumbers]
} -result {1.000519 3.668162 0.3668162}

test "kruskal-wallis-1.0" "Test analysis Kruskal-Wallis" -match tolerant -body {
    ::math::statistics::analyse-Kruskal-Wallis {6.4 6.8 7.2 8.3 8.4 9.1 9.4 9.7} {2.5 3.7 4.9 5.4 5.9 8.1 8.2} {1.3 4.1 4.9 5.2 5.5 8.2}
} -result {9.83627087199 0.00731275323967}
test "kruskal-wallis-1.1" "Test test Kruskal-Wallis" -match tolerant -body {
    ::math::statistics::test-Kruskal-Wallis 0.95 {6.4 6.8 7.2 8.3 8.4 9.1 9.4 9.7} {2.5 3.7 4.9 5.4 5.9 8.1 8.2} {1.3 4.1 4.9 5.2 5.5 8.2}
} -result 1

# Data from Statistical methods in Engineering and Quality Assurance by Peter W.M. John
test "wilcoxon-1.0" "Test test Wilcoxon" -match tolerant -body {
    ::math::statistics::test-Wilcoxon {71.1 68.3 74.8 72.1 71.2 70.4 73.6 66.3 72.7 74.1 70.1 68.5} \
                                      {73.3 70.9 74.6 72.1 72.8 74.2 74.7 69.2 75.5 75.8 70.0 72.1}
} -result -1.67431578065

# Data from the Wikipedia page on Spearman's rank correlation coefficient
test "spearman-rank-1.0" "Test Spearman rank correlation" -match tolerant -body {
    ::math::statistics::spearman-rank {106  86 100 101  99 103  97 113 112 110} \
                                      {  7   0  27  50  28  29  20  12   6  17}
} -result -0.175757575758

test "spearman-rank-extended-1.0" "Test extended Spearman rank correlation procedure" -match tolerant -body {
    ::math::statistics::spearman-rank-extended {106  86 100 101  99 103  97 113 112 110} \
                                               {  7   0  27  50  28  29  20  12   6  17}
} -result {-0.175757575758 10 -0.456397284}

#
# Note: for the uniform and the logistic kernel the sum deviates more from 1 than for the others.
# For the logistic kernel this is because the density function is very widespread. For the
# uniform kernel the reason is not quite clear. Hence the margin per kernel.
#
test "kernel-density-1.0" "Test various kernel functions" -body {
    set data {1 2 3 4 5 6 7 8 9 10}

    set roughlyOne {}

    foreach kernel {gaussian uniform triangular epanechnikov biweight cosine logistic} \
            margin {0.01     0.02    0.01       0.01         0.01     0.01   0.05    } {
        set result [::math::statistics::kernel-density $data -kernel $kernel]

        set sum 0.0
        set xbegin [lindex $result 2 0]
        set xend   [lindex $result 2 1]
        set number [llength [lindex $result 0]]
        set dx     [expr {($xend-$xbegin) / $number}]

        #
        # Integral should be roughly one
        #
        set sum 0.0
        foreach v [lindex $result 1] {
            set sum [expr {$sum + $dx * $v}]
        }

        lappend roughlyOne [expr {abs($sum-1.0) < $margin}]
    }

    return $roughlyOne
} -result {1 1 1 1 1 1 1}

test "kernel-density-1.1" "Test various options - just that they have effect" -body {
    set subResults {}

    set data {1 2 3 4 5 6 7 8 9 10}

    set result [::math::statistics::kernel-density $data -number 20]
    lappend subResults [llength [lindex $result 0]]  ;# Number of bins
    lappend subResults [llength [lindex $result 1]]  ;# Number of density values

    set result [::math::statistics::kernel-density $data -interval {0 20}]
    lappend subResults [lindex $result 2 0]          ;# Beginning of interval
    lappend subResults [lindex $result 2 1]          ;# End of interval
    lappend subResults [expr {[lindex $result 0 0]   > [lindex $result 2 0]}] ;# First bin -- beginning of interval
    lappend subResults [expr {[lindex $result 0 0]   < [lindex $result 2 1]}] ;# First bin -- end of interval
    lappend subResults [expr {[lindex $result 0 end] > [lindex $result 2 0]}] ;# Last bin -- beginning of interval
    lappend subResults [expr {[lindex $result 0 end] < [lindex $result 2 1]}] ;# Last bin -- end of interval

    set result [::math::statistics::kernel-density $data -bandwidth 2]
    lappend subResults [lindex $result 2 end]        ;# Bandwidth

    return $subResults
} -result {20 20 0 20 1 1 1 1 2}

test "kernel-density-1.2" "Dealing with missing values" -body {
    set subResults {}

    set data {1 2 3 4 {} 6 7 8 9 10}

    set result [::math::statistics::kernel-density $data]

    set sum 0.0
    set xbegin [lindex $result 2 0]
    set xend   [lindex $result 2 1]
    set number [llength [lindex $result 0]]
    set dx     [expr {($xend-$xbegin) / $number}]

    #
    # Integral should be roughly one
    #
    set sum 0.0
    foreach v [lindex $result 1] {
        set sum [expr {$sum + $dx * $v}]
    }

    return [expr {abs($sum-1.0) < 0.01}]
} -result 1

# End of test cases
testsuiteCleanup<|MERGE_RESOLUTION|>--- conflicted
+++ resolved
@@ -449,21 +449,13 @@
                                        142 132  87 123 133 106 103 118 114 94}
 } -result 0.82827415657
 
-<<<<<<< HEAD
-test "Testnormal-1.0" "Test birthweight data for normality - 20% significance" -match tolerant -body {
-=======
 test "Testnormal-1.0" "Test birthweight data for normality - 20% significance" -match exact -body {
->>>>>>> edec7b55
     ::math::statistics::test-normal {72 112 111 107 119  92 126  80 81 84 115
                                      118 128 128 123 116 125 126 122 126 127 86
                                      142 132  87 123 133 106 103 118 114 94} 0.20
 } -result 1
 
-<<<<<<< HEAD
-test "Testnormal-1.0" "Test birthweight data for normality - 5% significance" -match tolerant -body {
-=======
 test "Testnormal-1.0" "Test birthweight data for normality - 5% significance" -match exact -body {
->>>>>>> edec7b55
     ::math::statistics::test-normal {72 112 111 107 119  92 126  80 81 84 115
                                      118 128 128 123 116 125 126 122 126 127 86
                                      142 132  87 123 133 106 103 118 114 94} 0.05
