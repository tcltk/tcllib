# statistics.tcl --
#
#    Package for basic statistical analysis
#
# version 0.1:   initial implementation, january 2003
# version 0.1.1: added linear regres
# version 0.1.2: border case in stdev taken care of
# version 0.1.3: moved initialisation of CDF to first call, november 2004
# version 0.3:   added test for normality (as implemented by Torsten Reincke), march 2006
#                (also fixed an error in the export list)
# version 0.4:   added the multivariate linear regression procedures by
#                Eric Kemp-Benedict, february 2007
# version 0.5:   added the population standard deviation and variance,
#                as suggested by Dimitrios Zachariadis
# version 0.6:   added pdf and cdf procedures for various distributions
#                (provided by Eric Kemp-Benedict)
# version 0.7:   added Kruskal-Wallis test (by Torsten Berg)
# version 0.8:   added Wilcoxon test and Spearman rank correlation
# version 0.9:   added kernel density estimation
# version 0.9.3: added histogram-alt, corrected test-normal

package require Tcl 8.4
<<<<<<< HEAD
package provide math::statistics 0.9.3
=======
package provide math::statistics 1.0
>>>>>>> edec7b55
package require math

if {![llength [info commands ::lrepeat]]} {
    # Forward portability, emulate lrepeat
    proc ::lrepeat {n args} {
	if {$n < 1} {
	    return -code error "must have a count of at least 1"
	}
	set res {}
	while {$n} {
	    foreach x $args { lappend res $x }
	    incr n -1
	}
	return $res
    }
}

# ::math::statistics --
#   Namespace holding the procedures and variables
#

namespace eval ::math::statistics {
    #
    # Safer: change to short procedures
    #
    namespace export mean min max number var stdev pvar pstdev basic-stats corr \
	    histogram histogram-alt interval-mean-stdev t-test-mean quantiles \
	    test-normal lillieforsFit \
	    autocorr crosscorr filter map samplescount median \
	    test-2x2 print-2x2 control-xbar test_xbar \
	    control-Rchart test-Rchart \
	    test-Kruskal-Wallis analyse-Kruskal-Wallis group-rank \
	    test-Wilcoxon spearman-rank spearman-rank-extended \
	    test-Duckworth
    #
    # Error messages
    #
    variable NEGSTDEV   {Zero or negative standard deviation}
    variable TOOFEWDATA {Too few or invalid data}
    variable OUTOFRANGE {Argument out of range}

    #
    # Coefficients involved
    #
    variable factorNormalPdf
    set factorNormalPdf [expr {sqrt(8.0*atan(1.0))}]

    # xbar/R-charts:
    # Data from:
    #    Peter W.M. John:
    #    Statistical methods in engineering and quality assurance
    #    Wiley and Sons, 1990
    #
    variable control_factors {
        A2 {1.880 1.093 0.729 0.577 0.483 0.419 0.419}
        D3 {0.0   0.0   0.0   0.0   0.0   0.076 0.076}
        D4 {3.267 2.574 2.282 2.114 2.004 1.924 1.924}
    }
}

# mean, min, max, number, var, stdev, pvar, pstdev --
#    Return the mean (minimum, maximum) value of a list of numbers
#    or number of non-missing values
#
# Arguments:
#    type     Type of value to be returned
#    values   List of values to be examined
#
# Results:
#    Value that was required
#
#
namespace eval ::math::statistics {
    foreach type {mean min max number stdev var pstdev pvar} {
	proc $type { values } "BasicStats $type \$values"
    }
    proc basic-stats { values } "BasicStats all \$values"
}

# BasicStats --
#    Return the one or all of the basic statistical properties
#
# Arguments:
#    type     Type of value to be returned
#    values   List of values to be examined
#
# Results:
#    Value that was required
#
proc ::math::statistics::BasicStats { type values } {
    variable TOOFEWDATA

    if { [lsearch {all mean min max number stdev var pstdev pvar} $type] < 0 } {
	return -code error \
		-errorcode ARG -errorinfo [list unknown type of statistic -- $type] \
		[list unknown type of statistic -- $type]
    }

    set min    {}
    set max    {}
    set mean   {}
    set stdev  {}
    set var    {}

    set sum    0.0
    set sumsq  0.0
    set number 0
    set first  {}

    foreach value $values {
	if { $value == {} } {
	    continue
	}
	set value [expr {double($value)}]

	if { $first == {} } {
	    set first $value
	}

	incr number
	set  sum    [expr {$sum+$value}]
	set  sumsq  [expr {$sumsq+($value-$first)*($value-$first)}]

	if { $min == {} || $value < $min } {
	    set min $value
	}
	if { $max == {} || $value > $max } {
	    set max $value
	}
    }

    if { $number > 0 } {
	set mean [expr {$sum/$number}]
    } else {
	return -code error -errorcode DATA -errorinfo $TOOFEWDATA $TOOFEWDATA
    }

    if { $number > 1 } {
	set var    [expr {($sumsq-($mean-$first)*($sum-$number*$first))/double($number-1)}]
        #
        # Take care of a rare situation: uniform data might
        # cause a tiny negative difference
        #
        if { $var < 0.0 } {
           set var 0.0
        }
	set stdev  [expr {sqrt($var)}]
    }
	set pvar [expr {($sumsq-($mean-$first)*($sum-$number*$first))/double($number)}]
        #
        # Take care of a rare situation: uniform data might
        # cause a tiny negative difference
        #
        if { $pvar < 0.0 } {
           set pvar 0.0
        }
	set pstdev  [expr {sqrt($pvar)}]

    set all [list $mean $min $max $number $stdev $var $pstdev $pvar]

    #
    # Return the appropriate value
    #
    set $type
}

# histogram --
#    Return histogram information from a list of numbers
#
# Arguments:
#    limits   Upper limits for the buckets (in increasing order)
#    values   List of values to be examined
#    weights  List of weights, one per value (optional)
#
# Results:
#    List of number of values in each bucket (length is one more than
#    the number of limits)
#
#
proc ::math::statistics::histogram { limits values {weights {}} } {

    if { [llength $limits] < 1 } {
	return -code error -errorcode ARG -errorinfo {No limits given} {No limits given}
    }
    if { [llength $weights] > 0 && [llength $values] != [llength $weights] } {
	return -code error -errorcode ARG -errorinfo {Number of weights be equal to number of values} {Weights and values differ in length}
    }

    set limits [lsort -real -increasing $limits]

    for { set index 0 } { $index <= [llength $limits] } { incr index } {
	set buckets($index) 0
    }

    set last [llength $limits]

    # Will do integer arithmetic if unset
    if {$weights eq ""} {
       set weights [lrepeat [llength $values] 1]
    }

    foreach value $values weight $weights {
	if { $value == {} } {
	    continue
	}

	set index 0
	set found 0
	foreach limit $limits {
	    if { $value <= $limit } {
		set found 1
		set buckets($index) [expr $buckets($index)+$weight]
		break
	    }
	    incr index
	}

	if { $found == 0 } {
	    set buckets($last) [expr $buckets($last)+$weight]
	}
    }

    set result {}
    for { set index 0 } { $index <= $last } { incr index } {
	lappend result $buckets($index)
    }

    return $result
}

# histogram-alt --
#    Return histogram information from a list of numbers -
#    intervals are open-ended at the lower bound instead of at the upper bound
#
# Arguments:
#    limits   Upper limits for the buckets (in increasing order)
#    values   List of values to be examined
#    weights  List of weights, one per value (optional)
#
# Results:
#    List of number of values in each bucket (length is one more than
#    the number of limits)
#
#
proc ::math::statistics::histogram-alt { limits values {weights {}} } {

    if { [llength $limits] < 1 } {
	return -code error -errorcode ARG -errorinfo {No limits given} {No limits given}
    }
    if { [llength $weights] > 0 && [llength $values] != [llength $weights] } {
	return -code error -errorcode ARG -errorinfo {Number of weights be equal to number of values} {Weights and values differ in length}
    }

    set limits [lsort -real -increasing $limits]

    for { set index 0 } { $index <= [llength $limits] } { incr index } {
	set buckets($index) 0
    }

    set last [llength $limits]

    # Will do integer arithmetic if unset
    if {$weights eq ""} {
       set weights [lrepeat [llength $values] 1]
    }

    foreach value $values weight $weights {
	if { $value == {} } {
	    continue
	}

	set index 0
	set found 0
	foreach limit $limits {
	    if { $value < $limit } {
		set found 1
		set buckets($index) [expr $buckets($index)+$weight]
		break
	    }
	    incr index
	}

	if { $found == 0 } {
	    set buckets($last) [expr $buckets($last)+$weight]
	}
    }

    set result {}
    for { set index 0 } { $index <= $last } { incr index } {
	lappend result $buckets($index)
    }

    return $result
}

# corr --
#    Return the correlation coefficient of two sets of data
#
# Arguments:
#    data1    List with the first set of data
#    data2    List with the second set of data
#
# Result:
#    Correlation coefficient of the two
#
proc ::math::statistics::corr { data1 data2 } {
    variable TOOFEWDATA

    set number  0
    set sum1    0.0
    set sum2    0.0
    set sumsq1  0.0
    set sumsq2  0.0
    set sumprod 0.0

    foreach value1 $data1 value2 $data2 {
	if { $value1 == {} || $value2 == {} } {
	    continue
	}
	set  value1  [expr {double($value1)}]
	set  value2  [expr {double($value2)}]

	set  sum1    [expr {$sum1+$value1}]
	set  sum2    [expr {$sum2+$value2}]
	set  sumsq1  [expr {$sumsq1+$value1*$value1}]
	set  sumsq2  [expr {$sumsq2+$value2*$value2}]
	set  sumprod [expr {$sumprod+$value1*$value2}]
	incr number
    }
    if { $number > 0 } {
	set numerator   [expr {$number*$sumprod-$sum1*$sum2}]
	set denom1      [expr {sqrt($number*$sumsq1-$sum1*$sum1)}]
	set denom2      [expr {sqrt($number*$sumsq2-$sum2*$sum2)}]
	if { $denom1 != 0.0 && $denom2 != 0.0 } {
	    set corr_coeff  [expr {$numerator/$denom1/$denom2}]
	} elseif { $denom1 != 0.0 || $denom2 != 0.0 } {
	    set corr_coeff  0.0 ;# Uniform against non-uniform
	} else {
	    set corr_coeff  1.0 ;# Both uniform
	}

    } else {
	return -code error -errorcode DATA -errorinfo $TOOFEWDATA $TOOFEWDATA
    }
    return $corr_coeff
}

# lillieforsFit --
#     Calculate the goodness of fit according to Lilliefors
#     (goodness of fit to a normal distribution)
#
# Arguments:
#     values          List of values to be tested for normality
#
# Result:
#     Value of the statistic D
#
proc ::math::statistics::lillieforsFit {values} {
    #
    # calculate the goodness of fit according to Lilliefors
    # (goodness of fit to a normal distribution)
    #
    # values -> list of values to be tested for normality
    # (these values are sampled counts)
    #

    # calculate standard deviation and mean of the sample:
    set n [llength $values]
    if { $n < 5 } {
        return -code error "Insufficient number of data (at least five required)"
    }
    set sd   [stdev $values]
    set mean [mean $values]

    # sort the sample for further processing:
    set values [lsort -real $values]

    # standardize the sample data (Z-scores):
    foreach x $values {
        lappend stdData [expr {($x - $mean)/double($sd)}]
    }

    # compute the value of the distribution function at every sampled point:
    foreach x $stdData {
        lappend expData [pnorm $x]
    }

    # compute D+:
    set i 0
    foreach x $expData {
        incr i
        lappend dplus [expr {$i/double($n)-$x}]
    }
    set dplus [lindex [lsort -real $dplus] end]

    # compute D-:
    set i 0
    foreach x $expData {
        incr i
        lappend dminus [expr {$x-($i-1)/double($n)}]
    }
    set dminus [lindex [lsort -real $dminus] end]

    # Calculate the test statistic D
    # by finding the maximal vertical difference
    # between the sample and the expectation:
    #
    set D [expr {$dplus > $dminus ? $dplus : $dminus}]

    # We now use the modified statistic Z,
    # because D is only reliable
    # if the p-value is smaller than 0.1
    return [expr {$D * (sqrt($n) - 0.01 + 0.831/sqrt($n))}]
}

# pnorm --
#     Calculate the cumulative distribution function (cdf)
#     for the standard normal distribution like in the statistical
#     software 'R' (mean=0 and sd=1)
#
# Arguments:
#     x               Value fro which the cdf should be calculated
#
# Result:
#     Value of the statistic D
#
proc ::math::statistics::pnorm {x} {
    #
    # cumulative distribution function (cdf)
    # for the standard normal distribution like in the statistical software 'R'
    # (mean=0 and sd=1)
    #
    # x -> value for which the cdf should be calculated
    #
    set sum [expr {double($x)}]
    set oldSum 0.0
    set i 1
    set denom 1.0
    while {$sum != $oldSum} {
            set oldSum $sum
            incr i 2
            set denom [expr {$denom*$i}]
            #puts "$i - $denom"
            set sum [expr {$oldSum + pow($x,$i)/$denom}]
    }
    return [expr {0.5 + $sum * exp(-0.5 * $x*$x - 0.91893853320467274178)}]
}

# pnorm_quicker --
#     Calculate the cumulative distribution function (cdf)
#     for the standard normal distribution - quicker alternative
#     (less accurate)
#
# Arguments:
#     x               Value for which the cdf should be calculated
#
# Result:
#     Value of the statistic D
#
proc ::math::statistics::pnorm_quicker {x} {

    set n [expr {abs($x)}]
    set n [expr {1.0 + $n*(0.04986735 + $n*(0.02114101 + $n*(0.00327763 \
            + $n*(0.0000380036 + $n*(0.0000488906 + $n*0.000005383)))))}]
    set n [expr {1.0/pow($n,16)}]
    #
    if {$x >= 0} {
        return [expr {1 - $n/2.0}]
    } else {
        return [expr {$n/2.0}]
    }
}

# test-normal --
#     Test for normality (using method Lilliefors)
#
# Arguments:
#     data            Values that need to be tested
#     significance    Level at which the discrepancy from normality is tested
#
# Result:
#     1 if the Lilliefors statistic D is larger than the critical level
#
# Note:
#     There was a mistake in the implementation before 0.9.3: confidence (wrong word)
#     instead of significance. To keep compatibility with earlier versions, both
#     significance and 1-significance are accepted.
#
proc ::math::statistics::test-normal {data significance} {
    set D [lillieforsFit $data]

    if { $significance > 0.5 } {
        set significance [expr {1.0-$significance}] ;# Convert the erroneous levels pre 0.9.3
    }

    set Dcrit --
    if { abs($significance-0.20) < 0.0001 } {
        set Dcrit 0.741
    }
    if { abs($significance-0.15) < 0.0001 } {
        set Dcrit 0.775
    }
    if { abs($significance-0.10) < 0.0001 } {
        set Dcrit 0.819
    }
    if { abs($significance-0.05) < 0.0001 } {
        set Dcrit 0.895
    }
    if { abs($significance-0.01) < 0.0001 } {
        set Dcrit 1.035
    }
    if { $Dcrit != "--" } {
        return [expr {$D > $Dcrit ? 1 : 0 }]
    } else {
        return -code error "Significancce level must be one of: 0.20, 0.15, 0.10, 0.05 or 0.01"
    }
}

# t-test-mean --
#    Test whether the mean value of a sample is in accordance with the
#    estimated normal distribution with a certain probability
#    (Student's t test)
#
# Arguments:
#    data         List of raw data values (small sample)
#    est_mean     Estimated mean of the distribution
#    est_stdev    Estimated stdev of the distribution
#    alpha        Probability level (0.95 or 0.99 for instance)
#
# Result:
#    1 if the test is positive, 0 otherwise. If there are too few data,
#    returns an empty string
#
proc ::math::statistics::t-test-mean { data est_mean est_stdev alpha } {
    variable NEGSTDEV
    variable TOOFEWDATA

    if { $est_stdev <= 0.0 } {
	return -code error -errorcode ARG -errorinfo $NEGSTDEV $NEGSTDEV
    }

    set allstats        [BasicStats all $data]

    set alpha2          [expr {(1.0+$alpha)/2.0}]

    set sample_mean     [lindex $allstats 0]
    set sample_number   [lindex $allstats 3]

    if { $sample_number > 1 } {
	set tzero   [expr {abs($sample_mean-$est_mean)/$est_stdev * \
		sqrt($sample_number-1)}]
	set degrees [expr {$sample_number-1}]
	set prob    [cdf-students-t $degrees $tzero]

	return [expr {$prob<$alpha2}]

    } else {
	return -code error -errorcode DATA -errorinfo $TOOFEWDATA $TOOFEWDATA
    }
}

# interval-mean-stdev --
#    Return the interval containing the mean value and one
#    containing the standard deviation with a certain
#    level of confidence (assuming a normal distribution)
#
# Arguments:
#    data         List of raw data values
#    confidence   Confidence level (0.95 or 0.99 for instance)
#
# Result:
#    List having the following elements: lower and upper bounds of
#    mean, lower and upper bounds of stdev
#
#
proc ::math::statistics::interval-mean-stdev { data confidence } {
    variable TOOFEWDATA

    set allstats [BasicStats all $data]

    set conf2    [expr {(1.0+$confidence)/2.0}]
    set mean     [lindex $allstats 0]
    set number   [lindex $allstats 3]
    set stdev    [lindex $allstats 4]

    if { $number > 1 } {
	set degrees    [expr {$number-1}]
	set student_t  [expr {sqrt([Inverse-cdf-toms322 1 $degrees $conf2])}]
	set mean_lower [expr {$mean-$student_t*$stdev/sqrt($number)}]
	set mean_upper [expr {$mean+$student_t*$stdev/sqrt($number)}]
	set stdev_lower {}
	set stdev_upper {}
	return [list $mean_lower $mean_upper $stdev_lower $stdev_upper]
    } else {
	return -code error -errorcode DATA -errorinfo $TOOFEWDATA $TOOFEWDATA
    }
}

# quantiles --
#    Return the quantiles for a given set of data or histogram
#
# Arguments:
#    (two arguments)
#    data         List of raw data values
#    confidence   Confidence level (0.95 or 0.99 for instance)
#    (three arguments)
#    limits       List of upper limits from histogram
#    counts       List of counts for for each interval in histogram
#    confidence   Confidence level (0.95 or 0.99 for instance)
#
# Result:
#    List of quantiles
#
proc ::math::statistics::quantiles { arg1 arg2 {arg3 {}} } {
    variable TOOFEWDATA

    if { [catch {
	if { $arg3 == {} } {
	    set result \
		    [::math::statistics::QuantilesRawData $arg1 $arg2]
	} else {
	    set result \
		    [::math::statistics::QuantilesHistogram $arg1 $arg2 $arg3]
	}
    } msg] } {
	return -code error -errorcode $msg $msg
    }
    return $result
}

# QuantilesRawData --
#    Return the quantiles based on raw data
#
# Arguments:
#    data         List of raw data values
#    confidence   Confidence level (0.95 or 0.99 for instance)
#
# Result:
#    List of quantiles
#
proc ::math::statistics::QuantilesRawData { data confidence } {
    variable TOOFEWDATA
    variable OUTOFRANGE

    if { [llength $confidence] <= 0 } {
	return -code error -errorcode ARG "$TOOFEWDATA - quantiles"
    }

    if { [llength $data] <= 0 } {
	return -code error -errorcode ARG "$TOOFEWDATA - raw data"
    }

    foreach cond $confidence {
	if { $cond <= 0.0 || $cond >= 1.0 } {
	    return -code error -errorcode ARG "$OUTOFRANGE - quantiles"
	}
    }

    #
    # Sort the data first
    #
    set sorted_data [lsort -real -increasing $data]

    #
    # Determine the list element lower or equal to the quantile
    # and return the corresponding value
    #
    set result      {}
    set number_data [llength $sorted_data]
    foreach cond $confidence {
	set elem [expr {round($number_data*$cond)-1}]
	if { $elem < 0 } {
	    set elem 0
	}
	lappend result [lindex $sorted_data $elem]
    }

    return $result
}

# QuantilesHistogram --
#    Return the quantiles based on histogram information only
#
# Arguments:
#    limits       Upper limits for histogram intervals
#    counts       Counts for each interval
#    confidence   Confidence level (0.95 or 0.99 for instance)
#
# Result:
#    List of quantiles
#
proc ::math::statistics::QuantilesHistogram { limits counts confidence } {
    variable TOOFEWDATA
    variable OUTOFRANGE

    if { [llength $confidence] <= 0 } {
	return -code error -errorcode ARG "$TOOFEWDATA - quantiles"
    }

    if { [llength $confidence] <= 0 } {
	return -code error -errorcode ARG "$TOOFEWDATA - histogram limits"
    }

    if { [llength $counts] <= [llength $limits] } {
	return -code error -errorcode ARG "$TOOFEWDATA - histogram counts"
    }

    foreach cond $confidence {
	if { $cond <= 0.0 || $cond >= 1.0 } {
	    return -code error -errorcode ARG "$OUTOFRANGE - quantiles"
	}
    }

    #
    # Accumulate the histogram counts first
    #
    set sum 0
    set accumulated_counts {}
    foreach count $counts {
	set sum [expr {$sum+$count}]
	lappend accumulated_counts $sum
    }
    set total_counts $sum

    #
    # Determine the list element lower or equal to the quantile
    # and return the corresponding value (use interpolation if
    # possible)
    #
    set result      {}
    foreach cond $confidence {
	set found       0
	set bound       [expr {round($total_counts*$cond)}]
	set lower_limit {}
	set lower_count 0
	foreach acc_count $accumulated_counts limit $limits {
	    if { $acc_count >= $bound } {
		set found 1
		break
	    }
	    set lower_limit $limit
	    set lower_count $acc_count
	}

	if { $lower_limit == {} || $limit == {} || $found == 0 } {
	    set quant $limit
	    if { $limit == {} } {
		set quant $lower_limit
	    }
	} else {
	    set quant [expr {$limit+($lower_limit-$limit) *
	    ($acc_count-$bound)/($acc_count-$lower_count)}]
	}
	lappend result $quant
    }

    return $result
}

# autocorr --
#    Return the autocorrelation function (assuming equidistance between
#    samples)
#
# Arguments:
#    data         Raw data for which the autocorrelation must be determined
#
# Result:
#    List of autocorrelation values (about 1/2 the number of raw data)
#
proc ::math::statistics::autocorr { data } {
    variable TOOFEWDATA

    if { [llength $data] <= 1 } {
	return -code error -errorcode ARG "$TOOFEWDATA"
    }

    return [crosscorr $data $data]
}

# crosscorr --
#    Return the cross-correlation function (assuming equidistance
#    between samples)
#
# Arguments:
#    data1        First set of raw data
#    data2        Second set of raw data
#
# Result:
#    List of cross-correlation values (about 1/2 the number of raw data)
#
# Note:
#    The number of data pairs is not kept constant - because tests
#    showed rather awkward results when it was kept constant.
#
proc ::math::statistics::crosscorr { data1 data2 } {
    variable TOOFEWDATA

    if { [llength $data1] <= 1 || [llength $data2] <= 1 } {
	return -code error -errorcode ARG "$TOOFEWDATA"
    }

    #
    # First determine the number of data pairs
    #
    set number1 [llength $data1]
    set number2 [llength $data2]

    set basic_stat1 [basic-stats $data1]
    set basic_stat2 [basic-stats $data2]
    set vmean1      [lindex $basic_stat1 0]
    set vmean2      [lindex $basic_stat2 0]
    set vvar1       [lindex $basic_stat1 end]
    set vvar2       [lindex $basic_stat2 end]

    set number_pairs $number1
    if { $number1 > $number2 } {
	set number_pairs $number2
    }
    set number_values $number_pairs
    set number_delays [expr {$number_values/2.0}]

    set scale [expr {sqrt($vvar1*$vvar2)}]

    set result {}
    for { set delay 0 } { $delay < $number_delays } { incr delay } {
	set sumcross 0.0
	set no_cross 0
	for { set idx 0 } { $idx < $number_values } { incr idx } {
	    set value1 [lindex $data1 $idx]
	    set value2 [lindex $data2 [expr {$idx+$delay}]]
	    if { $value1 != {} && $value2 != {} } {
		set  sumcross \
			[expr {$sumcross+($value1-$vmean1)*($value2-$vmean2)}]
		incr no_cross
	    }
	}
	lappend result [expr {$sumcross/($no_cross*$scale)}]

	incr number_values -1
    }

    return $result
}

# mean-histogram-limits
#    Determine reasonable limits based on mean and standard deviation
#    for a histogram
#
# Arguments:
#    mean         Mean of the data
#    stdev        Standard deviation
#    number       Number of limits to generate (defaults to 8)
#
# Result:
#    List of limits
#
proc ::math::statistics::mean-histogram-limits { mean stdev {number 8} } {
    variable NEGSTDEV

    if { $stdev <= 0.0 } {
	return -code error -errorcode ARG "$NEGSTDEV"
    }
    if { $number < 1 } {
	return -code error -errorcode ARG "Number of limits must be positive"
    }

    #
    # Always: between mean-3.0*stdev and mean+3.0*stdev
    # number = 2: -0.25, 0.25
    # number = 3: -0.25, 0, 0.25
    # number = 4: -1, -0.25, 0.25, 1
    # number = 5: -1, -0.25, 0, 0.25, 1
    # number = 6: -2, -1, -0.25, 0.25, 1, 2
    # number = 7: -2, -1, -0.25, 0, 0.25, 1, 2
    # number = 8: -3, -2, -1, -0.25, 0.25, 1, 2, 3
    #
    switch -- $number {
	"1" { set limits {0.0} }
	"2" { set limits {-0.25 0.25} }
	"3" { set limits {-0.25 0.0 0.25} }
	"4" { set limits {-1.0 -0.25 0.25 1.0} }
	"5" { set limits {-1.0 -0.25 0.0 0.25 1.0} }
	"6" { set limits {-2.0 -1.0 -0.25 0.25 1.0 2.0} }
	"7" { set limits {-2.0 -1.0 -0.25 0.0 0.25 1.0 2.0} }
	"8" { set limits {-3.0 -2.0 -1.0 -0.25 0.25 1.0 2.0 3.0} }
	"9" { set limits {-3.0 -2.0 -1.0 -0.25 0.0 0.25 1.0 2.0 3.0} }
	default {
	    set dlim [expr {6.0/double($number-1)}]
	    for {set i 0} {$i <$number} {incr i} {
		lappend limits [expr {$dlim*($i-($number-1)/2.0)}]
	    }
	}
    }

    set result {}
    foreach limit $limits {
	lappend result [expr {$mean+$limit*$stdev}]
    }

    return $result
}

# minmax-histogram-limits
#    Determine reasonable limits based on minimum and maximum bounds
#    for a histogram
#
# Arguments:
#    min          Estimated minimum
#    max          Estimated maximum
#    number       Number of limits to generate (defaults to 8)
#
# Result:
#    List of limits
#
proc ::math::statistics::minmax-histogram-limits { min max {number 8} } {
    variable NEGSTDEV

    if { $number < 1 } {
	return -code error -errorcode ARG "Number of limits must be positive"
    }
    if { $min >= $max } {
	return -code error -errorcode ARG "Minimum must be lower than maximum"
    }

    set result {}
    set dlim [expr {($max-$min)/double($number-1)}]
    for {set i 0} {$i <$number} {incr i} {
	lappend result [expr {$min+$dlim*$i}]
    }

    return $result
}

# linear-model
#    Determine the coefficients for a linear regression between
#    two series of data (the model: Y = A + B*X)
#
# Arguments:
#    xdata        Series of independent (X) data
#    ydata        Series of dependent (Y) data
#    intercept    Whether to use an intercept or not (optional)
#
# Result:
#    List of the following items:
#    - (Estimate of) Intercept A
#    - (Estimate of) Slope B
#    - Standard deviation of Y relative to fit
#    - Correlation coefficient R2
#    - Number of degrees of freedom df
#    - Standard error of the intercept A
#    - Significance level of A
#    - Standard error of the slope B
#    - Significance level of B
#
#
proc ::math::statistics::linear-model { xdata ydata {intercept 1} } {
   variable TOOFEWDATA

   if { [llength $xdata] < 3 } {
      return -code error -errorcode ARG "$TOOFEWDATA: not enough independent data"
   }
   if { [llength $ydata] < 3 } {
      return -code error -errorcode ARG "$TOOFEWDATA: not enough dependent data"
   }
   if { [llength $xdata] != [llength $ydata] } {
      return -code error -errorcode ARG "$TOOFEWDATA: number of dependent data differs from number of independent data"
   }

   set sumx  0.0
   set sumy  0.0
   set sumx2 0.0
   set sumy2 0.0
   set sumxy 0.0
   set df    0
   foreach x $xdata y $ydata {
      if { $x != "" && $y != "" } {
         set sumx  [expr {$sumx+$x}]
         set sumy  [expr {$sumy+$y}]
         set sumx2 [expr {$sumx2+$x*$x}]
         set sumy2 [expr {$sumy2+$y*$y}]
         set sumxy [expr {$sumxy+$x*$y}]
         incr df
      }
   }

   if { $df <= 2 } {
      return -code error -errorcode ARG "$TOOFEWDATA: too few valid data"
   }
   if { $sumx2 == 0.0 } {
      return -code error -errorcode ARG "$TOOFEWDATA: independent values are all the same"
   }

   #
   # Calculate the intermediate quantities
   #
   set sx  [expr {$sumx2-$sumx*$sumx/$df}]
   set sy  [expr {$sumy2-$sumy*$sumy/$df}]
   set sxy [expr {$sumxy-$sumx*$sumy/$df}]

   #
   # Calculate the coefficients
   #
   if { $intercept } {
      set B [expr {$sxy/$sx}]
      set A [expr {($sumy-$B*$sumx)/$df}]
   } else {
      set B [expr {$sumxy/$sumx2}]
      set A 0.0
   }

   #
   # Calculate the error estimates
   #
   set stdevY 0.0
   set varY   0.0

   if { $intercept } {
      set ve [expr {$sy-$B*$sxy}]
      if { $ve >= 0.0 } {
         set varY [expr {$ve/($df-2)}]
      }
   } else {
      set ve [expr {$sumy2-$B*$sumxy}]
      if { $ve >= 0.0 } {
         set varY [expr {$ve/($df-1)}]
      }
   }
   set seY [expr {sqrt($varY)}]

   if { $intercept } {
      set R2    [expr {$sxy*$sxy/($sx*$sy)}]
      set seA   [expr {$seY*sqrt(1.0/$df+$sumx*$sumx/($sx*$df*$df))}]
      set seB   [expr {sqrt($varY/$sx)}]
      set tA    {}
      set tB    {}
      if { $seA != 0.0 } {
         set tA    [expr {$A/$seA*sqrt($df-2)}]
      }
      if { $seB != 0.0 } {
         set tB    [expr {$B/$seB*sqrt($df-2)}]
      }
   } else {
      set R2    [expr {$sumxy*$sumxy/($sumx2*$sumy2)}]
      set seA   {}
      set tA    {}
      set tB    {}
      set seB   [expr {sqrt($varY/$sumx2)}]
      if { $seB != 0.0 } {
         set tB    [expr {$B/$seB*sqrt($df-1)}]
      }
   }

   #
   # Return the list of parameters
   #
   return [list $A $B $seY $R2 $df $seA $tA $seB $tB]
}

# linear-residuals
#    Determine the difference between actual data and predicted from
#    the linear model
#
# Arguments:
#    xdata        Series of independent (X) data
#    ydata        Series of dependent (Y) data
#    intercept    Whether to use an intercept or not (optional)
#
# Result:
#    List of differences
#
proc ::math::statistics::linear-residuals { xdata ydata {intercept 1} } {
   variable TOOFEWDATA

   if { [llength $xdata] < 3 } {
      return -code error -errorcode ARG "$TOOFEWDATA: no independent data"
   }
   if { [llength $ydata] < 3 } {
      return -code error -errorcode ARG "$TOOFEWDATA: no dependent data"
   }
   if { [llength $xdata] != [llength $ydata] } {
      return -code error -errorcode ARG "$TOOFEWDATA: number of dependent data differs from number of independent data"
   }

   foreach {A B} [linear-model $xdata $ydata $intercept] {break}

   set result {}
   foreach x $xdata y $ydata {
      set residue [expr {$y-$A-$B*$x}]
      lappend result $residue
   }
   return $result
}

# median
#    Determine the median from a list of data
#
# Arguments:
#    data         (Unsorted) list of data
#
# Result:
#    Median (either the middle value or the mean of two values in the
#    middle)
#
# Note:
#    Adapted from the Wiki page "Stats", code provided by JPS
#
proc ::math::statistics::median { data } {
    set org_data $data
    set data     {}
    foreach value $org_data {
        if { $value != {} } {
            lappend data $value
        }
    }
    set len [llength $data]

    set data [lsort -real $data]
    if { $len % 2 } {
        lindex $data [expr {($len-1)/2}]
    } else {
        expr {([lindex $data [expr {($len / 2) - 1}]] \
		+ [lindex $data [expr {$len / 2}]]) / 2.0}
    }
}

# test-2x2 --
#     Compute the chi-square statistic for a 2x2 table
#
# Arguments:
#     a           Element upper-left
#     b           Element upper-right
#     c           Element lower-left
#     d           Element lower-right
# Return value:
#     Chi-square
# Note:
#     There is only one degree of freedom - this is important
#     when comparing the value to the tabulated values
#     of chi-square
#
proc ::math::statistics::test-2x2 { a b c d } {
    set ab     [expr {$a+$b}]
    set ac     [expr {$a+$c}]
    set bd     [expr {$b+$d}]
    set cd     [expr {$c+$d}]
    set N      [expr {$a+$b+$c+$d}]
    set det    [expr {$a*$d-$b*$c}]
    set result [expr {double($N*$det*$det)/double($ab*$cd*$ac*$bd)}]
}

# print-2x2 --
#     Print a 2x2 table
#
# Arguments:
#     a           Element upper-left
#     b           Element upper-right
#     c           Element lower-left
#     d           Element lower-right
# Return value:
#     Printed version with marginals
#
proc ::math::statistics::print-2x2 { a b c d } {
    set ab     [expr {$a+$b}]
    set ac     [expr {$a+$c}]
    set bd     [expr {$b+$d}]
    set cd     [expr {$c+$d}]
    set N      [expr {$a+$b+$c+$d}]
    set chisq  [test-2x2 $a $b $c $d]

    set    line   [string repeat - 10]
    set    result [format "%10d%10d | %10d\n" $a $b $ab]
    append result [format "%10d%10d | %10d\n" $c $d $cd]
    append result [format "%10s%10s + %10s\n" $line $line $line]
    append result [format "%10d%10d | %10d\n" $ac $bd $N]
    append result "Chisquare = $chisq\n"
    append result "Difference is significant?\n"
    append result "   at 95%: [expr {$chisq<3.84146? "no":"yes"}]\n"
    append result "   at 99%: [expr {$chisq<6.63490? "no":"yes"}]"
}

# control-xbar --
#     Determine the control lines for an x-bar chart
#
# Arguments:
#     data        List of observed values (at least 20*nsamples)
#     nsamples    Number of data per subsamples (default: 4)
# Return value:
#     List of: mean, lower limit, upper limit, number of data per
#     subsample. Can be used in the test-xbar procedure
#
proc ::math::statistics::control-xbar { data {nsamples 4} } {
    variable TOOFEWDATA
    variable control_factors

    #
    # Check the number of data
    #
    if { $nsamples <= 1 } {
        return -code error -errorcode DATA -errorinfo $OUTOFRANGE \
            "Number of data per subsample must be at least 2"
    }
    if { [llength $data] < 20*$nsamples } {
        return -code error -errorcode DATA -errorinfo $TOOFEWDATA $TOOFEWDATA
    }

    set nogroups [expr {[llength $data]/$nsamples}]
    set mrange   0.0
    set xmeans   0.0
    for { set i 0 } { $i < $nogroups } { incr i } {
        set subsample [lrange $data [expr {$i*$nsamples}] [expr {$i*$nsamples+$nsamples-1}]]

        set xmean 0.0
        set xmin  [lindex $subsample 0]
        set xmax  $xmin
        foreach d $subsample {
            set xmean [expr {$xmean+$d}]
            set xmin  [expr {$xmin<$d? $xmin : $d}]
            set xmax  [expr {$xmax>$d? $xmax : $d}]
        }
        set xmean [expr {$xmean/double($nsamples)}]

        set xmeans [expr {$xmeans+$xmean}]
        set mrange [expr {$mrange+($xmax-$xmin)}]
    }

    #
    # Determine the control lines
    #
    set xmeans [expr {$xmeans/double($nogroups)}]
    set mrange [expr {$mrange/double($nogroups)}]
    set A2     [lindex [lindex $control_factors 1] $nsamples]
    if { $A2 == "" } { set A2 [lindex [lindex $control_factors 1] end] }

    return [list $xmeans [expr {$xmeans-$A2*$mrange}] \
                         [expr {$xmeans+$A2*$mrange}] $nsamples]
}

# test-xbar --
#     Determine if any data points lie outside the x-bar control limits
#
# Arguments:
#     control     List returned by control-xbar with control data
#     data        List of observed values
# Return value:
#     Indices of any subsamples that violate the control limits
#
proc ::math::statistics::test-xbar { control data } {
    foreach {xmean xlower xupper nsamples} $control {break}

    if { [llength $data] < 1 } {
        return -code error -errorcode DATA -errorinfo $TOOFEWDATA $TOOFEWDATA
    }

    set nogroups [expr {[llength $data]/$nsamples}]
    if { $nogroups <= 0 } {
        set nogroup  1
        set nsamples [llength $data]
    }

    set result {}

    for { set i 0 } { $i < $nogroups } { incr i } {
        set subsample [lrange $data [expr {$i*$nsamples}] [expr {$i*$nsamples+$nsamples-1}]]

        set xmean 0.0
        foreach d $subsample {
            set xmean [expr {$xmean+$d}]
        }
        set xmean [expr {$xmean/double($nsamples)}]

        if { $xmean < $xlower } { lappend result $i }
        if { $xmean > $xupper } { lappend result $i }
    }

    return $result
}

# control-Rchart --
#     Determine the control lines for an R chart
#
# Arguments:
#     data        List of observed values (at least 20*nsamples)
#     nsamples    Number of data per subsamples (default: 4)
# Return value:
#     List of: mean range, lower limit, upper limit, number of data per
#     subsample. Can be used in the test-Rchart procedure
#
proc ::math::statistics::control-Rchart { data {nsamples 4} } {
    variable TOOFEWDATA
    variable control_factors

    #
    # Check the number of data
    #
    if { $nsamples <= 1 } {
        return -code error -errorcode DATA -errorinfo $OUTOFRANGE \
            "Number of data per subsample must be at least 2"
    }
    if { [llength $data] < 20*$nsamples } {
        return -code error -errorcode DATA -errorinfo $TOOFEWDATA $TOOFEWDATA
    }

    set nogroups [expr {[llength $data]/$nsamples}]
    set mrange   0.0
    for { set i 0 } { $i < $nogroups } { incr i } {
        set subsample [lrange $data [expr {$i*$nsamples}] [expr {$i*$nsamples+$nsamples-1}]]

        set xmin  [lindex $subsample 0]
        set xmax  $xmin
        foreach d $subsample {
            set xmin  [expr {$xmin<$d? $xmin : $d}]
            set xmax  [expr {$xmax>$d? $xmax : $d}]
        }
        set mrange [expr {$mrange+($xmax-$xmin)}]
    }

    #
    # Determine the control lines
    #
    set mrange [expr {$mrange/double($nogroups)}]
    set D3     [lindex [lindex $control_factors 3] $nsamples]
    set D4     [lindex [lindex $control_factors 5] $nsamples]
    if { $D3 == "" } { set D3 [lindex [lindex $control_factors 3] end] }
    if { $D4 == "" } { set D4 [lindex [lindex $control_factors 5] end] }

    return [list $mrange [expr {$D3*$mrange}] \
                         [expr {$D4*$mrange}] $nsamples]
}

# test-Rchart --
#     Determine if any data points lie outside the R-chart control limits
#
# Arguments:
#     control     List returned by control-xbar with control data
#     data        List of observed values
# Return value:
#     Indices of any subsamples that violate the control limits
#
proc ::math::statistics::test-Rchart { control data } {
    foreach {rmean rlower rupper nsamples} $control {break}

    #
    # Check the number of data
    #
    if { [llength $data] < 1 } {
        return -code error -errorcode DATA -errorinfo $TOOFEWDATA $TOOFEWDATA
    }

    set nogroups [expr {[llength $data]/$nsamples}]

    set result {}
    for { set i 0 } { $i < $nogroups } { incr i } {
        set subsample [lrange $data [expr {$i*$nsamples}] [expr {$i*$nsamples+$nsamples-1}]]

        set xmin  [lindex $subsample 0]
        set xmax  $xmin
        foreach d $subsample {
            set xmin  [expr {$xmin<$d? $xmin : $d}]
            set xmax  [expr {$xmax>$d? $xmax : $d}]
        }
        set range [expr {$xmax-$xmin}]

        if { $range < $rlower } { lappend result $i }
        if { $range > $rupper } { lappend result $i }
    }

    return $result
}

# test-Duckworth --
#     Determine if two data sets have the same median according to the Tukey-Duckworth test
#
# Arguments:
#     list1           Values in the first data set
#     list2           Values in the second data set
#     significance    Significance level (either 0.05, 0.01 or 0.001)
#
# Returns:
#     0 if the medians are unequal, 1 if they are equal, -1 if the test can not
#     be conducted (the smallest value must be in a different set than the greatest value)
#
proc ::math::statistics::test-Duckworth {list1 list2 significance} {
    set sorted1   [lsort -real $list1]
    set sorted2   [lsort -real -decreasing $list2]

    set lowest1   [lindex $sorted1 0]
    set lowest2   [lindex $sorted2 end]
    set greatest1 [lindex $sorted1 end]
    set greatest2 [lindex $sorted2 0]

    if { $lowest1 <= $lowest2 && $greatest1 >= $greatest2 } {
        return -1
    }
    if { $lowest1 >= $lowest2 && $greatest1 <= $greatest2 } {
        return -1
    }

    #
    # Determine how many elements of set 1 are lower than the lowest of set 2
    # Ditto for the number of elements of set 2 greater than the greatest of set 1
    # (Or vice versa)
    #
    if { $lowest1 < $lowest2 } {
        set lowest   $lowest2
        set greatest $greatest1
    } else {
        set lowest   $lowest1
        set greatest $greatest2
        set sorted1   [lsort -real $list2]
        set sorted2   [lsort -real -decreasing $list1]
        #lassign [list $sorted1 $sorted2] sorted2 sorted1
    }

    set count1 0
    set count2 0
    foreach v1 $sorted1 {
        if { $v1 >= $lowest } {
            break
        }
        incr count1
    }
    foreach v2 $sorted2 {
        if { $v2 <= $greatest } {
            break
        }
        incr count2
    }

    #
    # Determine the statistic D, possibly with correction
    #
    set n1 [llength $list1]
    set n2 [llength $list2]

    set correction 0
    if { 3 + 4*$n1/3 <= $n2 && $n2 <= 2*$n1 } {
        set correction -1
    }
    if { 3 + 4*$n2/3 <= $n1 && $n1 <= 2*$n2 } {
        set correction -1
    }

    set D [expr {$count1 + $count2 + $correction}]

    switch -- [string trim $significance 0] {
        ".05" {
             return [expr {$D >= 7? 0 : 1}]
        }
        ".01" {
             return [expr {$D >= 10? 0 : 1}]
        }
        ".001" {
             return [expr {$D >= 13? 0 : 1}]
        }
        default {
             return -code error "Significance level must be 0.05, 0.01 or 0.001"
        }
    }
}


#
# Load the auxiliary scripts
#
source [file join [file dirname [info script]] pdf_stat.tcl]
source [file join [file dirname [info script]] plotstat.tcl]
source [file join [file dirname [info script]] liststat.tcl]
source [file join [file dirname [info script]] mvlinreg.tcl]
source [file join [file dirname [info script]] kruskal.tcl]
source [file join [file dirname [info script]] wilcoxon.tcl]
source [file join [file dirname [info script]] stat_kernel.tcl]

#
# Define the tables
#
namespace eval ::math::statistics {
    variable student_t_table

    #   set student_t_table [::math::interpolation::defineTable student_t
    #          {X        80%    90%    95%    98%    99%}
    #          {X      0.80   0.90   0.95   0.98   0.99
    #           1      3.078  6.314 12.706 31.821 63.657
    #           2      1.886  2.920  4.303  6.965  9.925
    #           3      1.638  2.353  3.182  4.541  5.841
    #           5      1.476  2.015  2.571  3.365  4.032
    #          10      1.372  1.812  2.228  2.764  3.169
    #          15      1.341  1.753  2.131  2.602  2.947
    #          20      1.325  1.725  2.086  2.528  2.845
    #          30      1.310  1.697  2.042  2.457  2.750
    #          60      1.296  1.671  2.000  2.390  2.660
    #         1.0e9    1.282  1.645  1.960  2.326  2.576 }]

    # PM
    #set chi_squared_table [::math::interpolation::defineTable chi_square
    #   ...
}

#
# Simple test code
#
if { [info exists ::argv0] && ([file tail [info script]] == [file tail $::argv0]) } {

    console show
    puts [interp aliases]

    set values {1 1 1 1 {}}
    puts [::math::statistics::basic-stats $values]
    set values {1 2 3 4}
    puts [::math::statistics::basic-stats $values]
    set values {1 -1 1 -2}
    puts [::math::statistics::basic-stats $values]
    puts [::math::statistics::mean   $values]
    puts [::math::statistics::min    $values]
    puts [::math::statistics::max    $values]
    puts [::math::statistics::number $values]
    puts [::math::statistics::stdev  $values]
    puts [::math::statistics::var    $values]

    set novals 100
    #set maxvals 100001
    set maxvals 1001
    while { $novals < $maxvals } {
	set values {}
	for { set i 0 } { $i < $novals } { incr i } {
	    lappend values [expr {rand()}]
	}
	puts [::math::statistics::basic-stats $values]
	puts [::math::statistics::histogram {0.0 0.2 0.4 0.6 0.8 1.0} $values]
	set novals [expr {$novals*10}]
    }

    puts "Normal distribution:"
    puts "X=0:  [::math::statistics::pdf-normal 0.0 1.0 0.0]"
    puts "X=1:  [::math::statistics::pdf-normal 0.0 1.0 1.0]"
    puts "X=-1: [::math::statistics::pdf-normal 0.0 1.0 -1.0]"

    set data1 {0.0 1.0 3.0 4.0 100.0 -23.0}
    set data2 {1.0 2.0 4.0 5.0 101.0 -22.0}
    set data3 {0.0 2.0 6.0 8.0 200.0 -46.0}
    set data4 {2.0 6.0 8.0 200.0 -46.0 1.0}
    set data5 {100.0 99.0 90.0 93.0 5.0 123.0}
    puts "Correlation data1 and data1: [::math::statistics::corr $data1 $data1]"
    puts "Correlation data1 and data2: [::math::statistics::corr $data1 $data2]"
    puts "Correlation data1 and data3: [::math::statistics::corr $data1 $data3]"
    puts "Correlation data1 and data4: [::math::statistics::corr $data1 $data4]"
    puts "Correlation data1 and data5: [::math::statistics::corr $data1 $data5]"

    #   set data {1.0 2.0 2.3 4.0 3.4 1.2 0.6 5.6}
    #   puts [::math::statistics::basicStats $data]
    #   puts [::math::statistics::interval-mean-stdev $data 0.90]
    #   puts [::math::statistics::interval-mean-stdev $data 0.95]
    #   puts [::math::statistics::interval-mean-stdev $data 0.99]

    #   puts "\nTest mean values:"
    #   puts [::math::statistics::test-mean $data 2.0 0.1 0.90]
    #   puts [::math::statistics::test-mean $data 2.0 0.5 0.90]
    #   puts [::math::statistics::test-mean $data 2.0 1.0 0.90]
    #   puts [::math::statistics::test-mean $data 2.0 2.0 0.90]

    set rc [catch {
	set m [::math::statistics::mean {}]
    } msg ] ; # {}
    puts "Result: $rc $msg"

    puts "\nTest quantiles:"
    set data      {1.0 2.0 3.0 4.0 5.0 6.0 7.0 8.0 9.0 10.0}
    set quantiles {0.11 0.21 0.51 0.91 0.99}
    set limits    {2.1 4.1 6.1 8.1}
    puts [::math::statistics::quantiles $data $quantiles]

    set histogram [::math::statistics::histogram $limits $data]
    puts [::math::statistics::quantiles $limits $histogram $quantiles]

    puts "\nTest autocorrelation:"
    set data      {1.0 -1.0 1.0 -1.0 1.0 -1.0 1.0 -1.0 1.0}
    puts [::math::statistics::autocorr $data]
    set data      {1.0 -1.1 2.0 -0.6 3.0 -4.0 0.5 0.9 -1.0}
    puts [::math::statistics::autocorr $data]

    puts "\nTest histogram limits:"
    puts [::math::statistics::mean-histogram-limits   1.0 1.0]
    puts [::math::statistics::mean-histogram-limits   1.0 1.0 4]
    puts [::math::statistics::minmax-histogram-limits 1.0 10.0 10]

}

#
# Test xbar/R-chart procedures
#
if { 0 } {
    set data {}
    for { set i 0 } { $i < 500 } { incr i } {
        lappend data [expr {rand()}]
    }
    set limits [::math::statistics::control-xbar $data]
    puts $limits

    puts "Outliers? [::math::statistics::test-xbar $limits $data]"

    set newdata {1.0 1.0 1.0 1.0 0.5 0.5 0.5 0.5 10.0 10.0 10.0 10.0}
    puts "Outliers? [::math::statistics::test-xbar $limits $newdata] -- 0 2"

    set limits [::math::statistics::control-Rchart $data]
    puts $limits

    puts "Outliers? [::math::statistics::test-Rchart $limits $data]"

    set newdata {0.0 1.0 2.0 1.0 0.4 0.5 0.6 0.5 10.0  0.0 10.0 10.0}
    puts "Outliers? [::math::statistics::test-Rchart $limits $newdata] -- 0 2"
}
<|MERGE_RESOLUTION|>--- conflicted
+++ resolved
@@ -20,11 +20,7 @@
 # version 0.9.3: added histogram-alt, corrected test-normal
 
 package require Tcl 8.4
-<<<<<<< HEAD
-package provide math::statistics 0.9.3
-=======
 package provide math::statistics 1.0
->>>>>>> edec7b55
 package require math
 
 if {![llength [info commands ::lrepeat]]} {
