[vset VERSION 0.9.3]
[manpage_begin math::statistics n [vset VERSION]]
[keywords {data analysis}]
[keywords mathematics]
[keywords statistics]
[moddesc {Tcl Math Library}]
[titledesc {Basic statistical functions and procedures}]
[category  Mathematics]
[require Tcl 8.4]
[require math::statistics [vset VERSION]]
[description]
[para]

The [package math::statistics] package contains functions and procedures for
basic statistical data analysis, such as:

[list_begin itemized]
[item]
Descriptive statistical parameters (mean, minimum, maximum, standard
deviation)

[item]
Estimates of the distribution in the form of histograms and quantiles

[item]
Basic testing of hypotheses

[item]
Probability and cumulative density functions

[list_end]
It is meant to help in developing data analysis applications or doing
ad hoc data analysis, it is not in itself a full application, nor is it
intended to rival with full (non-)commercial statistical packages.

[para]
The purpose of this document is to describe the implemented procedures
and provide some examples of their usage. As there is ample literature
on the algorithms involved, we refer to relevant text books for more
explanations.

The package contains a fairly large number of public procedures. They
can be distinguished in three sets: general procedures, procedures
that deal with specific statistical distributions, list procedures to
select or transform data and simple plotting procedures (these require
Tk).

[emph Note:] The data that need to be analyzed are always contained in a
simple list. Missing values are represented as empty list elements.

[section "GENERAL PROCEDURES"]
The general statistical procedures are:

[list_begin definitions]

[call [cmd ::math::statistics::mean] [arg data]]
Determine the [term mean] value of the given list of data.

[list_begin arguments]
[arg_def list data] - List of data
[list_end]
[para]

[call [cmd ::math::statistics::min] [arg data]]
Determine the [term minimum] value of the given list of data.

[list_begin arguments]
[arg_def list data] - List of data
[list_end]
[para]

[call [cmd ::math::statistics::max] [arg data]]
Determine the [term maximum] value of the given list of data.

[list_begin arguments]
[arg_def list data] - List of data
[list_end]
[para]

[call [cmd ::math::statistics::number] [arg data]]
Determine the [term number] of non-missing data in the given list

[list_begin arguments]
[arg_def list data] - List of data
[list_end]
[para]

[call [cmd ::math::statistics::stdev] [arg data]]
Determine the [term "sample standard deviation"] of the data in the
given list

[list_begin arguments]
[arg_def list data] - List of data
[list_end]
[para]

[call [cmd ::math::statistics::var] [arg data]]
Determine the [term "sample variance"] of the data in the given list

[list_begin arguments]
[arg_def list data] - List of data
[list_end]
[para]

[call [cmd ::math::statistics::pstdev] [arg data]]
Determine the [term "population standard deviation"] of the data
in the given list

[list_begin arguments]
[arg_def list data] - List of data
[list_end]
[para]

[call [cmd ::math::statistics::pvar] [arg data]]
Determine the [term "population variance"] of the data in the
given list

[list_begin arguments]
[arg_def list data] - List of data
[list_end]
[para]

[call [cmd ::math::statistics::median] [arg data]]
Determine the [term median] of the data in the given list
(Note that this requires sorting the data, which may be a
costly operation)

[list_begin arguments]
[arg_def list data] - List of data
[list_end]
[para]

[call [cmd ::math::statistics::basic-stats] [arg data]]
Determine a list of all the descriptive parameters: mean, minimum,
maximum, number of data, sample standard deviation, sample variance,
population standard deviation and population variance.
[para]
(This routine is called whenever either or all of the basic statistical
parameters are required. Hence all calculations are done and the
relevant values are returned.)

[list_begin arguments]
[arg_def list data] - List of data
[list_end]
[para]

[call [cmd ::math::statistics::histogram] [arg limits] [arg values] [opt weights]]
Determine histogram information for the given list of data. Returns a
list consisting of the number of values that fall into each interval.
(The first interval consists of all values lower than the first limit,
the last interval consists of all values greater than the last limit.
There is one more interval than there are limits.)
[para]
Optionally, you can use weights to influence the histogram.

[list_begin arguments]
[arg_def list limits] - List of upper limits (in ascending order) for the
intervals of the histogram.
[arg_def list values] - List of data
[arg_def list weights] - List of weights, one weight per value
[list_end]
[para]

[call [cmd ::math::statistics::histogram-alt] [arg limits] [arg values] [opt weights]]
Alternative implementation of the histogram procedure: the open end of the intervals
is at the lower bound instead of the upper bound.

[list_begin arguments]
[arg_def list limits] - List of upper limits (in ascending order) for the
intervals of the histogram.
[arg_def list values] - List of data
[arg_def list weights] - List of weights, one weight per value
[list_end]
[para]

[call [cmd ::math::statistics::corr] [arg data1] [arg data2]]
Determine the correlation coefficient between two sets of data.

[list_begin arguments]
[arg_def list data1] - First list of data
[arg_def list data2] - Second list of data
[list_end]
[para]

[call [cmd ::math::statistics::interval-mean-stdev] [arg data] [arg confidence]]
Return the interval containing the mean value and one
containing the standard deviation with a certain
level of confidence (assuming a normal distribution)

[list_begin arguments]
[arg_def list data] - List of raw data values (small sample)
[arg_def float confidence] - Confidence level (0.95 or 0.99 for instance)
[list_end]
[para]


[call [cmd ::math::statistics::t-test-mean] [arg data] [arg est_mean] \
[arg est_stdev] [arg alpha]]
Test whether the mean value of a sample is in accordance with the
estimated normal distribution with a certain probability.
Returns 1 if the test succeeds or 0 if the mean is unlikely to fit
the given distribution.

[list_begin arguments]
[arg_def list data] - List of raw data values (small sample)
[arg_def float est_mean] - Estimated mean of the distribution
[arg_def float est_stdev] - Estimated stdev of the distribution
[arg_def float alpha] - Probability level (0.95 or 0.99 for instance)
[list_end]
[para]

<<<<<<< HEAD
=======

>>>>>>> 36f80750
[call [cmd ::math::statistics::test-normal] [arg data] [arg significance]]
Test whether the given data follow a normal distribution
with a certain level of significance.
Returns 1 if the data are normally distributed within the level of
significance, returns 0 if not. The underlying test is the Lilliefors
test. Smaller values of the significance mean a stricter testing.

[list_begin arguments]
[arg_def list data] - List of raw data values
[arg_def float significance] - Significance level (one of 0.01, 0.05, 0.10, 0.15 or 0.20). For compatibility
reasons the values "1-significance", 0.80, 0.85, 0.90, 0.95 or 0.99 are also accepted.
[list_end]
[para]
Compatibility issue: the original implementation and documentation used the term "confidence" and used a value
1-significance (see ticket 2812473fff). This has been corrected as of version 0.9.3.
<<<<<<< HEAD
=======
[para]

>>>>>>> 36f80750

[call [cmd ::math::statistics::lillieforsFit] [arg data]]
Returns the goodness of fit to a normal distribution according to
Lilliefors. The higher the number, the more likely the data are indeed
normally distributed. The test requires at least [emph five] data
points.

[list_begin arguments]
[arg_def list data] - List of raw data values
[list_end]
[para]


[call [cmd ::math::statistics::test-Duckworth] [arg list1] [arg list2] [arg significance]]
Determine if two data sets have the same median according to the Tukey-Duckworth test.
The procedure returns 0 if the medians are unequal, 1 if they are equal, -1 if the test can not
be conducted (the smallest value must be in a different set than the greatest value).
#
# Arguments:
#     list1           Values in the first data set
#     list2           Values in the second data set
#     significance    Significance level (either 0.05, 0.01 or 0.001)
#
# Returns:

Test whether the given data follow a normal distribution
with a certain level of significance.
Returns 1 if the data are normally distributed within the level of
significance, returns 0 if not. The underlying test is the Lilliefors
test. Smaller values of the significance mean a stricter testing.

[list_begin arguments]
[arg_def list list1] - First list of data
[arg_def list list2] - Second list of data
[arg_def float significance] - Significance level (either 0.05, 0.01 or 0.001)
[list_end]
[para]

[call [cmd ::math::statistics::quantiles] [arg data] [arg confidence]]
Return the quantiles for a given set of data
[list_begin arguments]
[para]
[arg_def list data] - List of raw data values
[para]
[arg_def float confidence] - Confidence level (0.95 or 0.99 for instance) or a list of confidence levels.
[para]
[list_end]
[para]

[call [cmd ::math::statistics::quantiles] [arg limits] [arg counts] [arg confidence]]
Return the quantiles based on histogram information (alternative to the
call with two arguments)
[list_begin arguments]
[arg_def list limits] - List of upper limits from histogram
[arg_def list counts] - List of counts for for each interval in histogram
[arg_def float confidence] -  Confidence level (0.95 or 0.99 for instance) or a list of confidence levels.
[list_end]
[para]

[call [cmd ::math::statistics::autocorr] [arg data]]
Return the autocorrelation function as a list of values (assuming
equidistance between samples, about 1/2 of the number of raw data)
[para]
The correlation is determined in such a way that the first value is
always 1 and all others are equal to or smaller than 1. The number of
values involved will diminish as the "time" (the index in the list of
returned values) increases
[list_begin arguments]
[arg_def list data] - Raw data for which the autocorrelation must be determined
[list_end]
[para]

[call [cmd ::math::statistics::crosscorr] [arg data1] [arg data2]]
Return the cross-correlation function as a list of values (assuming
equidistance between samples, about 1/2 of the number of raw data)
[para]
The correlation is determined in such a way that the values can never
exceed 1 in magnitude. The number of values involved will diminish
as the "time" (the index in the list of returned values) increases.
[list_begin arguments]
[arg_def list data1] - First list of data
[arg_def list data2] - Second list of data
[list_end]
[para]

[call [cmd ::math::statistics::mean-histogram-limits] [arg mean] \
[arg stdev] [arg number]]
Determine reasonable limits based on mean and standard deviation
for a histogram
Convenience function - the result is suitable for the histogram function.

[list_begin arguments]
[arg_def float mean] - Mean of the data
[arg_def float stdev] - Standard deviation
[arg_def int number] - Number of limits to generate (defaults to 8)
[list_end]
[para]

[call [cmd ::math::statistics::minmax-histogram-limits] [arg min] \
[arg max] [arg number]]
Determine reasonable limits based on a minimum and maximum for a histogram
[para]
Convenience function - the result is suitable for the histogram function.
[list_begin arguments]
[arg_def float min] - Expected minimum
[arg_def float max] - Expected maximum
[arg_def int number] - Number of limits to generate (defaults to 8)
[list_end]
[para]

[call [cmd ::math::statistics::linear-model] [arg xdata] \
[arg ydata] [arg intercept]]
Determine the coefficients for a linear regression between
two series of data (the model: Y = A + B*X). Returns a list of
parameters describing the fit

[list_begin arguments]
[arg_def list xdata] - List of independent data
[arg_def list ydata] - List of dependent data to be fitted
[arg_def boolean intercept] - (Optional) compute the intercept (1, default) or fit
to a line through the origin (0)
[para]
The result consists of the following list:
[list_begin itemized]
[item]
(Estimate of) Intercept A
[item]
(Estimate of) Slope B
[item]
Standard deviation of Y relative to fit
[item]
Correlation coefficient R2
[item]
Number of degrees of freedom df
[item]
Standard error of the intercept A
[item]
Significance level of A
[item]
Standard error of the slope B
[item]
Significance level of B
[list_end]
[list_end]
[para]

[call [cmd ::math::statistics::linear-residuals] [arg xdata] [arg ydata] \
[arg intercept]]
Determine the difference between actual data and predicted from
the linear model.
[para]
Returns a list of the differences between the actual data and the
predicted values.
[list_begin arguments]
[arg_def list xdata] - List of independent data
[arg_def list ydata] - List of dependent data to be fitted
[arg_def boolean intercept] - (Optional) compute the intercept (1, default) or fit
to a line through the origin (0)
[list_end]
[para]

[call [cmd ::math::statistics::test-2x2] [arg n11] [arg n21] [arg n12] [arg n22]]
Determine if two set of samples, each from a binomial distribution,
differ significantly or not (implying a different parameter).
[para]
Returns the "chi-square" value, which can be used to the determine the
significance.
[list_begin arguments]
[arg_def int n11] - Number of outcomes with the first value from the first sample.
[arg_def int n21] - Number of outcomes with the first value from the second sample.
[arg_def int n12] - Number of outcomes with the second value from the first sample.
[arg_def int n22] - Number of outcomes with the second value from the second sample.
[list_end]
[para]

[call [cmd ::math::statistics::print-2x2] [arg n11] [arg n21] [arg n12] [arg n22]]
Determine if two set of samples, each from a binomial distribution,
differ significantly or not (implying a different parameter).
[para]
Returns a short report, useful in an interactive session.
[list_begin arguments]
[arg_def int n11] - Number of outcomes with the first value from the first sample.
[arg_def int n21] - Number of outcomes with the first value from the second sample.
[arg_def int n12] - Number of outcomes with the second value from the first sample.
[arg_def int n22] - Number of outcomes with the second value from the second sample.
[list_end]
[para]

[call [cmd ::math::statistics::control-xbar] [arg data] [opt nsamples]]
Determine the control limits for an xbar chart. The number of data
in each subsample defaults to 4. At least 20 subsamples are required.
[para]
Returns the mean, the lower limit, the upper limit and the number of
data per subsample.

[list_begin arguments]
[arg_def list data] - List of observed data
[arg_def int nsamples] - Number of data per subsample
[list_end]
[para]

[call [cmd ::math::statistics::control-Rchart] [arg data] [opt nsamples]]
Determine the control limits for an R chart. The number of data
in each subsample (nsamples) defaults to 4. At least 20 subsamples are required.
[para]
Returns the mean range, the lower limit, the upper limit and the number
of data per subsample.

[list_begin arguments]
[arg_def list data] - List of observed data
[arg_def int nsamples] - Number of data per subsample
[list_end]
[para]

[call [cmd ::math::statistics::test-xbar] [arg control] [arg data]]
Determine if the data exceed the control limits for the xbar chart.
[para]
Returns a list of subsamples (their indices) that indeed violate the
limits.

[list_begin arguments]
[arg_def list control] - Control limits as returned by the "control-xbar" procedure
[arg_def list data] - List of observed data
[list_end]
[para]

[call [cmd ::math::statistics::test-Rchart] [arg control] [arg data]]
Determine if the data exceed the control limits for the R chart.
[para]
Returns a list of subsamples (their indices) that indeed violate the
limits.
[list_begin arguments]
[arg_def list control] - Control limits as returned by the "control-Rchart" procedure
[arg_def list data] - List of observed data
[list_end]
[para]

[call [cmd ::math::statistics::test-Kruskal-Wallis] [arg confidence] [arg args]]
Check if the population medians of two or more groups are equal with a
given confidence level, using the Kruskal-Wallis test.

[list_begin arguments]
[arg_def float confidence] - Confidence level to be used (0-1)
[arg_def list args] - Two or more lists of data
[list_end]
[para]

[call [cmd ::math::statistics::analyse-Kruskal-Wallis] [arg args]]
Compute the statistical parameters for the Kruskal-Wallis test.
Returns the Kruskal-Wallis statistic and the probability that that
value would occur assuming the medians of the populations are
equal.

[list_begin arguments]
[arg_def list args] - Two or more lists of data
[list_end]
[para]

[call [cmd ::math::statistics::group-rank] [arg args]]
Rank the groups of data with respect to the complete set.
Returns a list consisting of the group ID, the value and the rank
(possibly a rational number, in case of ties) for each data item.

[list_begin arguments]
[arg_def list args] - Two or more lists of data
[list_end]
[para]

[call [cmd ::math::statistics::test-Wilcoxon] [arg sample_a] [arg sample_b]]
Compute the Wilcoxon test statistic to determine if two samples have the
same median or not. (The statistic can be regarded as standard normal, if the
sample sizes are both larger than 10. Returns the value of this statistic.

[list_begin arguments]
[arg_def list sample_a] - List of data comprising the first sample
[arg_def list sample_b] - List of data comprising the second sample
[list_end]
[para]

[call [cmd ::math::statistics::spearman-rank] [arg sample_a] [arg sample_b]]
Return the Spearman rank correlation as an alternative to the ordinary (Pearson's) correlation
coefficient. The two samples should have the same number of data.

[list_begin arguments]
[arg_def list sample_a] - First list of data
[arg_def list sample_b] - Second list of data
[list_end]
[para]

[call [cmd ::math::statistics::spearman-rank-extended] [arg sample_a] [arg sample_b]]
Return the Spearman rank correlation as an alternative to the ordinary (Pearson's) correlation
coefficient as well as additional data. The two samples should have the same number of data.
The procedure returns the correlation coefficient, the number of data pairs used and the
z-score, an approximately standard normal statistic, indicating the significance of the correlation.

[list_begin arguments]
[arg_def list sample_a] - First list of data
[arg_def list sample_b] - Second list of data
[list_end]

[call [cmd ::math::statistics::kernel-density] [arg data] opt [arg "-option value"] ...]]
Return the density function based on kernel density estimation. The procedure is controlled by
a small set of options, each of which is given a reasonable default.
[para]
The return value consists of three lists: the centres of the bins, the associated probability
density and a list of computational parameters (begin and end of the interval, mean and standard
deviation and the used bandwidth). The computational parameters can be used for further analysis.

[list_begin arguments]
[arg_def list data] - The data to be examined
[arg_def list args] - Option-value pairs:
[list_begin definitions]
[def "[option -weights] [arg weights]"]  Per data point the weight (default: 1 for all data)
[def "[option -bandwidth] [arg value]"]  Bandwidth to be used for the estimation (default: determined from standard deviation)
[def "[option -number] [arg value]"]  Number of bins to be returned (default: 100)
[def "[option -interval] [arg "{begin end}"]"]  Begin and end of the interval for
which the density is returned (default: mean +/- 3*standard deviation)
[def "[option -kernel] [arg function]"]  Kernel to be used (One of: gaussian, cosine,
epanechnikov, uniform, triangular, biweight, logistic; default: gaussian)
[list_end]
[list_end]

[list_end]

[section "MULTIVARIATE LINEAR REGRESSION"]

Besides the linear regression with a single independent variable, the
statistics package provides two procedures for doing ordinary
least squares (OLS) and weighted least squares (WLS) linear regression
with several variables. They were written by Eric Kemp-Benedict.

[para]
In addition to these two, it provides a procedure (tstat)
for calculating the value of the t-statistic for the specified number of
degrees of freedom that is required to demonstrate a given level of
significance.

[para]
Note: These procedures depend on the math::linearalgebra package.

[para]
[emph "Description of the procedures"]

[list_begin definitions]
[call [cmd ::math::statistics::tstat] [arg dof] [opt alpha]]
Returns the value of the t-distribution t* satisfying

[example {
    P(t*)  =  1 - alpha/2
    P(-t*) =  alpha/2
}]
for the number of degrees of freedom dof.
[para]
Given a sample of normally-distributed data x, with an
estimate xbar for the mean and sbar for the standard deviation,
the alpha confidence interval for the estimate of the mean can
be calculated as
[example {
      ( xbar - t* sbar , xbar + t* sbar)
}]
The return values from this procedure can be compared to
an estimated t-statistic to determine whether the estimated
value of a parameter is significantly different from zero at
the given confidence level.

[list_begin arguments]
[arg_def int dof]
Number of degrees of freedom

[arg_def float alpha]
Confidence level of the t-distribution. Defaults to 0.05.

[list_end]
[para]

[call [cmd ::math::statistics::mv-wls] [arg wt1] [arg weights_and_values]]
Carries out a weighted least squares linear regression for
the data points provided, with weights assigned to each point.

[para]
The linear model is of the form

[example {
    y = b0 + b1 * x1 + b2 * x2 ... + bN * xN + error
}]
and each point satisfies
[example {
    yi = b0 + b1 * xi1 + b2 * xi2 + ... + bN * xiN + Residual_i
}]
[para]
The procedure returns a list with the following elements:
[list_begin itemized]
[item]
The r-squared statistic
[item]
The adjusted r-squared statistic
[item]
A list containing the estimated coefficients b1, ... bN, b0
(The constant b0 comes last in the list.)
[item]
A list containing the standard errors of the coefficients
[item]
A list containing the 95% confidence bounds of the coefficients,
with each set of bounds returned as a list with two values
[list_end]

Arguments:
[list_begin arguments]
[arg_def list weights_and_values]
A list consisting of: the weight for the first observation, the data
for the first observation (as a sublist), the weight for the second
observation (as a sublist) and so on. The sublists of data are organised
as lists of the value of the dependent variable y and the independent
variables x1, x2 to xN.

[list_end]
[para]

[call [cmd ::math::statistics::mv-ols] [arg values]]
Carries out an ordinary least squares linear regression for
the data points provided.

[para]
This procedure simply calls ::mvlinreg::wls with the weights
set to 1.0, and returns the same information.

[list_end]

[emph "Example of the use:"]
[example {
# Store the value of the unicode value for the "+/-" character
set pm "\u00B1"

# Provide some data
set data {{  -.67  14.18  60.03 -7.5  }
          { 36.97  15.52  34.24 14.61 }
          {-29.57  21.85  83.36 -7.   }
          {-16.9   11.79  51.67 -6.56 }
          { 14.09  16.24  36.97 -12.84}
          { 31.52  20.93  45.99 -25.4 }
          { 24.05  20.69  50.27  17.27}
          { 22.23  16.91  45.07  -4.3 }
          { 40.79  20.49  38.92  -.73 }
          {-10.35  17.24  58.77  18.78}}

# Call the ols routine
set results [::math::statistics::mv-ols $data]

# Pretty-print the results
puts "R-squared: [lindex $results 0]"
puts "Adj R-squared: [lindex $results 1]"
puts "Coefficients $pm s.e. -- \[95% confidence interval\]:"
foreach val [lindex $results 2] se [lindex $results 3] bounds [lindex $results 4] {
    set lb [lindex $bounds 0]
    set ub [lindex $bounds 1]
    puts "   $val $pm $se -- \[$lb to $ub\]"
}
}]

[section "STATISTICAL DISTRIBUTIONS"]
In the literature a large number of probability distributions can be
found. The statistics package supports:
[list_begin itemized]
[item]
The normal or Gaussian distribution as well as the log-normal distribution
[item]
The uniform distribution - equal probability for all data within a given
interval
[item]
The exponential distribution - useful as a model for certain
extreme-value distributions.
[item]
The gamma distribution - based on the incomplete Gamma integral
[item]
The beta distribution
[item]
The chi-square distribution
[item]
The student's T distribution
[item]
The Poisson distribution
[item]
The Pareto distribution
[item]
The Gumbel distribution
[item]
The Weibull distribution
[item]
The Cauchy distribution
[item]
PM - binomial,F.
[list_end]

In principle for each distribution one has procedures for:
[list_begin itemized]
[item]
The probability density (pdf-*)
[item]
The cumulative density (cdf-*)
[item]
Quantiles for the given distribution (quantiles-*)
[item]
Histograms for the given distribution (histogram-*)
[item]
List of random values with the given distribution (random-*)
[list_end]

The following procedures have been implemented:

[list_begin definitions]

[call [cmd ::math::statistics::pdf-normal] [arg mean] [arg stdev] [arg value]]
Return the probability of a given value for a normal distribution with
given mean and standard deviation.

[list_begin arguments]
[arg_def float mean] - Mean value of the distribution
[arg_def float stdev] - Standard deviation of the distribution
[arg_def float value] - Value for which the probability is required
[list_end]
[para]

[call [cmd ::math::statistics::pdf-lognormal] [arg mean] [arg stdev] [arg value]]
Return the probability of a given value for a log-normal distribution with
given mean and standard deviation.

[list_begin arguments]
[arg_def float mean] - Mean value of the distribution
[arg_def float stdev] - Standard deviation of the distribution
[arg_def float value] - Value for which the probability is required
[list_end]
[para]

[call [cmd ::math::statistics::pdf-exponential] [arg mean] [arg value]]
Return the probability of a given value for an exponential
distribution with given mean.

[list_begin arguments]
[arg_def float mean] - Mean value of the distribution
[arg_def float value] - Value for which the probability is required
[list_end]
[para]

[call [cmd ::math::statistics::pdf-uniform] [arg xmin] [arg xmax] [arg value]]
Return the probability of a given value for a uniform
distribution with given extremes.

[list_begin arguments]
[arg_def float xmin] - Minimum value of the distribution
[arg_def float xmin] - Maximum value of the distribution
[arg_def float value] - Value for which the probability is required
[list_end]
[para]

[call [cmd ::math::statistics::pdf-gamma] [arg alpha] [arg beta] [arg value]]
Return the probability of a given value for a Gamma
distribution with given shape and rate parameters

[list_begin arguments]
[arg_def float alpha] - Shape parameter
[arg_def float beta] - Rate parameter
[arg_def float value] - Value for which the probability is required
[list_end]
[para]

[call [cmd ::math::statistics::pdf-poisson] [arg mu] [arg k]]
Return the probability of a given number of occurrences in the same
interval (k) for a Poisson distribution with given mean (mu)

[list_begin arguments]
[arg_def float mu] - Mean number of occurrences
[arg_def int k] - Number of occurences
[list_end]
[para]

[call [cmd ::math::statistics::pdf-chisquare] [arg df] [arg value]]
Return the probability of a given value for a chi square
distribution with given degrees of freedom

[list_begin arguments]
[arg_def float df] - Degrees of freedom
[arg_def float value] - Value for which the probability is required
[list_end]
[para]

[call [cmd ::math::statistics::pdf-student-t] [arg df] [arg value]]
Return the probability of a given value for a Student's t
distribution with given degrees of freedom

[list_begin arguments]
[arg_def float df] - Degrees of freedom
[arg_def float value] - Value for which the probability is required
[list_end]
[para]

[call [cmd ::math::statistics::pdf-gamma] [arg a] [arg b] [arg value]]
Return the probability of a given value for a Gamma
distribution with given shape and rate parameters

[list_begin arguments]
[arg_def float a] - Shape parameter
[arg_def float b] - Rate parameter
[arg_def float value] - Value for which the probability is required
[list_end]
[para]

[call [cmd ::math::statistics::pdf-beta] [arg a] [arg b] [arg value]]
Return the probability of a given value for a Beta
distribution with given shape parameters

[list_begin arguments]
[arg_def float a] - First shape parameter
[arg_def float b] - Second shape parameter
[arg_def float value] - Value for which the probability is required
[list_end]
[para]

[call [cmd ::math::statistics::pdf-weibull] [arg scale] [arg shape] [arg value]]
Return the probability of a given value for a Weibull
distribution with given scale and shape parameters

[list_begin arguments]
[arg_def float location] - Scale parameter
[arg_def float scale] - Shape parameter
[arg_def float value] - Value for which the probability is required
[list_end]
[para]

[call [cmd ::math::statistics::pdf-gumbel] [arg location] [arg scale] [arg value]]
Return the probability of a given value for a Gumbel
distribution with given location and shape parameters

[list_begin arguments]
[arg_def float location] - Location parameter
[arg_def float scale] - Shape parameter
[arg_def float value] - Value for which the probability is required
[list_end]
[para]

[call [cmd ::math::statistics::pdf-pareto] [arg scale] [arg shape] [arg value]]
Return the probability of a given value for a Pareto
distribution with given scale and shape parameters

[list_begin arguments]
[arg_def float scale] - Scale parameter
[arg_def float shape] - Shape parameter
[arg_def float value] - Value for which the probability is required
[list_end]
[para]

[call [cmd ::math::statistics::pdf-cauchy] [arg location] [arg scale] [arg value]]
Return the probability of a given value for a Cauchy
distribution with given location and shape parameters. Note that the Cauchy distribution
has no finite higher-order moments.

[list_begin arguments]
[arg_def float location] - Location parameter
[arg_def float scale] - Shape parameter
[arg_def float value] - Value for which the probability is required
[list_end]
[para]

[call [cmd ::math::statistics::cdf-normal] [arg mean] [arg stdev] [arg value]]
Return the cumulative probability of a given value for a normal
distribution with given mean and standard deviation, that is the
probability for values up to the given one.

[list_begin arguments]
[arg_def float mean] - Mean value of the distribution
[arg_def float stdev] - Standard deviation of the distribution
[arg_def float value] - Value for which the probability is required
[list_end]
[para]

[call [cmd ::math::statistics::cdf-lognormal] [arg mean] [arg stdev] [arg value]]
Return the cumulative probability of a given value for a log-normal
distribution with given mean and standard deviation, that is the
probability for values up to the given one.

[list_begin arguments]
[arg_def float mean] - Mean value of the distribution
[arg_def float stdev] - Standard deviation of the distribution
[arg_def float value] - Value for which the probability is required
[list_end]
[para]

[call [cmd ::math::statistics::cdf-exponential] [arg mean] [arg value]]
Return the cumulative probability of a given value for an exponential
distribution with given mean.

[list_begin arguments]
[arg_def float mean] - Mean value of the distribution
[arg_def float value] - Value for which the probability is required
[list_end]
[para]

[call [cmd ::math::statistics::cdf-uniform] [arg xmin] [arg xmax] [arg value]]
Return the cumulative probability of a given value for a uniform
distribution with given extremes.

[list_begin arguments]
[arg_def float xmin] - Minimum value of the distribution
[arg_def float xmin] - Maximum value of the distribution
[arg_def float value] - Value for which the probability is required
[list_end]
[para]

[call [cmd ::math::statistics::cdf-students-t] [arg degrees] [arg value]]
Return the cumulative probability of a given value for a Student's t
distribution with given number of degrees.
[list_begin arguments]
[arg_def int degrees] - Number of degrees of freedom
[arg_def float value] - Value for which the probability is required
[list_end]
[para]

[call [cmd ::math::statistics::cdf-gamma] [arg alpha] [arg beta] [arg value]]
Return the cumulative probability of a given value for a Gamma
distribution with given shape and rate parameters.

[list_begin arguments]
[arg_def float alpha] - Shape parameter
[arg_def float beta] - Rate parameter
[arg_def float value] - Value for which the cumulative probability is required
[list_end]
[para]

[call [cmd ::math::statistics::cdf-poisson] [arg mu] [arg k]]
Return the cumulative probability of a given number of occurrences in
the same interval (k) for a Poisson distribution with given mean (mu).

[list_begin arguments]
[arg_def float mu] - Mean number of occurrences
[arg_def int k] - Number of occurences
[list_end]
[para]

[call [cmd ::math::statistics::cdf-beta] [arg a] [arg b] [arg value]]
Return the cumulative probability of a given value for a Beta
distribution with given shape parameters

[list_begin arguments]
[arg_def float a] - First shape parameter
[arg_def float b] - Second shape parameter
<<<<<<< HEAD
=======
[arg_def float value] - Value for which the probability is required
[list_end]
[para]

[call [cmd ::math::statistics::cdf-weibull] [arg scale] [arg shape] [arg value]]
Return the cumulative probability of a given value for a Weibull
distribution with given scale and shape parameters.

[list_begin arguments]
[arg_def float scale] - Scale parameter
[arg_def float shape] - Shape parameter
[arg_def float value] - Value for which the probability is required
[list_end]
[para]

[call [cmd ::math::statistics::cdf-gumbel] [arg location] [arg scale] [arg value]]
Return the cumulative probability of a given value for a Gumbel
distribution with given location and scale parameters.

[list_begin arguments]
[arg_def float location] - Location parameter
[arg_def float scale] - Scale parameter
>>>>>>> 36f80750
[arg_def float value] - Value for which the probability is required
[list_end]
[para]

[call [cmd ::math::statistics::cdf-pareto] [arg scale] [arg shape] [arg value]]
Return the cumulative probability of a given value for a Pareto
distribution with given scale and shape parameters

[list_begin arguments]
[arg_def float scale] - Scale parameter
[arg_def float shape] - Shape parameter
[arg_def float value] - Value for which the probability is required
[list_end]
[para]

[call [cmd ::math::statistics::cdf-cauchy] [arg location] [arg scale] [arg value]]
Return the cumulative probability of a given value for a Cauchy
distribution with given location and scale parameters.

[list_begin arguments]
[arg_def float location] - Location parameter
[arg_def float scale] - Scale parameter
[arg_def float value] - Value for which the probability is required
[list_end]
[para]

[call [cmd ::math::statistics::empirical-distribution] [arg values]]
Return a list of values and their empirical probability. The values are sorted in increasing order.
(The implementation follows the description at the corresponding Wikipedia page)

[list_begin arguments]
[arg_def list values] - List of data to be examined
[list_end]
[para]

[call [cmd ::math::statistics::random-normal] [arg mean] [arg stdev] [arg number]]
Return a list of "number" random values satisfying a normal
distribution with given mean and standard deviation.
[list_begin arguments]
[arg_def float mean] - Mean value of the distribution
[arg_def float stdev] - Standard deviation of the distribution
[arg_def int number] - Number of values to be returned
[list_end]
[para]

[call [cmd ::math::statistics::random-lognormal] [arg mean] [arg stdev] [arg number]]
Return a list of "number" random values satisfying a log-normal
distribution with given mean and standard deviation.
[list_begin arguments]
[arg_def float mean] - Mean value of the distribution
[arg_def float stdev] - Standard deviation of the distribution
[arg_def int number] - Number of values to be returned
[list_end]
[para]

[call [cmd ::math::statistics::random-exponential] [arg mean] [arg number]]
Return a list of "number" random values satisfying an exponential
distribution with given mean.
[list_begin arguments]
[arg_def float mean] - Mean value of the distribution
[arg_def int number] - Number of values to be returned
[list_end]
[para]

[call [cmd ::math::statistics::random-uniform] [arg xmin] [arg xmax] [arg number]]
Return a list of "number" random values satisfying a uniform
distribution with given extremes.

[list_begin arguments]
[arg_def float xmin] - Minimum value of the distribution
[arg_def float xmax] - Maximum value of the distribution
[arg_def int number] - Number of values to be returned
[list_end]
[para]

[call [cmd ::math::statistics::random-gamma] [arg alpha] [arg beta] [arg number]]
Return a list of "number" random values satisfying
a Gamma distribution with given shape and rate parameters.

[list_begin arguments]
[arg_def float alpha] - Shape parameter
[arg_def float beta] - Rate parameter
[arg_def int number] - Number of values to be returned
[list_end]
[para]

[call [cmd ::math::statistics::random-poisson] [arg mu] [arg number]]
Return a list of "number" random values satisfying
a Poisson distribution with given mean.

[list_begin arguments]
[arg_def float mu] - Mean of the distribution
[arg_def int number] - Number of values to be returned
[list_end]
[para]

[call [cmd ::math::statistics::random-chisquare] [arg df] [arg number]]
Return a list of "number" random values satisfying
a chi square distribution with given degrees of freedom.

[list_begin arguments]
[arg_def float df] - Degrees of freedom
[arg_def int number] - Number of values to be returned
[list_end]
[para]

[call [cmd ::math::statistics::random-student-t] [arg df] [arg number]]
Return a list of "number" random values satisfying
a Student's t distribution with given degrees of freedom.

[list_begin arguments]
[arg_def float df] - Degrees of freedom
[arg_def int number] - Number of values to be returned
[list_end]
[para]

[call [cmd ::math::statistics::random-beta] [arg a] [arg b] [arg number]]
Return a list of "number" random values satisfying
a Beta distribution with given shape parameters.

[list_begin arguments]
[arg_def float a] - First shape parameter
[arg_def float b] - Second shape parameter
[arg_def int number] - Number of values to be returned
[list_end]
[para]

[call [cmd ::math::statistics::random-weibull] [arg scale] [arg shape] [arg number]]
Return a list of "number" random values satisfying
a Weibull distribution with given scale and shape parameters.

[list_begin arguments]
[arg_def float scale] - Scale parameter
[arg_def float shape] - Shape parameter
[arg_def int number] - Number of values to be returned
[list_end]
[para]

[call [cmd ::math::statistics::random-gumbel] [arg location] [arg scale] [arg number]]
Return a list of "number" random values satisfying
a Gumbel distribution with given location and scale parameters.

[list_begin arguments]
[arg_def float location] - Location parameter
[arg_def float scale] - Scale parameter
[arg_def int number] - Number of values to be returned
[list_end]
[para]

[call [cmd ::math::statistics::random-pareto] [arg scale] [arg shape] [arg number]]
Return a list of "number" random values satisfying
a Pareto distribution with given scale and shape parameters.

[list_begin arguments]
[arg_def float scale] - Scale parameter
[arg_def float shape] - Shape parameter
[arg_def int number] - Number of values to be returned
[list_end]
[para]

[call [cmd ::math::statistics::random-cauchy] [arg location] [arg scale] [arg number]]
Return a list of "number" random values satisfying
a Cauchy distribution with given location and scale parameters.

[list_begin arguments]
[arg_def float location] - Location parameter
[arg_def float scale] - Scale parameter
[arg_def int number] - Number of values to be returned
[list_end]
[para]

[call [cmd ::math::statistics::histogram-uniform] [arg xmin] [arg xmax] [arg limits] [arg number]]
Return the expected histogram for a uniform distribution.

[list_begin arguments]
[arg_def float xmin] - Minimum value of the distribution
[arg_def float xmax] - Maximum value of the distribution
[arg_def list limits] - Upper limits for the buckets in the histogram
[arg_def int number] - Total number of "observations" in the histogram
[list_end]
[para]

[call [cmd ::math::statistics::incompleteGamma] [arg x] [arg p] [opt tol]]
Evaluate the incomplete Gamma integral

[example {
                    1       / x               p-1
      P(p,x) =  --------   |   dt exp(-t) * t
                Gamma(p)  / 0
}]

[list_begin arguments]
[arg_def float x] - Value of x (limit of the integral)
[arg_def float p] - Value of p in the integrand
[arg_def float tol] - Required tolerance (default: 1.0e-9)
[list_end]
[para]

[call [cmd ::math::statistics::incompleteBeta] [arg a] [arg b] [arg x] [opt tol]]
Evaluate the incomplete Beta integral

[list_begin arguments]
[arg_def float a] - First shape parameter
[arg_def float b] - Second shape parameter
[arg_def float x] - Value of x (limit of the integral)
[arg_def float tol] - Required tolerance (default: 1.0e-9)
[list_end]
[para]

[call [cmd ::math::statistics::estimate-pareto] [arg values]]
Estimate the parameters for the Pareto distribution that comes closest to the given values.
Returns the estimated scale and shape parameters, as well as the standard error for the shape parameter.

[list_begin arguments]
[arg_def list values] - List of values, assumed to be distributed according to a Pareto distribution
[list_end]
[para]

[list_end]
TO DO: more function descriptions to be added

[section "DATA MANIPULATION"]
The data manipulation procedures act on lists or lists of lists:

[list_begin definitions]

[call [cmd ::math::statistics::filter] [arg varname] [arg data] [arg expression]]
Return a list consisting of the data for which the logical
expression is true (this command works analogously to the command [cmd foreach]).

[list_begin arguments]
[arg_def string varname] - Name of the variable used in the expression
[arg_def list data] - List of data
[arg_def string expression] - Logical expression using the variable name
[list_end]
[para]

[call [cmd ::math::statistics::map] [arg varname] [arg data] [arg expression]]
Return a list consisting of the data that are transformed via the
expression.

[list_begin arguments]
[arg_def string varname] - Name of the variable used in the expression
[arg_def list data] - List of data
[arg_def string expression] - Expression to be used to transform (map) the data
[list_end]
[para]

[call [cmd ::math::statistics::samplescount] [arg varname] [arg list] [arg expression]]
Return a list consisting of the [term counts] of all data in the
sublists of the "list" argument for which the expression is true.

[list_begin arguments]
[arg_def string varname] - Name of the variable used in the expression
[arg_def list data] - List of sublists, each containing the data
[arg_def string expression] - Logical expression to test the data (defaults to
"true").
[list_end]
[para]

[call [cmd ::math::statistics::subdivide]]
Routine [emph PM] - not implemented yet
[para]

[list_end]

[section "PLOT PROCEDURES"]
The following simple plotting procedures are available:
[list_begin definitions]

[call [cmd ::math::statistics::plot-scale] [arg canvas] \
[arg xmin] [arg xmax] [arg ymin] [arg ymax]]
Set the scale for a plot in the given canvas. All plot routines expect
this function to be called first. There is no automatic scaling
provided.

[list_begin arguments]
[arg_def widget canvas] - Canvas widget to use
[arg_def float xmin] - Minimum x value
[arg_def float xmax] - Maximum x value
[arg_def float ymin] - Minimum y value
[arg_def float ymax] - Maximum y value
[list_end]
[para]

[call [cmd ::math::statistics::plot-xydata] [arg canvas] \
[arg xdata] [arg ydata] [arg tag]]
Create a simple XY plot in the given canvas - the data are
shown as a collection of dots. The tag can be used to manipulate the
appearance.

[list_begin arguments]
[arg_def widget canvas] - Canvas widget to use
[arg_def float xdata] - Series of independent data
[arg_def float ydata] - Series of dependent data
[arg_def string tag] - Tag to give to the plotted data (defaults to xyplot)
[list_end]
[para]

[call [cmd ::math::statistics::plot-xyline] [arg canvas] \
[arg xdata] [arg ydata] [arg tag]]
Create a simple XY plot in the given canvas - the data are
shown as a line through the data points. The tag can be used to
manipulate the appearance.
[list_begin arguments]
[arg_def widget canvas] - Canvas widget to use
[arg_def list xdata] - Series of independent data
[arg_def list ydata] - Series of dependent data
[arg_def string tag] - Tag to give to the plotted data (defaults to xyplot)
[list_end]
[para]

[call [cmd ::math::statistics::plot-tdata] [arg canvas] \
[arg tdata] [arg tag]]
Create a simple XY plot in the given canvas - the data are
shown as a collection of dots. The horizontal coordinate is equal to the
index. The tag can be used to manipulate the appearance.
This type of presentation is suitable for autocorrelation functions for
instance or for inspecting the time-dependent behaviour.
[list_begin arguments]
[arg_def widget canvas] - Canvas widget to use
[arg_def list tdata] - Series of dependent data
[arg_def string tag] - Tag to give to the plotted data (defaults to xyplot)
[list_end]
[para]

[call [cmd ::math::statistics::plot-tline] [arg canvas] \
[arg tdata] [arg tag]]
Create a simple XY plot in the given canvas - the data are
shown as a line. See plot-tdata for an explanation.

[list_begin arguments]
[arg_def widget canvas] - Canvas widget to use
[arg_def list tdata] - Series of dependent data
[arg_def string tag] - Tag to give to the plotted data (defaults to xyplot)
[list_end]
[para]

[call [cmd ::math::statistics::plot-histogram] [arg canvas] \
[arg counts] [arg limits] [arg tag]]
Create a simple histogram in the given canvas

[list_begin arguments]
[arg_def widget canvas] - Canvas widget to use
[arg_def list counts] - Series of bucket counts
[arg_def list limits] - Series of upper limits for the buckets
[arg_def string tag] - Tag to give to the plotted data (defaults to xyplot)
[list_end]
[para]

[list_end]

[section {THINGS TO DO}]
The following procedures are yet to be implemented:
[list_begin itemized]
[item]
F-test-stdev
[item]
interval-mean-stdev
[item]
histogram-normal
[item]
histogram-exponential
[item]
test-histogram
[item]
test-corr
[item]
quantiles-*
[item]
fourier-coeffs
[item]
fourier-residuals
[item]
onepar-function-fit
[item]
onepar-function-residuals
[item]
plot-linear-model
[item]
subdivide
[list_end]

[section EXAMPLES]
The code below is a small example of how you can examine a set of
data:
[para]
[example_begin]

# Simple example:
# - Generate data (as a cheap way of getting some)
# - Perform statistical analysis to describe the data
#
package require math::statistics

#
# Two auxiliary procs
#
proc pause {time} {
   set wait 0
   after [lb]expr {$time*1000}[rb] {set ::wait 1}
   vwait wait
}

proc print-histogram {counts limits} {
   foreach count $counts limit $limits {
      if { $limit != {} } {
         puts [lb]format "<%12.4g\t%d" $limit $count[rb]
         set prev_limit $limit
      } else {
         puts [lb]format ">%12.4g\t%d" $prev_limit $count[rb]
      }
   }
}

#
# Our source of arbitrary data
#
proc generateData { data1 data2 } {
   upvar 1 $data1 _data1
   upvar 1 $data2 _data2

   set d1 0.0
   set d2 0.0
   for { set i 0 } { $i < 100 } { incr i } {
      set d1 [lb]expr {10.0-2.0*cos(2.0*3.1415926*$i/24.0)+3.5*rand()}[rb]
      set d2 [lb]expr {0.7*$d2+0.3*$d1+0.7*rand()}[rb]
      lappend _data1 $d1
      lappend _data2 $d2
   }
   return {}
}

#
# The analysis session
#
package require Tk
console show
canvas .plot1
canvas .plot2
pack   .plot1 .plot2 -fill both -side top

generateData data1 data2

puts "Basic statistics:"
set b1 [lb]::math::statistics::basic-stats $data1[rb]
set b2 [lb]::math::statistics::basic-stats $data2[rb]
foreach label {mean min max number stdev var} v1 $b1 v2 $b2 {
   puts "$label\t$v1\t$v2"
}
puts "Plot the data as function of \"time\" and against each other"
::math::statistics::plot-scale .plot1  0 100  0 20
::math::statistics::plot-scale .plot2  0 20   0 20
::math::statistics::plot-tline .plot1 $data1
::math::statistics::plot-tline .plot1 $data2
::math::statistics::plot-xydata .plot2 $data1 $data2

puts "Correlation coefficient:"
puts [lb]::math::statistics::corr $data1 $data2]

pause 2
puts "Plot histograms"
.plot2 delete all
::math::statistics::plot-scale .plot2  0 20 0 100
set limits         [lb]::math::statistics::minmax-histogram-limits 7 16[rb]
set histogram_data [lb]::math::statistics::histogram $limits $data1[rb]
::math::statistics::plot-histogram .plot2 $histogram_data $limits

puts "First series:"
print-histogram $histogram_data $limits

pause 2
set limits         [lb]::math::statistics::minmax-histogram-limits 0 15 10[rb]
set histogram_data [lb]::math::statistics::histogram $limits $data2[rb]
::math::statistics::plot-histogram .plot2 $histogram_data $limits d2
.plot2 itemconfigure d2 -fill red

puts "Second series:"
print-histogram $histogram_data $limits

puts "Autocorrelation function:"
set  autoc [lb]::math::statistics::autocorr $data1[rb]
puts [lb]::math::statistics::map $autoc {[lb]format "%.2f" $x]}[rb]
puts "Cross-correlation function:"
set  crossc [lb]::math::statistics::crosscorr $data1 $data2[rb]
puts [lb]::math::statistics::map $crossc {[lb]format "%.2f" $x[rb]}[rb]

::math::statistics::plot-scale .plot1  0 100 -1  4
::math::statistics::plot-tline .plot1  $autoc "autoc"
::math::statistics::plot-tline .plot1  $crossc "crossc"
.plot1 itemconfigure autoc  -fill green
.plot1 itemconfigure crossc -fill yellow

puts "Quantiles: 0.1, 0.2, 0.5, 0.8, 0.9"
puts "First:  [lb]::math::statistics::quantiles $data1 {0.1 0.2 0.5 0.8 0.9}[rb]"
puts "Second: [lb]::math::statistics::quantiles $data2 {0.1 0.2 0.5 0.8 0.9}[rb]"

[example_end]
If you run this example, then the following should be clear:
[list_begin itemized]
[item]
There is a strong correlation between two time series, as displayed by
the raw data and especially by the correlation functions.
[item]
Both time series show a significant periodic component
[item]
The histograms are not very useful in identifying the nature of the time
series - they do not show the periodic nature.
[list_end]

[vset CATEGORY {math :: statistics}]
[include ../doctools2base/include/feedback.inc]
[manpage_end]<|MERGE_RESOLUTION|>--- conflicted
+++ resolved
@@ -1,4 +1,4 @@
-[vset VERSION 0.9.3]
+[vset VERSION 1]
 [manpage_begin math::statistics n [vset VERSION]]
 [keywords {data analysis}]
 [keywords mathematics]
@@ -193,7 +193,6 @@
 [list_end]
 [para]
 
-
 [call [cmd ::math::statistics::t-test-mean] [arg data] [arg est_mean] \
 [arg est_stdev] [arg alpha]]
 Test whether the mean value of a sample is in accordance with the
@@ -209,10 +208,6 @@
 [list_end]
 [para]
 
-<<<<<<< HEAD
-=======
-
->>>>>>> 36f80750
 [call [cmd ::math::statistics::test-normal] [arg data] [arg significance]]
 Test whether the given data follow a normal distribution
 with a certain level of significance.
@@ -228,11 +223,6 @@
 [para]
 Compatibility issue: the original implementation and documentation used the term "confidence" and used a value
 1-significance (see ticket 2812473fff). This has been corrected as of version 0.9.3.
-<<<<<<< HEAD
-=======
-[para]
-
->>>>>>> 36f80750
 
 [call [cmd ::math::statistics::lillieforsFit] [arg data]]
 Returns the goodness of fit to a normal distribution according to
@@ -977,8 +967,6 @@
 [list_begin arguments]
 [arg_def float a] - First shape parameter
 [arg_def float b] - Second shape parameter
-<<<<<<< HEAD
-=======
 [arg_def float value] - Value for which the probability is required
 [list_end]
 [para]
@@ -1001,7 +989,6 @@
 [list_begin arguments]
 [arg_def float location] - Location parameter
 [arg_def float scale] - Scale parameter
->>>>>>> 36f80750
 [arg_def float value] - Value for which the probability is required
 [list_end]
 [para]
