<<<<<<< HEAD
[comment {-*- tcl -*- doctools manpage}]
[vset PACKAGE_VERSION 0.1]
[manpage_begin cron n [vset PACKAGE_VERSION]]
[keywords {cron}]
[keywords {odie}]
[copyright {2014 Sean Woods <yoda@etoyoc.com>}]
[moddesc   {cron}]
[titledesc {Tool for automating the period callback of commands}]
[category  System]
[require Tcl 8.5]
[require cron [opt [vset PACKAGE_VERSION]]]
[description]
[para]

The [package cron] package provides a Pure-tcl set of tools to allow
programs to schedule tasks to occur at regular intervals. Rather than
force each task to issue it's own call to the event loop, the cron
system mimics the cron utility in Unix: on task periodically checks to
see if something is to be done, and issues all commands for a given
time step at once.

The cron package is intended to work in time scales greater than 1 second.

[section Commands]
[list_begin definitions]

[call [cmd ::cron::at] [arg ?processname?] [arg timecode] [arg command]]

This command registers a [arg command] to be called at the time specified by [arg timecode].
If [arg timecode] is expressed as an integer, the timecode is assumed to be in unixtime. All
other inputs will be interpreted by [clock scan] and converted to unix time.
This task can be modified by subsequent calls to
this package's commands by referencing [arg processname]. If [art processname] exists,
it will be replaced.

If [arg processname] is not given, one is generated and returned by the command.

[example_begin]
::cron::at start_coffee {Tomorrow at 9:00am}  {remote::exec::coffeepot power on}
::cron::at shutdown_coffee {Tomorrow at 12:00pm}  {remote::exec::coffeepot power off}
[example_end]

[call [cmd ::cron::cancel] [arg processname]]

This command unregisters the process [arg processname] and cancels any pending commands.
Note: processname can be a process created by either [cmd ::cron::at] or [cmd ::cron::every].

[example_begin]
::cron::cancel check_mail
[example_end]

[call [cmd ::cron::every] [arg processname] [arg frequency] [arg command]]

This command registers a [arg command] to be called at the interval of [arg frequency].
[arg frequency] is given in seconds. This task can be modified by subsequent calls to
this package's commands by referencing [arg processname]. If [art processname] exists,
it will be replaced.

[example_begin]
::cron::every check_mail 900  ::imap_client::check_mail
::cron::every backup_db  3600 {::backup_procedure ::mydb}
[example_end]

[call [cmd ::cron::in] [arg ?processname?] [arg timecode] [arg command]]

This command registers a [arg command] to be called after a delay of time specified by [arg timecode].
[arg timecode] is expressed as an seconds.
This task can be modified by subsequent calls to
this package's commands by referencing [arg processname]. If [art processname] exists,
it will be replaced.

If [arg processname] is not given, one is generated and returned by the command.

[list_end]
[para]
[vset CATEGORY odie]
[include ../doctools2base/include/feedback.inc]
[manpage_end]
=======
[comment {-*- tcl -*- doctools manpage}]
[vset PACKAGE_VERSION 0.1]
[manpage_begin cron n [vset PACKAGE_VERSION]]
[keywords {cron}]
[keywords {odie}]
[copyright {2015 Sean Woods <yoda@etoyoc.com>}]
[moddesc   {cron}]
[titledesc {Tool for automating the period callback of commands}]
[category  System]
[require Tcl 8.5]
[require cron [opt [vset PACKAGE_VERSION]]]
[description]
[para]

The [package cron] package provides a Pure-tcl set of tools to allow
programs to schedule tasks to occur at regular intervals. Rather than
force each task to issue it's own call to the event loop, the cron
system mimics the cron utility in Unix: on task periodically checks to
see if something is to be done, and issues all commands for a given
time step at once.

The cron package is intended to work in time scales greater than 1 second.

[section Commands]
[list_begin definitions]

[call [cmd ::cron::at] [arg ?processname?] [arg timecode] [arg command]]

This command registers a [arg command] to be called at the time specified by [arg timecode].
If [arg timecode] is expressed as an integer, the timecode is assumed to be in unixtime. All
other inputs will be interpreted by [cmd {clock scan}] and converted to unix time.
This task can be modified by subsequent calls to
this package's commands by referencing [arg processname]. If [arg processname] exists,
it will be replaced.

If [arg processname] is not given, one is generated and returned by the command.

[example_begin]
::cron::at start_coffee {Tomorrow at 9:00am}  {remote::exec::coffeepot power on}
::cron::at shutdown_coffee {Tomorrow at 12:00pm}  {remote::exec::coffeepot power off}
[example_end]

[call [cmd ::cron::cancel] [arg processname]]

This command unregisters the process [arg processname] and cancels any pending commands.
Note: processname can be a process created by either [cmd ::cron::at] or [cmd ::cron::every].

[example_begin]
::cron::cancel check_mail
[example_end]

[call [cmd ::cron::every] [arg processname] [arg frequency] [arg command]]

This command registers a [arg command] to be called at the interval of [arg frequency].
[arg frequency] is given in seconds. This task can be modified by subsequent calls to
this package's commands by referencing [arg processname]. If [arg processname] exists,
it will be replaced.

[example_begin]
::cron::every check_mail 900  ::imap_client::check_mail
::cron::every backup_db  3600 {::backup_procedure ::mydb}
[example_end]

[call [cmd ::cron::in] [arg ?processname?] [arg timecode] [arg command]]

This command registers a [arg command] to be called after a delay of time specified by [arg timecode].
[arg timecode] is expressed as an seconds.
This task can be modified by subsequent calls to
this package's commands by referencing [arg processname]. If [arg processname] exists,
it will be replaced.

If [arg processname] is not given, one is generated and returned by the command.

[list_end]
[para]
[vset CATEGORY odie]
[include ../doctools2base/include/feedback.inc]
[manpage_end]
>>>>>>> a8caaf93
<|MERGE_RESOLUTION|>--- conflicted
+++ resolved
@@ -1,83 +1,3 @@
-<<<<<<< HEAD
-[comment {-*- tcl -*- doctools manpage}]
-[vset PACKAGE_VERSION 0.1]
-[manpage_begin cron n [vset PACKAGE_VERSION]]
-[keywords {cron}]
-[keywords {odie}]
-[copyright {2014 Sean Woods <yoda@etoyoc.com>}]
-[moddesc   {cron}]
-[titledesc {Tool for automating the period callback of commands}]
-[category  System]
-[require Tcl 8.5]
-[require cron [opt [vset PACKAGE_VERSION]]]
-[description]
-[para]
-
-The [package cron] package provides a Pure-tcl set of tools to allow
-programs to schedule tasks to occur at regular intervals. Rather than
-force each task to issue it's own call to the event loop, the cron
-system mimics the cron utility in Unix: on task periodically checks to
-see if something is to be done, and issues all commands for a given
-time step at once.
-
-The cron package is intended to work in time scales greater than 1 second.
-
-[section Commands]
-[list_begin definitions]
-
-[call [cmd ::cron::at] [arg ?processname?] [arg timecode] [arg command]]
-
-This command registers a [arg command] to be called at the time specified by [arg timecode].
-If [arg timecode] is expressed as an integer, the timecode is assumed to be in unixtime. All
-other inputs will be interpreted by [clock scan] and converted to unix time.
-This task can be modified by subsequent calls to
-this package's commands by referencing [arg processname]. If [art processname] exists,
-it will be replaced.
-
-If [arg processname] is not given, one is generated and returned by the command.
-
-[example_begin]
-::cron::at start_coffee {Tomorrow at 9:00am}  {remote::exec::coffeepot power on}
-::cron::at shutdown_coffee {Tomorrow at 12:00pm}  {remote::exec::coffeepot power off}
-[example_end]
-
-[call [cmd ::cron::cancel] [arg processname]]
-
-This command unregisters the process [arg processname] and cancels any pending commands.
-Note: processname can be a process created by either [cmd ::cron::at] or [cmd ::cron::every].
-
-[example_begin]
-::cron::cancel check_mail
-[example_end]
-
-[call [cmd ::cron::every] [arg processname] [arg frequency] [arg command]]
-
-This command registers a [arg command] to be called at the interval of [arg frequency].
-[arg frequency] is given in seconds. This task can be modified by subsequent calls to
-this package's commands by referencing [arg processname]. If [art processname] exists,
-it will be replaced.
-
-[example_begin]
-::cron::every check_mail 900  ::imap_client::check_mail
-::cron::every backup_db  3600 {::backup_procedure ::mydb}
-[example_end]
-
-[call [cmd ::cron::in] [arg ?processname?] [arg timecode] [arg command]]
-
-This command registers a [arg command] to be called after a delay of time specified by [arg timecode].
-[arg timecode] is expressed as an seconds.
-This task can be modified by subsequent calls to
-this package's commands by referencing [arg processname]. If [art processname] exists,
-it will be replaced.
-
-If [arg processname] is not given, one is generated and returned by the command.
-
-[list_end]
-[para]
-[vset CATEGORY odie]
-[include ../doctools2base/include/feedback.inc]
-[manpage_end]
-=======
 [comment {-*- tcl -*- doctools manpage}]
 [vset PACKAGE_VERSION 0.1]
 [manpage_begin cron n [vset PACKAGE_VERSION]]
@@ -155,5 +75,4 @@
 [para]
 [vset CATEGORY odie]
 [include ../doctools2base/include/feedback.inc]
-[manpage_end]
->>>>>>> a8caaf93
+[manpage_end]