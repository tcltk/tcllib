--- conflicted
+++ resolved
@@ -481,8 +481,6 @@
    clock {return [clock seconds]}
    default {puts "You gave me $method"}
  }
-<<<<<<< HEAD
-=======
 
 
 }]
@@ -544,17 +542,14 @@
 
  Subscribe an object to an event pattern
 
->>>>>>> 13f8444f
-
-
-}]
-
-[call proc [cmd clay::define::Ensemble] [arg rawmethod] [opt "[arg args]"]]
-
-
-[call proc [cmd clay::singleton] [arg name] [arg script]]
-
- An object which is intended to be it's own class.
+
+
+
+[call proc [cmd clay::event::unsubscribe] [arg self] [opt "[arg args]"]]
+
+ Unsubscribe an object from an event pattern
+
+
 
 
 [call proc [cmd clay::singleton] [arg name] [arg script]]
