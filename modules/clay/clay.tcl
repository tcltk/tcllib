###
# clay.tcl
#
# Copyright (c) 2018 Sean Woods
#
# BSD License
###
# @@ Meta Begin
# Package clay 0.8.6
# Meta platform     tcl
# Meta summary      A minimalist framework for complex TclOO development
# Meta description  This package introduces the method "clay" to both oo::object
# Meta description  and oo::class which facilitate complex interactions between objects
# Meta description  and their ancestor and mixed in classes.
# Meta category     TclOO
# Meta subject      framework
# Meta require      {Tcl 8.6}
# Meta author       Sean Woods
# Meta license      BSD
# @@ Meta End

###
# Amalgamated package for clay
# Do not edit directly, tweak the source in build/ and rerun
# build.tcl
###
package provide clay 0.8.6
namespace eval ::clay {}

###
# START: procs.tcl
###
namespace eval ::clay {
}
set ::clay::trace 0
if {[info commands ::cron::object_destroy] eq {}} {
  # Provide a noop if we aren't running with the cron scheduler
  namespace eval ::cron {}
  proc ::cron::object_destroy args {}
}
proc ::clay::PROC {name arglist body {ninja {}}} {
  if {[info commands $name] ne {}} return
  proc $name $arglist $body
  eval $ninja
}
if {[info commands ::PROC] eq {}} {
  namespace eval ::clay { namespace export PROC }
  namespace eval :: { namespace import ::clay::PROC }
}
proc ::clay::_ancestors {resultvar class} {
  upvar 1 $resultvar result
  if {$class in $result} {
    return
  }
  lappend result $class
  foreach aclass [::info class superclasses $class] {
    _ancestors result $aclass
  }
}
proc ::clay::ancestors {args} {
  set result {}
  set queue  {}
  set metaclasses {}

  foreach class $args {
    set ancestors($class) {}
    _ancestors ancestors($class) $class
  }
  foreach class [lreverse $args] {
    foreach aclass $ancestors($class) {
      if {$aclass in $result} continue
      set skip 0
      foreach bclass $args {
        if {$class eq $bclass} continue
        if {$aclass in $ancestors($bclass)} {
          set skip 1
          break
        }
      }
      if {$skip} continue
      lappend result $aclass
    }
  }
  foreach class [lreverse $args] {
    foreach aclass $ancestors($class) {
      if {$aclass in $result} continue
      lappend result $aclass
    }
  }
  ###
  # Screen out classes that do not participate in clay
  # interactions
  ###
  set output {}
  foreach {item} $result {
    if {[catch {$item clay noop} err]} {
      continue
    }
    lappend output $item
  }
  return $output
}
proc ::clay::args_to_dict args {
  if {[llength $args]==1} {
    return [lindex $args 0]
  }
  return $args
}
proc ::clay::args_to_options args {
  set result {}
  foreach {var val} [args_to_dict {*}$args] {
    lappend result [string trim $var -:] $val
  }
  return $result
}
proc ::clay::dynamic_arguments {ensemble method arglist args} {
  set idx 0
  set len [llength $args]
  if {$len > [llength $arglist]} {
    ###
    # Catch if the user supplies too many arguments
    ###
    set dargs 0
    if {[lindex $arglist end] ni {args dictargs}} {
      return -code error -level 2 "Usage: $ensemble $method [string trim [dynamic_wrongargs_message $arglist]]"
    }
  }
  foreach argdef $arglist {
    if {$argdef eq "args"} {
      ###
      # Perform args processing in the style of tcl
      ###
      uplevel 1 [list set args [lrange $args $idx end]]
      break
    }
    if {$argdef eq "dictargs"} {
      ###
      # Perform args processing in the style of tcl
      ###
      uplevel 1 [list set args [lrange $args $idx end]]
      ###
      # Perform args processing in the style of clay
      ###
      set dictargs [::clay::args_to_options {*}[lrange $args $idx end]]
      uplevel 1 [list set dictargs $dictargs]
      break
    }
    if {$idx > $len} {
      ###
      # Catch if the user supplies too few arguments
      ###
      if {[llength $argdef]==1} {
        return -code error -level 2 "Usage: $ensemble $method [string trim [dynamic_wrongargs_message $arglist]]"
      } else {
        uplevel 1 [list set [lindex $argdef 0] [lindex $argdef 1]]
      }
    } else {
      uplevel 1 [list set [lindex $argdef 0] [lindex $args $idx]]
    }
    incr idx
  }
}
proc ::clay::dynamic_wrongargs_message {arglist} {
  set result ""
  set dargs 0
  foreach argdef $arglist {
    if {$argdef in {args dictargs}} {
      set dargs 1
      break
    }
    if {[llength $argdef]==1} {
      append result " $argdef"
    } else {
      append result " ?[lindex $argdef 0]?"
    }
  }
  if { $dargs } {
    append result " ?option value?..."
  }
  return $result
}
proc ::clay::is_dict { d } {
  # is it a dict, or can it be treated like one?
  if {[catch {::dict size $d} err]} {
    #::set ::errorInfo {}
    return 0
  }
  return 1
}
proc ::clay::is_null value {
  return [expr {$value in {{} NULL}}]
}
proc ::clay::leaf args {
  set marker [string index [lindex $args end] end]
  set result [path {*}${args}]
  if {$marker eq "/"} {
    return $result
  }
  return [list {*}[lrange $result 0 end-1] [string trim [string trim [lindex $result end]] /]]
}
proc ::clay::K {a b} {set a}
if {[info commands ::K] eq {}} {
  namespace eval ::clay { namespace export K }
  namespace eval :: { namespace import ::clay::K }
}
proc ::clay::noop args {}
if {[info commands ::noop] eq {}} {
  namespace eval ::clay { namespace export noop }
  namespace eval :: { namespace import ::clay::noop }
}
proc ::clay::cleanup {} {
  set count 0
  if {![info exists ::clay::idle_destroy]} return
  set objlist $::clay::idle_destroy
  set ::clay::idle_destroy {}
  foreach obj $objlist {
    if {![catch {$obj destroy}]} {
      incr count
    }
  }
  return $count
}
proc ::clay::object_create {objname {class {}}} {
  #if {$::clay::trace>0} {
  #  puts [list $objname CREATE]
  #}
}
proc ::clay::object_rename {object newname} {
  if {$::clay::trace>0} {
    puts [list $object RENAME -> $newname]
  }
}
proc ::clay::object_destroy args {
  if {![info exists ::clay::idle_destroy]} {
    set ::clay::idle_destroy {}
  }
  foreach objname $args {
    if {$::clay::trace>0} {
      puts [list $objname DESTROY]
    }
    ::cron::object_destroy $objname
    if {$objname in $::clay::idle_destroy} continue
    lappend ::clay::idle_destroy $objname
  }
}
proc ::clay::path args {
  set result {}
  foreach item $args {
    set item [string trim $item :./]
    foreach subitem [split $item /] {
      lappend result [string trim ${subitem}]/
    }
  }
  return $result
}
proc ::clay::putb {buffername args} {
  upvar 1 $buffername buffer
  switch [llength $args] {
    1 {
      append buffer [lindex $args 0] \n
    }
    2 {
      append buffer [string map {*}$args] \n
    }
    default {
      error "usage: putb buffername ?map? string"
    }
  }
}
if {[info command ::putb] eq {}} {
  namespace eval ::clay { namespace export putb }
  namespace eval :: { namespace import ::clay::putb }
}
proc ::clay::script_path {} {
  set path [file dirname [file join [pwd] [info script]]]
  return $path
}
proc ::clay::NSNormalize qualname {
  if {![string match ::* $qualname]} {
    set qualname ::clay::classes::$qualname
  }
  regsub -all {::+} $qualname "::"
}
proc ::clay::uuid_generate args {
  return [uuid generate]
}
namespace eval ::clay {
  variable option_class {}
  variable core_classes {::oo::class ::oo::object}
}

###
# END: procs.tcl
###
###
# START: core.tcl
###
package require Tcl 8.6 ;# try in pipeline.tcl. Possibly other things.
if {[info commands irmmd5] eq {}} {
  if {[catch {package require odielibc}]} {
    package require md5 2
  }
}
::namespace eval ::clay {
}
::namespace eval ::clay::classes {
}
::namespace eval ::clay::define {
}
::namespace eval ::clay::tree {
}
::namespace eval ::clay::dict {
}
::namespace eval ::clay::list {
}
::namespace eval ::clay::uuid {
}
if {![info exists ::clay::idle_destroy]} {
  set ::clay::idle_destroy {}
}

###
# END: core.tcl
###
###
# START: uuid.tcl
###
namespace eval ::clay::uuid {
    namespace export uuid
}
proc ::clay::uuid::generate_tcl_machinfo {} {
  variable machinfo
  if {[info exists machinfo]} {
    return $machinfo
  }
  lappend machinfo [clock seconds]; # timestamp
  lappend machinfo [clock clicks];  # system incrementing counter
  lappend machinfo [info hostname]; # spatial unique id (poor)
  lappend machinfo [pid];           # additional entropy
  lappend machinfo [array get ::tcl_platform]

  ###
  # If we have /dev/urandom just stream 128 bits from that
  ###
  if {[file exists /dev/urandom]} {
    set fin [open /dev/urandom r]
    binary scan [read $fin 128] H* machinfo
    close $fin
  } elseif {[catch {package require nettool}]} {
    # More spatial information -- better than hostname.
    # bug 1150714: opening a server socket may raise a warning messagebox
    #   with WinXP firewall, using ipconfig will return all IP addresses
    #   including ipv6 ones if available. ipconfig is OK on win98+
    if {[string equal $::tcl_platform(platform) "windows"]} {
      catch {exec ipconfig} config
      lappend machinfo $config
    } else {
      catch {
          set s [socket -server void -myaddr [info hostname] 0]
          ::clay::K [fconfigure $s -sockname] [close $s]
      } r
      lappend machinfo $r
    }

    if {[package provide Tk] != {}} {
      lappend machinfo [winfo pointerxy .]
      lappend machinfo [winfo id .]
    }
  } else {
    ###
    # If the nettool package works on this platform
    # use the stream of hardware ids from it
    ###
    lappend machinfo {*}[::nettool::hwid_list]
  }
  return $machinfo
}
if {[info commands irmmd5] ne {}} {
proc ::clay::uuid::generate {{type {}}} {
    variable nextuuid
    set s [irmmd5 "$type [incr nextuuid(type)] [generate_tcl_machinfo]"]
    foreach {a b} {0 7 8 11 12 15 16 19 20 31} {
         append r [string range $s $a $b] -
     }
     return [string tolower [string trimright $r -]]
}
proc ::clay::uuid::short {{type {}}} {
  variable nextuuid
  set r [irmmd5 "$type [incr nextuuid(type)] [generate_tcl_machinfo]"]
  return [string range $r 0 16]
}

} else {
package require md5 2
proc ::clay::uuid::raw {{type {}}} {
    variable nextuuid
    set tok [md5::MD5Init]
    md5::MD5Update $tok "$type [incr nextuuid($type)] [generate_tcl_machinfo]"
    set r [md5::MD5Final $tok]
    return $r
    #return [::clay::uuid::tostring $r]
}
proc ::clay::uuid::generate {{type {}}} {
    return [::clay::uuid::tostring [::clay::uuid::raw  $type]]
}
proc ::clay::uuid::short {{type {}}} {
  set r [::clay::uuid::raw $type]
  binary scan $r H* s
  return [string range $s 0 16]
}
}
proc ::clay::uuid::tostring {uuid} {
    binary scan $uuid H* s
    foreach {a b} {0 7 8 11 12 15 16 19 20 31} {
        append r [string range $s $a $b] -
    }
    return [string tolower [string trimright $r -]]
}
proc ::clay::uuid::fromstring {uuid} {
    return [binary format H* [string map {- {}} $uuid]]
}
proc ::clay::uuid::equal {left right} {
    set l [fromstring $left]
    set r [fromstring $right]
    return [string equal $l $r]
}
proc ::clay::uuid {cmd args} {
    switch -exact -- $cmd {
        generate {
           return [::clay::uuid::generate {*}$args]
        }
        short {
          set uuid [::clay::uuid::short {*}$args]
        }
        equal {
            tailcall ::clay::uuid::equal {*}$args
        }
        default {
            return -code error "bad option \"$cmd\":\
                must be generate or equal"
        }
    }
}

###
# END: uuid.tcl
###
###
# START: dict.tcl
###
::clay::PROC ::tcl::dict::getnull {dictionary args} {
  if {[exists $dictionary {*}$args]} {
    get $dictionary {*}$args
  }
} {
  namespace ensemble configure dict -map [dict replace\
      [namespace ensemble configure dict -map] getnull ::tcl::dict::getnull]
}
::clay::PROC ::tcl::dict::is_dict { d } {
  # is it a dict, or can it be treated like one?
  if {[catch {dict size $d} err]} {
    #::set ::errorInfo {}
    return 0
  }
  return 1
} {
  namespace ensemble configure dict -map [dict replace\
      [namespace ensemble configure dict -map] is_dict ::tcl::dict::is_dict]
}
::clay::PROC ::tcl::dict::rmerge {args} {
  ::set result [dict create . {}]
  # Merge b into a, and handle nested dicts appropriately
  ::foreach b $args {
    for { k v } $b {
      ::set field [string trim $k :/]
      if {![::clay::tree::is_branch $b $k]} {
        # Element names that end in ":" are assumed to be literals
        set result $k $v
      } elseif { [exists $result $k] } {
        # key exists in a and b?  let's see if both values are dicts
        # both are dicts, so merge the dicts
        if { [is_dict [get $result $k]] && [is_dict $v] } {
          set result $k [rmerge [get $result $k] $v]
        } else {
          set result $k $v
        }
      } else {
        set result $k $v
      }
    }
  }
  return $result
} {
  namespace ensemble configure dict -map [dict replace\
      [namespace ensemble configure dict -map] rmerge ::tcl::dict::rmerge]
}
::clay::PROC ::clay::tree::is_branch { dict path } {
  set field [lindex $path end]
  if {[string index $field end] eq ":"} {
    return 0
  }
  if {[string index $field 0] eq "."} {
    return 0
  }
  if {[string index $field end] eq "/"} {
    return 1
  }
  return [dict exists $dict {*}$path .]
}
::clay::PROC ::clay::tree::print {dict} {
  ::set result {}
  ::set level -1
  ::clay::tree::_dictputb $level result $dict
  return $result
}
::clay::PROC ::clay::tree::_dictputb {level varname dict} {
  upvar 1 $varname result
  incr level
  dict for {field value} $dict {
    if {$field eq "."} continue
    if {[clay::tree::is_branch $dict $field]} {
      putb result "[string repeat "  " $level]$field \{"
      _dictputb $level result $value
      putb result "[string repeat "  " $level]\}"
    } else {
      putb result "[string repeat "  " $level][list $field $value]"
    }
  }
}
proc ::clay::tree::sanitize {dict} {
  ::set result {}
  ::set level -1
  ::clay::tree::_sanitizeb {} result $dict
  return $result
}
proc ::clay::tree::_sanitizeb {path varname dict} {
  upvar 1 $varname result
  dict for {field value} $dict {
    if {$field eq "."} continue
    if {[clay::tree::is_branch $dict $field]} {
      _sanitizeb [list {*}$path $field] result $value
    } else {
      dict set result {*}$path $field $value
    }
  }
}
proc ::clay::tree::storage {rawpath} {
  set isleafvar 0
  set path {}
  set tail [string index $rawpath end]
  foreach element $rawpath {
    set items [split [string trim $element /] /]
    foreach item $items {
      if {$item eq {}} continue
      lappend path $item
    }
  }
  return $path
}
proc ::clay::tree::dictset {varname args} {
  upvar 1 $varname result
  if {[llength $args] < 2} {
    error "Usage: ?path...? path value"
  } elseif {[llength $args]==2} {
    set rawpath [lindex $args 0]
  } else {
    set rawpath  [lrange $args 0 end-1]
  }
  set value [lindex $args end]
  set path [storage $rawpath]
  set dot .
  set one {}
  dict set result $dot $one
  set dpath {}
  foreach item [lrange $path 0 end-1] {
    set field $item
    lappend dpath [string trim $item /]
    dict set result {*}$dpath $dot $one
  }
  set field [lindex $rawpath end]
  set ext   [string index $field end]
  if {$ext eq {:} || ![dict is_dict $value]} {
    dict set result {*}$path $value
    return
  }
  if {$ext eq {/} && ![dict exists $result {*}$path $dot]} {
    dict set result {*}$path $dot $one
  }
  if {[dict exists $result {*}$path $dot]} {
    dict set result {*}$path [::clay::tree::merge [dict get $result {*}$path] $value]
    return
  }
  dict set result {*}$path $value
}
proc ::clay::tree::dictmerge {varname args} {
  upvar 1 $varname result
  set dot .
  set one {}
  dict set result $dot $one
  foreach dict $args {
    dict for {f v} $dict {
      set field [string trim $f /]
      set bbranch [clay::tree::is_branch $dict $f]
      if {![dict exists $result $field]} {
        dict set result $field $v
        if {$bbranch} {
          dict set result $field [clay::tree::merge $v]
        } else {
          dict set result $field $v
        }
      } elseif {[dict exists $result $field $dot]} {
        if {$bbranch} {
          dict set result $field [clay::tree::merge [dict get $result $field] $v]
        } else {
          dict set result $field $v
        }
      }
    }
  }
  return $result
}
proc ::clay::tree::merge {args} {
  ###
  # The result of a merge is always a dict with branches
  ###
  set dot .
  set one {}
  dict set result $dot $one
  set argument 0
  foreach b $args {
    # Merge b into a, and handle nested dicts appropriately
    if {![dict is_dict $b]} {
      error "Element $b is not a dictionary"
    }
    dict for { k v } $b {
      if {$k eq $dot} {
        dict set result $dot $one
        continue
      }
      set bbranch [is_branch $b $k]
      set field [string trim $k /]
      if { ![dict exists $result $field] } {
        if {$bbranch} {
          dict set result $field [merge $v]
        } else {
          dict set result $field $v
        }
      } else {
        set abranch [dict exists $result $field $dot]
        if {$abranch && $bbranch} {
          dict set result $field [merge [dict get $result $field] $v]
        } else {
          dict set result $field $v
          if {$bbranch} {
            dict set result $field $dot $one
          }
        }
      }
    }
  }
  return $result
}
::clay::PROC ::tcl::dict::isnull {dictionary args} {
  if {![exists $dictionary {*}$args]} {return 1}
  return [expr {[get $dictionary {*}$args] in {{} NULL null}}]
} {
  namespace ensemble configure dict -map [dict replace\
      [namespace ensemble configure dict -map] isnull ::tcl::dict::isnull]
}

###
# END: dict.tcl
###
###
# START: list.tcl
###
::clay::PROC ::clay::ladd {varname args} {
  upvar 1 $varname var
  if ![info exists var] {
      set var {}
  }
  foreach item $args {
    if {$item in $var} continue
    lappend var $item
  }
  return $var
}
::clay::PROC ::clay::ldelete {varname args} {
  upvar 1 $varname var
  if ![info exists var] {
      return
  }
  foreach item [lsort -unique $args] {
    while {[set i [lsearch $var $item]]>=0} {
      set var [lreplace $var $i $i]
    }
  }
  return $var
}
::clay::PROC ::clay::lrandom list {
  set len [llength $list]
  set idx [expr int(rand()*$len)]
  return [lindex $list $idx]
}

###
# END: list.tcl
###
###
# START: dictargs.tcl
###
namespace eval ::dictargs {
}
if {[info commands ::dictargs::parse] eq {}} {
  proc ::dictargs::parse {argdef argdict} {
    set result {}
    dict for {field info} $argdef {
      if {![string is alnum [string index $field 0]]} {
        error "$field is not a simple variable name"
      }
      upvar 1 $field _var
      set aliases {}
      if {[dict exists $argdict $field]} {
        set _var [dict get $argdict $field]
        continue
      }
      if {[dict exists $info aliases:]} {
        set found 0
        foreach {name} [dict get $info aliases:] {
          if {[dict exists $argdict $name]} {
            set _var [dict get $argdict $name]
            set found 1
            break
          }
        }
        if {$found} continue
      }
      if {[dict exists $info default:]} {
        set _var [dict get $info default:]
        continue
      }
      set mandatory 1
      if {[dict exists $info mandatory:]} {
        set mandatory [dict get $info mandatory:]
      }
      if {$mandatory} {
        error "$field is required"
      }
    }
  }
}
proc ::dictargs::proc {name argspec body} {
  set result {}
  append result "::dictargs::parse \{$argspec\} \$args" \;
  append result $body
  uplevel 1 [list ::proc $name [list [list args [list dictargs $argspec]]] $result]
}
proc ::dictargs::method {name argspec body} {
  set class [lindex [::info level -1] 1]
  set result {}
  append result "::dictargs::parse \{$argspec\} \$args" \;
  append result $body
  oo::define $class method $name [list [list args [list dictargs $argspec]]] $result
}

###
# END: dictargs.tcl
###
###
# START: dialect.tcl
###
namespace eval ::clay::dialect {
  namespace export create
  foreach {flag test} {
    tip470 {package vsatisfies [package provide Tcl] 8.7}
  } {
    if {![info exists ::clay::dialect::has($flag)]} {
      set ::clay::dialect::has($flag) [eval $test]
    }
  }
}
proc ::clay::dialect::Push {class} {
  ::variable class_stack
  lappend class_stack $class
}
proc ::clay::dialect::Peek {} {
  ::variable class_stack
  return [lindex $class_stack end]
}
proc ::clay::dialect::Pop {} {
  ::variable class_stack
  set class_stack [lrange $class_stack 0 end-1]
}
if {$::clay::dialect::has(tip470)} {
proc ::clay::dialect::current_class {} {
  return [uplevel 1 self]
}
} else {
proc ::clay::dialect::current_class {} {
  tailcall Peek
}
}
proc ::clay::dialect::create {name {parent ""}} {
  variable has
  set NSPACE [NSNormalize [uplevel 1 {namespace current}] $name]
  ::namespace eval $NSPACE {::namespace eval define {}}
  ###
  # Build the "define" namespace
  ###

  if {$parent eq ""} {
    ###
    # With no "parent" language, begin with all of the keywords in
    # oo::define
    ###
    foreach command [info commands ::oo::define::*] {
      set procname [namespace tail $command]
      interp alias {} ${NSPACE}::define::$procname {} \
        ::clay::dialect::DefineThunk $procname
    }
    # Create an empty dynamic_methods proc
    proc ${NSPACE}::dynamic_methods {class} {}
    namespace eval $NSPACE {
      ::namespace export dynamic_methods
      ::namespace eval define {::namespace export *}
    }
    set ANCESTORS {}
  } else {
    ###
    # If we have a parent language, that language already has the
    # [oo::define] keywords as well as additional keywords and behaviors.
    # We should begin with that
    ###
    set pnspace [NSNormalize [uplevel 1 {namespace current}] $parent]
    apply [list parent {
      ::namespace export dynamic_methods
      ::namespace import -force ${parent}::dynamic_methods
    } $NSPACE] $pnspace

    apply [list parent {
      ::namespace import -force ${parent}::define::*
      ::namespace export *
    } ${NSPACE}::define] $pnspace
      set ANCESTORS [list ${pnspace}::object]
  }
  ###
  # Build our dialect template functions
  ###
  proc ${NSPACE}::define {oclass args} [string map [list %NSPACE% $NSPACE] {
  ###
  # To facilitate library reloading, allow
  # a dialect to create a class from DEFINE
  ###
  set class [::clay::dialect::NSNormalize [uplevel 1 {namespace current}] $oclass]
    if {[info commands $class] eq {}} {
      %NSPACE%::class create $class {*}${args}
    } else {
      ::clay::dialect::Define %NSPACE% $class {*}${args}
    }
}]
  interp alias {} ${NSPACE}::define::current_class {} \
    ::clay::dialect::current_class
  interp alias {} ${NSPACE}::define::aliases {} \
    ::clay::dialect::Aliases $NSPACE
  interp alias {} ${NSPACE}::define::superclass {} \
    ::clay::dialect::SuperClass $NSPACE

  if {[info command ${NSPACE}::class] ne {}} {
    ::rename ${NSPACE}::class {}
  }
  ###
  # Build the metaclass for our language
  ###
  ::oo::class create ${NSPACE}::class {
    superclass ::clay::dialect::MotherOfAllMetaClasses
  }
  # Wire up the create method to add in the extra argument we need; the
  # MotherOfAllMetaClasses will know what to do with it.
  ::oo::objdefine ${NSPACE}::class \
    method create {name {definitionScript ""}} \
      "next \$name [list ${NSPACE}::define] \$definitionScript"

  ###
  # Build the mother of all classes. Note that $ANCESTORS is already
  # guaranteed to be a list in canonical form.
  ###
  uplevel #0 [string map [list %NSPACE% [list $NSPACE] %name% [list $name] %ANCESTORS% $ANCESTORS] {
    %NSPACE%::class create %NSPACE%::object {
     superclass %ANCESTORS%
      # Put MOACish stuff in here
    }
  }]
  if { "${NSPACE}::class" ni $::clay::dialect::core_classes } {
    lappend ::clay::dialect::core_classes "${NSPACE}::class"
  }
  if { "${NSPACE}::object" ni $::clay::dialect::core_classes } {
    lappend ::clay::dialect::core_classes "${NSPACE}::object"
  }
}
proc ::clay::dialect::NSNormalize {namespace qualname} {
  if {![string match ::* $qualname]} {
    set qualname ${namespace}::$qualname
  }
  regsub -all {::+} $qualname "::"
}
proc ::clay::dialect::DefineThunk {target args} {
  tailcall ::oo::define [Peek] $target {*}$args
}
proc ::clay::dialect::Canonical {namespace NSpace class} {
  namespace upvar $namespace cname cname
  #if {[string match ::* $class]} {
  #  return $class
  #}
  if {[info exists cname($class)]} {
    return $cname($class)
  }
  if {[info exists ::clay::dialect::cname($class)]} {
    return $::clay::dialect::cname($class)
  }
  if {[info exists ::clay::dialect::cname(${NSpace}::${class})]} {
    return $::clay::dialect::cname(${NSpace}::${class})
  }
  foreach item [list "${NSpace}::$class" "::$class"] {
    if {[info commands $item] ne {}} {
      return $item
    }
  }
  return ${NSpace}::$class
}
proc ::clay::dialect::Define {namespace class args} {
  Push $class
  try {
  	if {[llength $args]==1} {
      namespace eval ${namespace}::define [lindex $args 0]
    } else {
      ${namespace}::define::[lindex $args 0] {*}[lrange $args 1 end]
    }
  	${namespace}::dynamic_methods $class
  } finally {
    Pop
  }
}
proc ::clay::dialect::Aliases {namespace args} {
  set class [Peek]
  namespace upvar $namespace cname cname
  set NSpace [join [lrange [split $class ::] 1 end-2] ::]
  set cname($class) $class
  foreach name $args {
    set cname($name) $class
    #set alias $name
    set alias [NSNormalize $NSpace $name]
    # Add a local metaclass reference
    if {![info exists ::clay::dialect::cname($alias)]} {
      lappend ::clay::dialect::aliases($class) $alias
      ##
      # Add a global reference, first come, first served
      ##
      set ::clay::dialect::cname($alias) $class
    }
  }
}
proc ::clay::dialect::SuperClass {namespace args} {
  set class [Peek]
  namespace upvar $namespace class_info class_info
  dict set class_info($class) superclass 1
  set ::clay::dialect::cname($class) $class
  set NSpace [join [lrange [split $class ::] 1 end-2] ::]
  set unique {}
  foreach item $args {
    set Item [Canonical $namespace $NSpace $item]
    dict set unique $Item $item
  }
  set root ${namespace}::object
  if {$class ne $root} {
    dict set unique $root $root
  }
  tailcall ::oo::define $class superclass {*}[dict keys $unique]
}
if {[info command ::clay::dialect::MotherOfAllMetaClasses] eq {}} {
::oo::class create ::clay::dialect::MotherOfAllMetaClasses {
  superclass ::oo::class
  constructor {define definitionScript} {
    $define [self] {
      superclass
    }
    $define [self] $definitionScript
  }
  method aliases {} {
    if {[info exists ::clay::dialect::aliases([self])]} {
      return $::clay::dialect::aliases([self])
    }
  }
}
}
namespace eval ::clay::dialect {
  variable core_classes {::oo::class ::oo::object}
}

###
# END: dialect.tcl
###
###
# START: metaclass.tcl
###
::clay::dialect::create ::clay
proc ::clay::dynamic_methods class {
  foreach command [info commands [namespace current]::dynamic_methods_*] {
    $command $class
  }
}
proc ::clay::dynamic_methods_class {thisclass} {
  set methods {}
  set mdata [$thisclass clay find class_typemethod]
  foreach {method info} $mdata {
    if {$method eq {.}} continue
    set method [string trimright $method :/-]
    if {$method in $methods} continue
    lappend methods $method
    set arglist [dict getnull $info arglist]
    set body    [dict getnull $info body]
    ::oo::objdefine $thisclass method $method $arglist $body
  }
}
proc ::clay::define::Array {name {values {}}} {
  set class [current_class]
  set name [string trim $name :/]
  $class clay branch array $name
  dict for {var val} $values {
    $class clay set array/ $name $var $val
  }
}
proc ::clay::define::Delegate {name info} {
  set class [current_class]
  foreach {field value} $info {
    $class clay set component/ [string trim $name :/]/ $field $value
  }
}
proc ::clay::define::constructor {arglist rawbody} {
  set body {
my variable DestroyEvent
set DestroyEvent 0
::clay::object_create [self] [info object class [self]]
# Initialize public variables and options
my InitializePublic
  }
  append body $rawbody
  set class [current_class]
  ::oo::define $class constructor $arglist $body
}
proc ::clay::define::Class_Method {name arglist body} {
  set class [current_class]
  $class clay set class_typemethod/ [string trim $name :/] [dict create arglist $arglist body $body]
}
proc ::clay::define::class_method {name arglist body} {
  set class [current_class]
  $class clay set class_typemethod/ [string trim $name :/] [dict create arglist $arglist body $body]
}
proc ::clay::define::clay {args} {
  set class [current_class]
  if {[lindex $args 0] in "cget set branch"} {
    $class clay {*}$args
  } else {
    $class clay set {*}$args
  }
}
proc ::clay::define::destructor rawbody {
  set body {
# Run the destructor once and only once
set self [self]
my variable DestroyEvent
if {$DestroyEvent} return
set DestroyEvent 1
}
  append body $rawbody
  ::oo::define [current_class] destructor $body
}
proc ::clay::define::Dict {name {values {}}} {
  set class [current_class]
  set name [string trim $name :/]
  $class clay branch dict $name
  foreach {var val} $values {
    $class clay set dict/ $name/ $var $val
  }
}
proc ::clay::define::Option {name args} {
  set class [current_class]
  set dictargs {default {}}
  foreach {var val} [::clay::args_to_dict {*}$args] {
    dict set dictargs [string trim $var -:/] $val
  }
  set name [string trimleft $name -]

  ###
  # Option Class handling
  ###
  set optclass [dict getnull $dictargs class]
  if {$optclass ne {}} {
    foreach {f v} [$class clay find option_class $optclass] {
      if {![dict exists $dictargs $f]} {
        dict set dictargs $f $v
      }
    }
    if {$optclass eq "variable"} {
      variable $name [dict getnull $dictargs default]
    }
  }
  foreach {f v} $dictargs {
    $class clay set option $name $f $v
  }
}
proc ::clay::define::Method {name argstyle argspec body} {
  set class [current_class]
  set result {}
  switch $argstyle {
    dictargs {
      append result "::dictargs::parse \{$argspec\} \$args" \;
    }
  }
  append result $body
  oo::define $class method $name [list [list args [list dictargs $argspec]]] $result
}
proc ::clay::define::Option_Class {name args} {
  set class [current_class]
  set dictargs {default {}}
  set name [string trimleft $name -:]
  foreach {f v} [::clay::args_to_dict {*}$args] {
    $class clay set option_class $name [string trim $f -/:] $v
  }
}
proc ::clay::define::Variable {name {default {}}} {
  set class [current_class]
  set name [string trimright $name :/]
  $class clay set variable/ $name $default
}

###
# END: metaclass.tcl
###
###
# START: ensemble.tcl
###
::namespace eval ::clay::define {
}
proc ::clay::ensemble_methodbody {ensemble einfo} {
  set default standard
  set preamble {}
  set eswitch {}
  set Ensemble [string totitle $ensemble]
  if {$Ensemble eq "."} continue
  foreach {msubmethod minfo} [lsort -dictionary -stride 2 $einfo] {
    if {$msubmethod eq "."} continue
    if {![dict exists $minfo body:]} {
      continue
    }
    set submethod [string trim $msubmethod :/-]
    if {$submethod eq "default"} {
      set default [dict get $minfo body:]
    } else {
      dict set eswitch $submethod [dict get $minfo body:]
    }
    if {[dict exists $submethod aliases:]} {
      foreach alias [dict get $minfo aliases:] {
        if {![dict exists $eswitch $alias]} {
          dict set eswitch $alias [dict get $minfo body:]
        }
      }
    }
  }
  set methodlist [lsort -dictionary [dict keys $eswitch]]
  if {![dict exists $eswitch <list>]} {
    dict set eswitch <list> {return $methodlist}
  }
  if {$default eq "standard"} {
    set default "error \"unknown method $ensemble \$method. Valid: \$methodlist\""
  }
  dict set eswitch default $default
  set mbody {}
  append mbody \n [list set methodlist $methodlist]
  append mbody \n "switch -- \$method \{$eswitch\}" \n
  return $mbody
}
::proc ::clay::define::Ensemble {rawmethod args} {
  if {[llength $args]==2} {
    lassign $args argspec body
    set argstyle tcl
  } elseif {[llength $args]==3} {
    lassign $args argstyle argspec body
  } else {
    error "Usage: Ensemble name ?argstyle? argspec body"
  }
  set class [current_class]
  #if {$::clay::trace>2} {
  #  puts [list $class Ensemble $rawmethod $argspec $body]
  #}
  set mlist [split $rawmethod "::"]
  set ensemble [string trim [lindex $mlist 0] :/]
  set method   [string trim [lindex $mlist 2] :/]
  if {[string index $method 0] eq "_"} {
    $class clay set method_ensemble $ensemble $method $body
    return
  }
  set realmethod  [string totitle $ensemble]_${method}
  set realbody {}
  if {$argstyle eq "dictargs"} {
    append realbody "::dictargs::parse \{$argspec\} \$args" \n
  }
  if {[$class clay exists method_ensemble $ensemble _preamble]} {
    append realbody [$class clay get method_ensemble $ensemble _preamble] \n
  }
  append realbody $body
  if {$method eq "default"} {
    $class clay set method_ensemble $ensemble $method: "tailcall my $realmethod \$method {*}\$args"
    if {$argstyle eq "dictargs"} {
      oo::define $class method $realmethod [list method [list args $argspec]] $realbody
    } else {
      oo::define $class method $realmethod [list method {*}$argspec] $realbody
    }
  } else {
    $class clay set method_ensemble $ensemble $method: "tailcall my $realmethod {*}\$args"
    if {$argstyle eq "dictargs"} {
      oo::define $class method $realmethod [list [list args $argspec]] $realbody
    } else {
      oo::define $class method $realmethod $argspec $realbody
    }
  }
  if {$::clay::trace>2} {
    puts [list $class clay set method_ensemble/ $ensemble [string trim $method :/]  ...]
  }
}

###
# END: ensemble.tcl
###
###
# START: class.tcl
###
::oo::define ::clay::class {
  method clay {submethod args} {
    my variable clay
    if {![info exists clay]} {
      set clay {}
    }
    switch $submethod {
      ancestors {
        tailcall ::clay::ancestors [self]
      }
      branch {
        set path [::clay::tree::storage $args]
        if {![dict exists $clay {*}$path .]} {
          dict set clay {*}$path . {}
        }
      }
      exists {
        if {![info exists clay]} {
          return 0
        }
        set path [::clay::tree::storage $args]
        if {[dict exists $clay {*}$path]} {
          return 1
        }
        if {[dict exists $clay {*}[lrange $path 0 end-1] [lindex $path end]:]} {
          return 1
        }
        return 0
      }
      dump {
        return $clay
      }
      dget {
         if {![info exists clay]} {
          return {}
        }
        set path [::clay::tree::storage $args]
        if {[dict exists $clay {*}$path]} {
          return [dict get $clay {*}$path]
        }
        if {[dict exists $clay {*}[lrange $path 0 end-1] [lindex $path end]:]} {
          return [dict get $clay {*}[lrange $path 0 end-1] [lindex $path end]:]
        }
        return {}
      }
      is_branch {
        set path [::clay::tree::storage $args]
        return [dict exists $clay {*}$path .]
      }
      getnull -
      get {
        if {![info exists clay]} {
          return {}
        }
        set path [::clay::tree::storage $args]
        if {[llength $path]==0} {
          return $clay
        }
        if {[dict exists $clay {*}$path .]} {
          return [::clay::tree::sanitize [dict get $clay {*}$path]]
        }
        if {[dict exists $clay {*}$path]} {
          return [dict get $clay {*}$path]
        }
        if {[dict exists $clay {*}[lrange $path 0 end-1] [lindex $path end]:]} {
          return [dict get $clay {*}[lrange $path 0 end-1] [lindex $path end]:]
        }
        return {}
      }
      find {
        set path [::clay::tree::storage $args]
        if {![info exists clay]} {
          set clay {}
        }
        set clayorder [::clay::ancestors [self]]
        set found 0
        if {[llength $path]==0} {
          set result [dict create . {}]
          foreach class $clayorder {
            ::clay::tree::dictmerge result [$class clay dump]
          }
          return [::clay::tree::sanitize $result]
        }
        foreach class $clayorder {
          if {[$class clay exists {*}$path .]} {
            # Found a branch break
            set found 1
            break
          }
          if {[$class clay exists {*}$path]} {
            # Found a leaf. Return that value immediately
            return [$class clay get {*}$path]
          }
          if {[dict exists $clay {*}[lrange $path 0 end-1] [lindex $path end]:]} {
            return [dict get $clay {*}[lrange $path 0 end-1] [lindex $path end]:]
          }
        }
        if {!$found} {
          return {}
        }
        set result {}
        # Leaf searches return one data field at a time
        # Search in our local dict
        # Search in the in our list of classes for an answer
        foreach class [lreverse $clayorder] {
          ::clay::tree::dictmerge result [$class clay dget {*}$path]
        }
        return [::clay::tree::sanitize $result]
      }
      merge {
        foreach arg $args {
          ::clay::tree::dictmerge clay {*}$arg
        }
      }
      noop {
        # Do nothing. Used as a sign of clay savviness
      }
      search {
        foreach aclass [::clay::ancestors [self]] {
          if {[$aclass clay exists {*}$args]} {
            return [$aclass clay get {*}$args]
          }
        }
      }
      set {
        ::clay::tree::dictset clay {*}$args
      }
      unset {
        dict unset clay {*}$args
      }
      default {
        dict $submethod clay {*}$args
      }
    }
  }
}

###
# END: class.tcl
###
###
# START: object.tcl
###
::oo::define ::clay::object {
  method clay {submethod args} {
    my variable clay claycache clayorder config option_canonical
    if {![info exists clay]} {set clay {}}
    if {![info exists claycache]} {set claycache {}}
    if {![info exists config]} {set config {}}
    if {![info exists clayorder] || [llength $clayorder]==0} {
      set clayorder {}
      if {[dict exists $clay cascade]} {
        dict for {f v} [dict get $clay cascade] {
          if {$f eq "."} continue
          if {[info commands $v] ne {}} {
            lappend clayorder $v
          }
        }
      }
      lappend clayorder {*}[::clay::ancestors [info object class [self]] {*}[lreverse [info object mixins [self]]]]
    }
    switch $submethod {
      ancestors {
        return $clayorder
      }
      branch {
        set path [::clay::tree::storage $args]
        if {![dict exists $clay {*}$path .]} {
          dict set clay {*}$path . {}
        }
      }
      busy {
        my variable clay_busy
        if {[llength $args]} {
          set clay_busy [string is true [lindex $args 0]]
          set claycache {}
        }
        if {![info exists clay_busy]} {
          set clay_busy 0
        }
        return $clay_busy
      }
      cache {
        set path [lindex $args 0]
        set value [lindex $args 1]
        dict set claycache $path $value
      }
      cget {
        # Leaf searches return one data field at a time
        # Search in our local dict
        if {[llength $args]==1} {
          set field [string trim [lindex $args 0] -:/]
          if {[info exists option_canonical($field)]} {
            set field $option_canonical($field)
          }
          if {[dict exists $config $field]} {
            return [dict get $config $field]
          }
        }
        set path [::clay::tree::storage $args]
        if {[dict exists $clay {*}$path]} {
          return [dict get $clay {*}$path]
        }
        # Search in our local cache
        if {[dict exists $claycache {*}$path]} {
          if {[dict exists $claycache {*}$path .]} {
            return [dict remove [dict get $claycache {*}$path] .]
          } else {
            return [dict get $claycache {*}$path]
          }
        }
        # Search in the in our list of classes for an answer
        foreach class $clayorder {
          if {[$class clay exists {*}$path]} {
            set value [$class clay get {*}$path]
            dict set claycache {*}$path $value
            return $value
          }
          if {[$class clay exists const {*}$path]} {
            set value [$class clay get const {*}$path]
            dict set claycache {*}$path $value
            return $value
          }
          if {[$class clay exists option {*}$path default]} {
            set value [$class clay get option {*}$path default]
            dict set claycache {*}$path $value
            return $value
          }
        }
        return {}
      }
      delegate {
        if {![dict exists $clay .delegate <class>]} {
          dict set clay .delegate <class> [info object class [self]]
        }
        if {[llength $args]==0} {
          return [dict get $clay .delegate]
        }
        if {[llength $args]==1} {
          set stub <[string trim [lindex $args 0] <>]>
          if {![dict exists $clay .delegate $stub]} {
            return {}
          }
          return [dict get $clay .delegate $stub]
        }
        if {([llength $args] % 2)} {
          error "Usage: delegate
    OR
    delegate stub
    OR
    delegate stub OBJECT ?stub OBJECT? ..."
        }
        foreach {stub object} $args {
          set stub <[string trim $stub <>]>
          dict set clay .delegate $stub $object
          oo::objdefine [self] forward ${stub} $object
          oo::objdefine [self] export ${stub}
        }
      }
      dump {
        # Do a full dump of clay data
        set result {}
        # Search in the in our list of classes for an answer
        foreach class $clayorder {
          ::clay::tree::dictmerge result [$class clay dump]
        }
        ::clay::tree::dictmerge result $clay
        return $result
      }
      ensemble_map {
        set path [::clay::tree::storage method_ensemble]
        if {[dict exists $claycache {*}$path]} {
          return [dict get $claycache {*}$path]
        }
        set emap {}
        foreach class $clayorder {
          if {![$class clay exists {*}$path .]} continue
          dict for {ensemble einfo} [$class clay dget {*}$path] {
            if {$ensemble eq "."} continue
            dict for {method body} $einfo {
              if {$method eq "."} continue
              dict set emap $ensemble $method class: $class
              dict set emap $ensemble $method body: $body
            }
          }
<<<<<<< HEAD
        }
        if {[dict exists $clay {*}$path]} {
          dict for {ensemble einfo} [dict get $clay {*}$path] {
            dict for {method body} $einfo {
              if {$method eq "."} continue
              dict set emap $ensemble $method class: $class
              dict set emap $ensemble $method body: $body
            }
          }
        }
=======
        }
        if {[dict exists $clay {*}$path]} {
          dict for {ensemble einfo} [dict get $clay {*}$path] {
            dict for {method body} $einfo {
              if {$method eq "."} continue
              dict set emap $ensemble $method class: $class
              dict set emap $ensemble $method body: $body
            }
          }
        }
>>>>>>> 13f8444f
        dict set claycache {*}$path $emap
        return $emap
      }
      eval {
        set script [lindex $args 0]
        set buffer {}
        set thisline {}
        foreach line [split $script \n] {
          append thisline $line
          if {![info complete $thisline]} {
            append thisline \n
            continue
          }
          set thisline [string trim $thisline]
          if {[string index $thisline 0] eq "#"} continue
          if {[string length $thisline]==0} continue
          if {[lindex $thisline 0] eq "my"} {
            # Line already calls out "my", accept verbatim
            append buffer $thisline \n
          } elseif {[string range $thisline 0 2] eq "::"} {
            # Fully qualified commands accepted verbatim
            append buffer $thisline \n
          } elseif {
            append buffer "my $thisline" \n
          }
          set thisline {}
        }
        eval $buffer
      }
      evolve -
      initialize {
        my InitializePublic
      }
      exists {
        # Leaf searches return one data field at a time
        # Search in our local dict
        set path [::clay::tree::storage $args]
        if {[dict exists $clay {*}$path]} {
          return 1
        }
        # Search in our local cache
        if {[dict exists $claycache {*}$path]} {
          return 2
        }
        set count 2
        # Search in the in our list of classes for an answer
        foreach class $clayorder {
          incr count
          if {[$class clay exists {*}$path]} {
            return $count
          }
        }
        return 0
      }
      flush {
        set claycache {}
        set clayorder [::clay::ancestors [info object class [self]] {*}[lreverse [info object mixins [self]]]]
      }
      forward {
        oo::objdefine [self] forward {*}$args
      }
      dget {
        set path [::clay::tree::storage $args]
        if {[llength $path]==0} {
          # Do a full dump of clay data
          set result {}
          # Search in the in our list of classes for an answer
          foreach class $clayorder {
            ::clay::tree::dictmerge result [$class clay dump]
          }
          ::clay::tree::dictmerge result $clay
          return $result
        }
        if {[dict exists $clay {*}$path] && ![dict exists $clay {*}$path .]} {
          # Path is a leaf
          return [dict get $clay {*}$path]
        }
        # Search in our local cache
        if {[my clay search $path value isleaf]} {
          return $value
        }

        set found 0
        set branch [dict exists $clay {*}$path .]
        foreach class $clayorder {
          if {[$class clay exists {*}$path .]} {
            set found 1
            break
          }
          if {!$branch && [$class clay exists {*}$path]} {
            set result [$class clay dget {*}$path]
            my clay cache $path $result
            return $result
          }
        }
        # Path is a branch
        set result [dict getnull $clay {*}$path]
        foreach class $clayorder {
          if {![$class clay exists {*}$path .]} continue
          ::clay::tree::dictmerge result [$class clay dget {*}$path]
        }
        #if {[dict exists $clay {*}$path .]} {
        #  ::clay::tree::dictmerge result
        #}
        my clay cache $path $result
        return $result
      }
      getnull -
      get {
        set path [::clay::tree::storage $args]
        if {[llength $path]==0} {
          # Do a full dump of clay data
          set result {}
          # Search in the in our list of classes for an answer
          foreach class $clayorder {
            ::clay::tree::dictmerge result [$class clay dump]
          }
          ::clay::tree::dictmerge result $clay
          return [::clay::tree::sanitize $result]
        }
        if {[dict exists $clay {*}$path] && ![dict exists $clay {*}$path .]} {
          # Path is a leaf
          return [dict get $clay {*}$path]
        }
        # Search in our local cache
        if {[my clay search $path value isleaf]} {
          if {!$isleaf} {
            return [clay::tree::sanitize $value]
          } else {
            return $value
          }
        }
        set found 0
        set branch [dict exists $clay {*}$path .]
        foreach class $clayorder {
          if {[$class clay exists {*}$path .]} {
            set found 1
            break
          }
          if {!$branch && [$class clay exists {*}$path]} {
            set result [$class clay dget {*}$path]
            my clay cache $path $result
            return $result
          }
        }
        # Path is a branch
        set result [dict getnull $clay {*}$path]
        #foreach class [lreverse $clayorder] {
        #  if {![$class clay exists {*}$path .]} continue
        #  ::clay::tree::dictmerge result [$class clay dget {*}$path]
        #}
        foreach class $clayorder {
          if {![$class clay exists {*}$path .]} continue
          ::clay::tree::dictmerge result [$class clay dget {*}$path]
        }
        #if {[dict exists $clay {*}$path .]} {
        #  ::clay::tree::dictmerge result [dict get $clay {*}$path]
        #}
        my clay cache $path $result
        return [clay::tree::sanitize $result]
      }
      leaf {
        # Leaf searches return one data field at a time
        # Search in our local dict
        set path [::clay::tree::storage $args]
        if {[dict exists $clay {*}$path .]} {
          return [clay::tree::sanitize [dict get $clay {*}$path]]
        }
        if {[dict exists $clay {*}$path]} {
          return [dict get $clay {*}$path]
        }
        # Search in our local cache
        if {[my clay search $path value isleaf]} {
          if {!$isleaf} {
            return [clay::tree::sanitize $value]
          } else {
            return $value
          }
        }
        # Search in the in our list of classes for an answer
        foreach class $clayorder {
          if {[$class clay exists {*}$path]} {
            set value [$class clay get {*}$path]
            my clay cache $path $value
            return $value
          }
        }
      }
      merge {
        foreach arg $args {
          ::clay::tree::dictmerge clay {*}$arg
        }
      }
      mixin {
        ###
        # Mix in the class
        ###
        my clay flush
        set prior  [info object mixins [self]]
        set newmixin {}
        foreach item $args {
          lappend newmixin ::[string trimleft $item :]
        }
        set newmap $args
        foreach class $prior {
          if {$class ni $newmixin} {
            set script [$class clay search mixin/ unmap-script]
            if {[string length $script]} {
              if {[catch $script err errdat]} {
                puts stderr "[self] MIXIN ERROR POPPING $class:\n[dict get $errdat -errorinfo]"
              }
            }
          }
        }
        ::oo::objdefine [self] mixin {*}$args
        ###
        # Build a compsite map of all ensembles defined by the object's current
        # class as well as all of the classes being mixed in
        ###
        my InitializePublic
        foreach class $newmixin {
          if {$class ni $prior} {
            set script [$class clay search mixin/ map-script]
            if {[string length $script]} {
              if {[catch $script err errdat]} {
                puts stderr "[self] MIXIN ERROR PUSHING $class:\n[dict get $errdat -errorinfo]"
              }
            }
          }
        }
        foreach class $newmixin {
          set script [$class clay search mixin/ react-script]
          if {[string length $script]} {
            if {[catch $script err errdat]} {
              puts stderr "[self] MIXIN ERROR PEEKING $class:\n[dict get $errdat -errorinfo]"
            }
            break
          }
        }
      }
      mixinmap {
        if {![dict exists $clay .mixin]} {
          dict set clay .mixin {}
        }
        if {[llength $args]==0} {
          return [dict get $clay .mixin]
        } elseif {[llength $args]==1} {
          return [dict getnull $clay .mixin [lindex $args 0]]
        } else {
          dict for {slot classes} $args {
            dict set clay .mixin $slot $classes
          }
          set classlist {}
          dict for {item class} [dict get $clay .mixin] {
            if {$class ne {}} {
              lappend classlist $class
            }
          }
          my clay mixin {*}[lreverse $classlist]
        }
      }
      provenance {
        if {[dict exists $clay {*}$args]} {
          return self
        }
        foreach class $clayorder {
          if {[$class clay exists {*}$args]} {
            return $class
          }
        }
        return {}
      }
      refcount {
        my variable refcount
        if {![info exists refcount]} {
          return 0
        }
        return $refcount
      }
      refcount_incr {
        my variable refcount
        incr refcount
      }
      refcount_decr {
        my variable refcount
        incr refcount -1
        if {$refcount <= 0} {
          ::clay::object_destroy [self]
        }
      }
      replace {
        set clay [lindex $args 0]
      }
      search {
        set path [lindex $args 0]
        upvar 1 [lindex $args 1] value [lindex $args 2] isleaf
        set isleaf [expr {![dict exists $claycache $path .]}]
        if {[dict exists $claycache $path]} {
          set value [dict get $claycache $path]
          return 1
        }
        return 0
      }
      source {
        source [lindex $args 0]
      }
      set {
        #puts [list [self] clay SET {*}$args]
        ::clay::tree::dictset clay {*}$args
      }
      default {
        dict $submethod clay {*}$args
      }
    }
  }
  method InitializePublic {} {
    my variable clayorder clay claycache config option_canonical clay_busy
    if {[info exists clay_busy] && $clay_busy} {
      # Avoid repeated calls to InitializePublic if we know that someone is
      # going to invoke it at the end of whatever process is going on
      return
    }
    set claycache {}
    set clayorder [::clay::ancestors [info object class [self]] {*}[lreverse [info object mixins [self]]]]
    if {![info exists clay]} {
      set clay {}
    }
    if {![info exists config]} {
      set config {}
    }
    dict for {var value} [my clay get variable] {
      if { $var in {. clay} } continue
      set var [string trim $var :/]
      my variable $var
      if {![info exists $var]} {
        if {$::clay::trace>2} {puts [list initialize variable $var $value]}
        set $var $value
      }
    }
    dict for {var value} [my clay get dict/] {
      if { $var in {. clay} } continue
      set var [string trim $var :/]
      my variable $var
      if {![info exists $var]} {
        set $var {}
      }
      foreach {f v} $value {
        if {$f eq "."} continue
        if {![dict exists ${var} $f]} {
          if {$::clay::trace>2} {puts [list initialize dict $var $f $v]}
          dict set ${var} $f $v
        }
      }
    }
    foreach {var value} [my clay get array/] {
      if { $var in {. clay} } continue
      set var [string trim $var :/]
      if { $var eq {clay} } continue
      my variable $var
      if {![info exists $var]} { array set $var {} }
      foreach {f v} $value {
        if {![array exists ${var}($f)]} {
          if {$f eq "."} continue
          if {$::clay::trace>2} {puts [list initialize array $var\($f\) $v]}
          set ${var}($f) $v
        }
      }
    }
    foreach {field info} [my clay get option/] {
      if { $field in {. clay} } continue
      set field [string trim $field -/:]
      foreach alias [dict getnull $info aliases] {
        set option_canonical($alias) $field
      }
      if {[dict exists $config $field]} continue
      set getcmd [dict getnull $info default-command]
      if {$getcmd ne {}} {
        set value [{*}[string map [list %field% $field %self% [namespace which my]] $getcmd]]
      } else {
        set value [dict getnull $info default]
      }
      dict set config $field $value
      set setcmd [dict getnull $info set-command]
      if {$setcmd ne {}} {
        {*}[string map [list %field% [list $field] %value% [list $value] %self% [namespace which my]] $setcmd]
      }
    }

    foreach {ensemble einfo} [my clay ensemble_map] {
      #if {[dict exists $einfo _body]} continue
      if {$ensemble eq "."} continue
      set body [::clay::ensemble_methodbody $ensemble $einfo]
      if {$::clay::trace>2} {
        set rawbody $body
        set body {puts [list [self] <object> [self method]]}
        append body \n $rawbody
      }
      oo::objdefine [self] method $ensemble {{method default} args} $body
    }
  }
}
::clay::object clay branch array
::clay::object clay branch mixin
::clay::object clay branch option
::clay::object clay branch dict clay
::clay::object clay set variable DestroyEvent 0

###
# END: object.tcl
###
###
# START: singleton.tcl
###
proc ::clay::singleton {name script} {
  if {[info commands $name] eq {}} {
    ::clay::object create $name
  }
  oo::objdefine $name {
method SingletonProcs {} {
proc class class {
  uplevel 1 "oo::objdefine \[self\] class $class"
  my clay delegate class $class
}
proc clay args {
  my clay {*}$args
}
proc Ensemble {rawmethod args} {
  if {[llength $args]==2} {
    lassign $args argspec body
    set argstyle tcl
  } elseif {[llength $args]==3} {
    lassign $args argstyle argspec body
  } else {
    error "Usage: Ensemble name ?argstyle? argspec body"
  }
  set class [uplevel 1 self]
  #if {$::clay::trace>2} {
  #  puts [list $class Ensemble $rawmethod $argspec $body]
  #}
  set mlist [split $rawmethod "::"]
  set ensemble [string trim [lindex $mlist 0] :/]
  set method   [string trim [lindex $mlist 2] :/]
  if {[string index $method 0] eq "_"} {
    $class clay set method_ensemble $ensemble $method $body
    return
  }
  set realmethod  [string totitle $ensemble]_${method}
  set realbody {}
  if {$argstyle eq "dictargs"} {
    append realbody "::dictargs::parse \{$argspec\} \$args" \n
  }
  if {[$class clay exists method_ensemble $ensemble _preamble]} {
    append realbody [$class clay get method_ensemble $ensemble _preamble] \n
  }
  append realbody $body
  if {$method eq "default"} {
    $class clay set method_ensemble $ensemble $method: "tailcall my $realmethod \$method {*}\$args"
    if {$argstyle eq "dictargs"} {
      oo::objdefine $class method $realmethod [list method [list args $argspec]] $realbody
    } else {
      oo::objdefine $class method $realmethod [list method {*}$argspec] $realbody
    }
  } else {
    $class clay set method_ensemble $ensemble $method: "tailcall my $realmethod {*}\$args"
    if {$argstyle eq "dictargs"} {
      oo::objdefine $class method $realmethod [list [list args $argspec]] $realbody
    } else {
      oo::objdefine $class method $realmethod $argspec $realbody
    }
  }
  if {$::clay::trace>2} {
    puts [list $class clay set method_ensemble/ $ensemble [string trim $method :/]  ...]
  }
}
proc method args {
  uplevel 1 "oo::objdefine \[self\] method {*}$args"
}
}
method script script {
  my clay busy 1
  my SingletonProcs
  eval $script
  my clay busy 0
  my InitializePublic
}
}
  $name script $script
  return $name
}

###
# END: singleton.tcl
###
###
# START: singleton.tcl
###
proc ::clay::singleton {name script} {
  if {[info commands $name] eq {}} {
    ::clay::object create $name
  }
  oo::objdefine $name {
method SingletonProcs {} {
proc class class {
  uplevel 1 "oo::objdefine \[self\] class $class"
  my clay delegate class $class
}
proc clay args {
  my clay {*}$args
}
proc Ensemble {rawmethod args} {
  if {[llength $args]==2} {
    lassign $args argspec body
    set argstyle tcl
  } elseif {[llength $args]==3} {
    lassign $args argstyle argspec body
  } else {
    error "Usage: Ensemble name ?argstyle? argspec body"
  }
  set class [uplevel 1 self]
  #if {$::clay::trace>2} {
  #  puts [list $class Ensemble $rawmethod $argspec $body]
  #}
  set mlist [split $rawmethod "::"]
  set ensemble [string trim [lindex $mlist 0] :/]
  set method   [string trim [lindex $mlist 2] :/]
  if {[string index $method 0] eq "_"} {
    $class clay set method_ensemble $ensemble $method $body
    return
  }
  set realmethod  [string totitle $ensemble]_${method}
  set realbody {}
  if {$argstyle eq "dictargs"} {
    append realbody "::dictargs::parse \{$argspec\} \$args" \n
  }
  if {[$class clay exists method_ensemble $ensemble _preamble]} {
    append realbody [$class clay get method_ensemble $ensemble _preamble] \n
  }
  append realbody $body
  if {$method eq "default"} {
    $class clay set method_ensemble $ensemble $method: "tailcall my $realmethod \$method {*}\$args"
    if {$argstyle eq "dictargs"} {
      oo::objdefine $class method $realmethod [list method [list args $argspec]] $realbody
    } else {
      oo::objdefine $class method $realmethod [list method {*}$argspec] $realbody
    }
  } else {
    $class clay set method_ensemble $ensemble $method: "tailcall my $realmethod {*}\$args"
    if {$argstyle eq "dictargs"} {
      oo::objdefine $class method $realmethod [list [list args $argspec]] $realbody
    } else {
      oo::objdefine $class method $realmethod $argspec $realbody
    }
  }
  if {$::clay::trace>2} {
    puts [list $class clay set method_ensemble/ $ensemble [string trim $method :/]  ...]
  }
}
proc method args {
  uplevel 1 "oo::objdefine \[self\] method {*}$args"
}
}
method script script {
  my clay busy 1
  my SingletonProcs
  eval $script
  my clay busy 0
  my InitializePublic
}
}
  $name script $script
  return $name
}

###
# END: singleton.tcl
###

namespace eval ::clay {
  namespace export *
}
<|MERGE_RESOLUTION|>--- conflicted
+++ resolved
@@ -1519,7 +1519,6 @@
               dict set emap $ensemble $method body: $body
             }
           }
-<<<<<<< HEAD
         }
         if {[dict exists $clay {*}$path]} {
           dict for {ensemble einfo} [dict get $clay {*}$path] {
@@ -1530,18 +1529,6 @@
             }
           }
         }
-=======
-        }
-        if {[dict exists $clay {*}$path]} {
-          dict for {ensemble einfo} [dict get $clay {*}$path] {
-            dict for {method body} $einfo {
-              if {$method eq "."} continue
-              dict set emap $ensemble $method class: $class
-              dict set emap $ensemble $method body: $body
-            }
-          }
-        }
->>>>>>> 13f8444f
         dict set claycache {*}$path $emap
         return $emap
       }
@@ -1953,6 +1940,201 @@
 # END: object.tcl
 ###
 ###
+# START: event.tcl
+###
+if {[info commands ::cron::object_destroy] eq {}} {
+  # Provide a noop if we aren't running with the cron scheduler
+  namespace eval ::cron {}
+  proc ::cron::object_destroy args {}
+}
+::namespace eval ::clay::event {
+}
+proc ::clay::cleanup {} {
+  if {![info exists ::clay::idle_destroy]} return
+  foreach obj $::clay::idle_destroy {
+    if {[info commands $obj] ne {}} {
+      catch {$obj destroy}
+    }
+  }
+  set ::clay::idle_destroy {}
+}
+proc ::clay::object_create {objname {class {}}} {
+  #if {$::clay::trace>0} {
+  #  puts [list $objname CREATE]
+  #}
+}
+proc ::clay::object_rename {object newname} {
+  if {$::clay::trace>0} {
+    puts [list $object RENAME -> $newname]
+  }
+}
+proc ::clay::object_destroy args {
+  if {![info exists ::clay::idle_destroy]} {
+    set ::clay::idle_destroy {}
+  }
+  foreach objname $args {
+    if {$::clay::trace>0} {
+      puts [list $objname DESTROY]
+    }
+    ::cron::object_destroy $objname
+    if {$objname in $::clay::idle_destroy} continue
+    lappend ::clay::idle_destroy $objname
+  }
+}
+proc ::clay::event::cancel {self {task *}} {
+  variable timer_event
+  variable timer_script
+
+  foreach {id event} [array get timer_event $self:$task] {
+    ::after cancel $event
+    set timer_event($id) {}
+    set timer_script($id) {}
+  }
+}
+proc ::clay::event::generate {self event args} {
+  set wholist [Notification_list $self $event]
+  if {$wholist eq {}} return
+  set dictargs [::oo::meta::args_to_options {*}$args]
+  set info $dictargs
+  set strict 0
+  set debug 0
+  set sender $self
+  dict with dictargs {}
+  dict set info id     [::clay::event::nextid]
+  dict set info origin $self
+  dict set info sender $sender
+  dict set info rcpt   {}
+  foreach who $wholist {
+    catch {::clay::event::notify $who $self $event $info}
+  }
+}
+proc ::clay::event::nextid {} {
+  return "event#[format %0.8x [incr ::clay::event_count]]"
+}
+proc ::clay::event::Notification_list {self event {stackvar {}}} {
+  set notify_list {}
+  foreach {obj patternlist} [array get ::clay::object_subscribe] {
+    if {$obj eq $self} continue
+    if {$obj in $notify_list} continue
+    set match 0
+    foreach {objpat eventlist} $patternlist {
+      if {![string match $objpat $self]} continue
+      foreach eventpat $eventlist {
+        if {![string match $eventpat $event]} continue
+        set match 1
+        break
+      }
+      if {$match} {
+        break
+      }
+    }
+    if {$match} {
+      lappend notify_list $obj
+    }
+  }
+  return $notify_list
+}
+proc ::clay::event::notify {rcpt sender event eventinfo} {
+  if {[info commands $rcpt] eq {}} return
+  if {$::clay::trace} {
+    puts [list event notify rcpt $rcpt sender $sender event $event info $eventinfo]
+  }
+  $rcpt notify $event $sender $eventinfo
+}
+proc ::clay::event::process {self handle script} {
+  variable timer_event
+  variable timer_script
+
+  array unset timer_event $self:$handle
+  array unset timer_script $self:$handle
+
+  set err [catch {uplevel #0 $script} result errdat]
+  if $err {
+    puts "BGError: $self $handle $script
+ERR: $result
+[dict get $errdat -errorinfo]
+***"
+  }
+}
+proc ::clay::event::schedule {self handle interval script} {
+  variable timer_event
+  variable timer_script
+  if {$::clay::trace} {
+    puts [list $self schedule $handle $interval]
+  }
+  if {[info exists timer_event($self:$handle)]} {
+    if {$script eq $timer_script($self:$handle)} {
+      return
+    }
+    ::after cancel $timer_event($self:$handle)
+  }
+  set timer_script($self:$handle) $script
+  set timer_event($self:$handle) [::after $interval [list ::clay::event::process $self $handle $script]]
+}
+proc ::clay::event::subscribe {self who event} {
+  upvar #0 ::clay::object_subscribe($self) subscriptions
+  if {![info exists subscriptions]} {
+    set subscriptions {}
+  }
+  set match 0
+  foreach {objpat eventlist} $subscriptions {
+    if {![string match $objpat $who]} continue
+    foreach eventpat $eventlist {
+      if {[string match $eventpat $event]} {
+        # This rule already exists
+        return
+      }
+    }
+  }
+  dict lappend subscriptions $who $event
+}
+proc ::clay::event::unsubscribe {self args} {
+  upvar #0 ::clay::object_subscribe($self) subscriptions
+  if {![info exists subscriptions]} {
+    return
+  }
+  switch [llength $args] {
+    1 {
+      set event [lindex $args 0]
+      if {$event eq "*"} {
+        # Shortcut, if the
+        set subscriptions {}
+      } else {
+        set newlist {}
+        foreach {objpat eventlist} $subscriptions {
+          foreach eventpat $eventlist {
+            if {[string match $event $eventpat]} continue
+            dict lappend newlist $objpat $eventpat
+          }
+        }
+        set subscriptions $newlist
+      }
+    }
+    2 {
+      set who [lindex $args 0]
+      set event [lindex $args 1]
+      if {$who eq "*" && $event eq "*"} {
+        set subscriptions {}
+      } else {
+        set newlist {}
+        foreach {objpat eventlist} $subscriptions {
+          if {[string match $who $objpat]} {
+            foreach eventpat $eventlist {
+              if {[string match $event $eventpat]} continue
+              dict lappend newlist $objpat $eventpat
+            }
+          }
+        }
+        set subscriptions $newlist
+      }
+    }
+  }
+}
+
+###
+# END: event.tcl
+###
+###
 # START: singleton.tcl
 ###
 proc ::clay::singleton {name script} {
@@ -2035,89 +2217,6 @@
 ###
 # END: singleton.tcl
 ###
-###
-# START: singleton.tcl
-###
-proc ::clay::singleton {name script} {
-  if {[info commands $name] eq {}} {
-    ::clay::object create $name
-  }
-  oo::objdefine $name {
-method SingletonProcs {} {
-proc class class {
-  uplevel 1 "oo::objdefine \[self\] class $class"
-  my clay delegate class $class
-}
-proc clay args {
-  my clay {*}$args
-}
-proc Ensemble {rawmethod args} {
-  if {[llength $args]==2} {
-    lassign $args argspec body
-    set argstyle tcl
-  } elseif {[llength $args]==3} {
-    lassign $args argstyle argspec body
-  } else {
-    error "Usage: Ensemble name ?argstyle? argspec body"
-  }
-  set class [uplevel 1 self]
-  #if {$::clay::trace>2} {
-  #  puts [list $class Ensemble $rawmethod $argspec $body]
-  #}
-  set mlist [split $rawmethod "::"]
-  set ensemble [string trim [lindex $mlist 0] :/]
-  set method   [string trim [lindex $mlist 2] :/]
-  if {[string index $method 0] eq "_"} {
-    $class clay set method_ensemble $ensemble $method $body
-    return
-  }
-  set realmethod  [string totitle $ensemble]_${method}
-  set realbody {}
-  if {$argstyle eq "dictargs"} {
-    append realbody "::dictargs::parse \{$argspec\} \$args" \n
-  }
-  if {[$class clay exists method_ensemble $ensemble _preamble]} {
-    append realbody [$class clay get method_ensemble $ensemble _preamble] \n
-  }
-  append realbody $body
-  if {$method eq "default"} {
-    $class clay set method_ensemble $ensemble $method: "tailcall my $realmethod \$method {*}\$args"
-    if {$argstyle eq "dictargs"} {
-      oo::objdefine $class method $realmethod [list method [list args $argspec]] $realbody
-    } else {
-      oo::objdefine $class method $realmethod [list method {*}$argspec] $realbody
-    }
-  } else {
-    $class clay set method_ensemble $ensemble $method: "tailcall my $realmethod {*}\$args"
-    if {$argstyle eq "dictargs"} {
-      oo::objdefine $class method $realmethod [list [list args $argspec]] $realbody
-    } else {
-      oo::objdefine $class method $realmethod $argspec $realbody
-    }
-  }
-  if {$::clay::trace>2} {
-    puts [list $class clay set method_ensemble/ $ensemble [string trim $method :/]  ...]
-  }
-}
-proc method args {
-  uplevel 1 "oo::objdefine \[self\] method {*}$args"
-}
-}
-method script script {
-  my clay busy 1
-  my SingletonProcs
-  eval $script
-  my clay busy 0
-  my InitializePublic
-}
-}
-  $name script $script
-  return $name
-}
-
-###
-# END: singleton.tcl
-###
 
 namespace eval ::clay {
   namespace export *
