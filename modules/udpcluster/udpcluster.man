[manpage_begin udpcluster n 0.3]
[keywords {name service}]
[keywords server]
<<<<<<< HEAD
[copyright {2016 Sean Woods <yoda@etoyoc.com>}]
[moddesc   {Lightweight UDP based tool for cluster node discovery}]
[titledesc {UDP Peer-to-Peer cluster}]
[category  Networking]
[require Tcl 8.5]
=======
[copyright {2018 Sean Woods <yoda@etoyoc.com>}]
[moddesc   {Lightweight UDP based tool for cluster node discovery}]
[titledesc {UDP Peer-to-Peer cluster}]
[category  Networking]
[require Tcl 8.6]
>>>>>>> 8e6d11dd
[require ip]
[require nettool]
[require comm]
[require interp]
[require dicttool]
[require cron]
<<<<<<< HEAD
=======
[require uuid]
[require md5]
[require coroutine]
>>>>>>> 8e6d11dd
[description]

This package is a lightweight alternative to Zeroconf. It utilizes UDP packets to
populate a table of services provided by each node on a local network. Each participant
broadcasts a key/value list in plain UTF-8 which lists what ports are open, and what
protocols are expected on those ports. Developers are free to add any additional key/value
pairs beyond those.

[para]

Using udpcluster.
[para]
For every service you wish to publish invoke:
[para]
[example {
cluster::publish echo@[cluster::macid] {port 10000 protocol echo}
}]
[para]
To query what services are available on the local network:
[example {
set results [cluster::search PATTERN]
# And inside that result...
echo@LOCALMACID {
   port 10000
   protocol echo
}
}]
[para]
To unpublish a service:
[example {
cluster::unpublish echo@[cluster::macid]
}]
[para]

Results will
Historical Notes:
[para]
This tool was originally known as nns::cluster, but as development progressed, it was
clear that it wasn't interacting with any of the other facilities in NNS.

[vset CATEGORY nameserv]
[include ../doctools2base/include/feedback.inc]
[manpage_end]<|MERGE_RESOLUTION|>--- conflicted
+++ resolved
@@ -1,31 +1,19 @@
-[manpage_begin udpcluster n 0.3]
+[vset VERSION 0.3.3]
+[manpage_begin udpcluster n [vset VERSION]]
 [keywords {name service}]
 [keywords server]
-<<<<<<< HEAD
-[copyright {2016 Sean Woods <yoda@etoyoc.com>}]
+[copyright {2016-2018 Sean Woods <yoda@etoyoc.com>}]
 [moddesc   {Lightweight UDP based tool for cluster node discovery}]
 [titledesc {UDP Peer-to-Peer cluster}]
 [category  Networking]
 [require Tcl 8.5]
-=======
-[copyright {2018 Sean Woods <yoda@etoyoc.com>}]
-[moddesc   {Lightweight UDP based tool for cluster node discovery}]
-[titledesc {UDP Peer-to-Peer cluster}]
-[category  Networking]
-[require Tcl 8.6]
->>>>>>> 8e6d11dd
+[require udpcluster [opt [vset VERSION]]]
 [require ip]
 [require nettool]
 [require comm]
 [require interp]
 [require dicttool]
 [require cron]
-<<<<<<< HEAD
-=======
-[require uuid]
-[require md5]
-[require coroutine]
->>>>>>> 8e6d11dd
 [description]
 
 This package is a lightweight alternative to Zeroconf. It utilizes UDP packets to
