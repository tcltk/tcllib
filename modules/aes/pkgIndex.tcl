--- conflicted
+++ resolved
@@ -2,9 +2,5 @@
     # PRAGMA: returnok
     return
 }
-<<<<<<< HEAD
 package ifneeded aes 1.2.2 [list source [file join $dir aes.tcl]]
-package ifneeded aesc 0.0.1 [list source [file join $dir aesc.tcl]]
-=======
-package ifneeded aes 1.2.2 [list source [file join $dir aes.tcl]]
->>>>>>> ed69e19f
+package ifneeded aesc 0.0.1 [list source [file join $dir aesc.tcl]]