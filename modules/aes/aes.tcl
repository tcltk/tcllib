# aes.tcl - 
#
# Copyright (c) 2005 Thorsten Schloermann
# Copyright (c) 2005 Pat Thoyts <patthoyts@users.sourceforge.net>
# Copyright (c) 2013 Andreas Kupries
#
# A Tcl implementation of the Advanced Encryption Standard (US FIPS PUB 197)
#
# AES is a block cipher with a block size of 128 bits and a variable
# key size of 128, 192 or 256 bits.
# The algorithm works on each block as a 4x4 state array. There are 4 steps
# in each round:
#   SubBytes    a non-linear substitution step using a predefined S-box
#   ShiftRows   cyclic transposition of rows in the state matrix
#   MixColumns  transformation upon columns in the state matrix
#   AddRoundKey application of round specific sub-key
#
# -------------------------------------------------------------------------
# See the file "license.terms" for information on usage and redistribution
# of this file, and for a DISCLAIMER OF ALL WARRANTIES.
# -------------------------------------------------------------------------

package require Tcl 8.5

namespace eval ::aes {
<<<<<<< HEAD
    variable uid
    if {![info exists uid]} { set uid 0 }
=======
    variable version 1.2.1
    variable rcsid {$Id: aes.tcl,v 1.7 2010/07/06 19:39:00 andreas_kupries Exp $}
    variable uid ; if {![info exists uid]} { set uid 0 }
>>>>>>> dc1cf6e9

    namespace export aes

    # constants

    # S-box
    variable sbox {
        0x63 0x7c 0x77 0x7b 0xf2 0x6b 0x6f 0xc5 0x30 0x01 0x67 0x2b 0xfe 0xd7 0xab 0x76
        0xca 0x82 0xc9 0x7d 0xfa 0x59 0x47 0xf0 0xad 0xd4 0xa2 0xaf 0x9c 0xa4 0x72 0xc0
        0xb7 0xfd 0x93 0x26 0x36 0x3f 0xf7 0xcc 0x34 0xa5 0xe5 0xf1 0x71 0xd8 0x31 0x15
        0x04 0xc7 0x23 0xc3 0x18 0x96 0x05 0x9a 0x07 0x12 0x80 0xe2 0xeb 0x27 0xb2 0x75
        0x09 0x83 0x2c 0x1a 0x1b 0x6e 0x5a 0xa0 0x52 0x3b 0xd6 0xb3 0x29 0xe3 0x2f 0x84
        0x53 0xd1 0x00 0xed 0x20 0xfc 0xb1 0x5b 0x6a 0xcb 0xbe 0x39 0x4a 0x4c 0x58 0xcf
        0xd0 0xef 0xaa 0xfb 0x43 0x4d 0x33 0x85 0x45 0xf9 0x02 0x7f 0x50 0x3c 0x9f 0xa8
        0x51 0xa3 0x40 0x8f 0x92 0x9d 0x38 0xf5 0xbc 0xb6 0xda 0x21 0x10 0xff 0xf3 0xd2
        0xcd 0x0c 0x13 0xec 0x5f 0x97 0x44 0x17 0xc4 0xa7 0x7e 0x3d 0x64 0x5d 0x19 0x73
        0x60 0x81 0x4f 0xdc 0x22 0x2a 0x90 0x88 0x46 0xee 0xb8 0x14 0xde 0x5e 0x0b 0xdb
        0xe0 0x32 0x3a 0x0a 0x49 0x06 0x24 0x5c 0xc2 0xd3 0xac 0x62 0x91 0x95 0xe4 0x79
        0xe7 0xc8 0x37 0x6d 0x8d 0xd5 0x4e 0xa9 0x6c 0x56 0xf4 0xea 0x65 0x7a 0xae 0x08
        0xba 0x78 0x25 0x2e 0x1c 0xa6 0xb4 0xc6 0xe8 0xdd 0x74 0x1f 0x4b 0xbd 0x8b 0x8a
        0x70 0x3e 0xb5 0x66 0x48 0x03 0xf6 0x0e 0x61 0x35 0x57 0xb9 0x86 0xc1 0x1d 0x9e
        0xe1 0xf8 0x98 0x11 0x69 0xd9 0x8e 0x94 0x9b 0x1e 0x87 0xe9 0xce 0x55 0x28 0xdf
        0x8c 0xa1 0x89 0x0d 0xbf 0xe6 0x42 0x68 0x41 0x99 0x2d 0x0f 0xb0 0x54 0xbb 0x16
    }
    # inverse S-box
    variable xobs {
        0x52 0x09 0x6a 0xd5 0x30 0x36 0xa5 0x38 0xbf 0x40 0xa3 0x9e 0x81 0xf3 0xd7 0xfb
        0x7c 0xe3 0x39 0x82 0x9b 0x2f 0xff 0x87 0x34 0x8e 0x43 0x44 0xc4 0xde 0xe9 0xcb
        0x54 0x7b 0x94 0x32 0xa6 0xc2 0x23 0x3d 0xee 0x4c 0x95 0x0b 0x42 0xfa 0xc3 0x4e
        0x08 0x2e 0xa1 0x66 0x28 0xd9 0x24 0xb2 0x76 0x5b 0xa2 0x49 0x6d 0x8b 0xd1 0x25
        0x72 0xf8 0xf6 0x64 0x86 0x68 0x98 0x16 0xd4 0xa4 0x5c 0xcc 0x5d 0x65 0xb6 0x92
        0x6c 0x70 0x48 0x50 0xfd 0xed 0xb9 0xda 0x5e 0x15 0x46 0x57 0xa7 0x8d 0x9d 0x84
        0x90 0xd8 0xab 0x00 0x8c 0xbc 0xd3 0x0a 0xf7 0xe4 0x58 0x05 0xb8 0xb3 0x45 0x06
        0xd0 0x2c 0x1e 0x8f 0xca 0x3f 0x0f 0x02 0xc1 0xaf 0xbd 0x03 0x01 0x13 0x8a 0x6b
        0x3a 0x91 0x11 0x41 0x4f 0x67 0xdc 0xea 0x97 0xf2 0xcf 0xce 0xf0 0xb4 0xe6 0x73
        0x96 0xac 0x74 0x22 0xe7 0xad 0x35 0x85 0xe2 0xf9 0x37 0xe8 0x1c 0x75 0xdf 0x6e
        0x47 0xf1 0x1a 0x71 0x1d 0x29 0xc5 0x89 0x6f 0xb7 0x62 0x0e 0xaa 0x18 0xbe 0x1b
        0xfc 0x56 0x3e 0x4b 0xc6 0xd2 0x79 0x20 0x9a 0xdb 0xc0 0xfe 0x78 0xcd 0x5a 0xf4
        0x1f 0xdd 0xa8 0x33 0x88 0x07 0xc7 0x31 0xb1 0x12 0x10 0x59 0x27 0x80 0xec 0x5f
        0x60 0x51 0x7f 0xa9 0x19 0xb5 0x4a 0x0d 0x2d 0xe5 0x7a 0x9f 0x93 0xc9 0x9c 0xef
        0xa0 0xe0 0x3b 0x4d 0xae 0x2a 0xf5 0xb0 0xc8 0xeb 0xbb 0x3c 0x83 0x53 0x99 0x61
        0x17 0x2b 0x04 0x7e 0xba 0x77 0xd6 0x26 0xe1 0x69 0x14 0x63 0x55 0x21 0x0c 0x7d
    }
}

# aes::Init --
#
#	Initialise our AES state and calculate the key schedule. An initialization
#	vector is maintained in the state for modes that require one. The key must
#	be binary data of the correct size and the IV must be 16 bytes.
#
#	Nk: columns of the key-array
#	Nr: number of rounds (depends on key-length)
#	Nb: columns of the text-block, is always 4 in AES
#
proc ::aes::Init {mode key iv} {
    switch -exact -- $mode {
        ecb - cbc { }
        cfb - ofb {
            return -code error "$mode mode not implemented"
        }
        default {
            return -code error "invalid mode \"$mode\":\
                must be one of ecb or cbc."
        }
    }

    set size [expr {[string length $key] << 3}]
    switch -exact -- $size {
        128 {set Nk 4; set Nr 10; set Nb 4}
        192 {set Nk 6; set Nr 12; set Nb 4}
        256 {set Nk 8; set Nr 14; set Nb 4}
        default {
            return -code error "invalid key size \"$size\":\
                must be one of 128, 192 or 256."
        }
    }

    variable uid
    set Key [namespace current]::[incr uid]
    upvar #0 $Key state
    if {[binary scan $iv Iu4 state(I)] != 1} {
        return -code error "invalid initialization vector: must be 16 bytes"
    }
    array set state [list M $mode K $key Nk $Nk Nr $Nr Nb $Nb W {}]
    ExpandKey $Key
    return $Key
}

# aes::Reset --
#
#	Reset the initialization vector for the specified key. This permits the
#	key to be reused for encryption or decryption without the expense of
#	re-calculating the key schedule.
#
proc ::aes::Reset {Key iv} {
    upvar #0 $Key state
    if {[binary scan $iv Iu4 state(I)] != 1} {
        return -code error "invalid initialization vector: must be 16 bytes"
    }
    return
}
    
# aes::Final --
#
#	Clean up the key state
#
proc ::aes::Final {Key} {
    # FRINK: nocheck
    unset $Key
}

# -------------------------------------------------------------------------

# 5.1 Cipher:  Encipher a single block of 128 bits.
proc ::aes::EncryptBlock {Key block} {
    upvar #0 $Key state
    if {[binary scan $block Iu4 data] != 1} {
        return -code error "invalid block size: blocks must be 16 bytes"
    }

    if {$state(M) eq {cbc}} {
        # Loop unrolled.
        lassign $data     d0 d1 d2 d3
        lassign $state(I) s0 s1 s2 s3
        set data [list \
                      [expr {$d0 ^ $s0}] \
                      [expr {$d1 ^ $s1}] \
                      [expr {$d2 ^ $s2}] \
                      [expr {$d3 ^ $s3}] ]
    }

    set data [AddRoundKey $Key 0 $data]
    for {set n 1} {$n < $state(Nr)} {incr n} {
        set data [AddRoundKey $Key $n [MixColumns [ShiftRows [SubBytes $data]]]]
    }
    set data [AddRoundKey $Key $n [ShiftRows [SubBytes $data]]]

    # Bug 2993029:
    # Force all elements of data into the 32bit range.
    # Loop unrolled
    set res [Clamp32 $data]

    set state(I) $res
    binary format Iu4 $res
}

# 5.3: Inverse Cipher: Decipher a single 128 bit block.
proc ::aes::DecryptBlock {Key block} {
    upvar #0 $Key state
    if {[binary scan $block Iu4 data] != 1} {
        return -code error "invalid block size: block must be 16 bytes"
    }
    set iv $data

    set n $state(Nr)
    set data [AddRoundKey $Key $state(Nr) $data]
    for {incr n -1} {$n > 0} {incr n -1} {
        set data [InvMixColumns [AddRoundKey $Key $n [InvSubBytes [InvShiftRows $data]]]]
    }
    set data [AddRoundKey $Key $n [InvSubBytes [InvShiftRows $data]]]
    
    if {$state(M) eq {cbc}} {
        lassign $data     d0 d1 d2 d3
        lassign $state(I) s0 s1 s2 s3
        set data [list \
                      [expr {($d0 ^ $s0) & 0xffffffff}] \
                      [expr {($d1 ^ $s1) & 0xffffffff}] \
                      [expr {($d2 ^ $s2) & 0xffffffff}] \
                      [expr {($d3 ^ $s3) & 0xffffffff}] ]
    } else {
        # Bug 2993029:
        # The integrated clamping we see above only happens for CBC mode.
        set data [Clamp32 $data]
    }

    set state(I) $iv
    binary format Iu4 $data
}

proc ::aes::Clamp32 {data} {
    # Force all elements into 32bit range.
    lassign $data d0 d1 d2 d3
    list \
        [expr {$d0 & 0xffffffff}] \
        [expr {$d1 & 0xffffffff}] \
        [expr {$d2 & 0xffffffff}] \
        [expr {$d3 & 0xffffffff}]
}

# 5.2: KeyExpansion
proc ::aes::ExpandKey {Key} {
    upvar #0 $Key state
    set Rcon [list 0x00000000 0x01000000 0x02000000 0x04000000 0x08000000 \
                   0x10000000 0x20000000 0x40000000 0x80000000 0x1b000000 \
                   0x36000000 0x6c000000 0xd8000000 0xab000000 0x4d000000]
    # Split the key into Nk big-endian words
    binary scan $state(K) I* W
    set max [expr {$state(Nb) * ($state(Nr) + 1)}]
    set i $state(Nk)
    set h [expr {$i - 1}]
    set j 0
    for {} {$i < $max} {incr i; incr h; incr j} {
        set temp [lindex $W $h]
        if {($i % $state(Nk)) == 0} {
            set sub [SubWord [RotWord $temp]]
            set rc [lindex $Rcon [expr {$i/$state(Nk)}]]
            set temp [expr {$sub ^ $rc}]
        } elseif {$state(Nk) > 6 && ($i % $state(Nk)) == 4} { 
            set temp [SubWord $temp]
        }
        lappend W [expr {[lindex $W $j] ^ $temp}]
    }
    set state(W) $W
}

# 5.2: Key Expansion: Apply S-box to each byte in the 32 bit word
proc ::aes::SubWord {w} {
    variable sbox
    set s3 [lindex $sbox [expr {($w >> 24) & 255}]]
    set s2 [lindex $sbox [expr {($w >> 16) & 255}]]
    set s1 [lindex $sbox [expr {($w >> 8 ) & 255}]]
    set s0 [lindex $sbox [expr { $w        & 255}]]
    return [expr {($s3 << 24) | ($s2 << 16) | ($s1 << 8) | $s0}]
}

proc ::aes::InvSubWord {w} {
    variable xobs
    set s3 [lindex $xobs [expr {($w >> 24) & 255}]]
    set s2 [lindex $xobs [expr {($w >> 16) & 255}]]
    set s1 [lindex $xobs [expr {($w >> 8 ) & 255}]]
    set s0 [lindex $xobs [expr { $w        & 255}]]
    return [expr {($s3 << 24) | ($s2 << 16) | ($s1 << 8) | $s0}]
}

# 5.2: Key Expansion: Rotate a 32bit word by 8 bits
proc ::aes::RotWord {w} {
    return [expr {(($w << 8) | (($w >> 24) & 0xff)) & 0xffffffff}]
}

# 5.1.1: SubBytes() Transformation
proc ::aes::SubBytes {words} {
    lassign $words w0 w1 w2 w3
    list [SubWord $w0] [SubWord $w1] [SubWord $w2] [SubWord $w3]
}

# 5.3.2: InvSubBytes() Transformation
proc ::aes::InvSubBytes {words} {
    lassign $words w0 w1 w2 w3
    list [InvSubWord $w0] [InvSubWord $w1] [InvSubWord $w2] [InvSubWord $w3]
}

# 5.1.2: ShiftRows() Transformation
proc ::aes::ShiftRows {words} {
    for {set n0 0} {$n0 < 4} {incr n0} {
        set n1 [expr {($n0 + 1) % 4}]
        set n2 [expr {($n0 + 2) % 4}]
        set n3 [expr {($n0 + 3) % 4}]
        lappend r [expr {(  [lindex $words $n0] & 0xff000000)
                         | ([lindex $words $n1] & 0x00ff0000)
                         | ([lindex $words $n2] & 0x0000ff00)
                         | ([lindex $words $n3] & 0x000000ff)
                     }]
    }
    return $r
}


# 5.3.1: InvShiftRows() Transformation
proc ::aes::InvShiftRows {words} {
    for {set n0 0} {$n0 < 4} {incr n0} {
        set n1 [expr {($n0 + 1) % 4}]
        set n2 [expr {($n0 + 2) % 4}]
        set n3 [expr {($n0 + 3) % 4}]
        lappend r [expr {(  [lindex $words $n0] & 0xff000000)
                         | ([lindex $words $n3] & 0x00ff0000)
                         | ([lindex $words $n2] & 0x0000ff00)
                         | ([lindex $words $n1] & 0x000000ff)
                     }]
    }
    return $r
}

# 5.1.3: MixColumns() Transformation
proc ::aes::MixColumns {words} {
    set r {}
    foreach w $words {
        set r0 [expr {(($w >> 24) & 255)}]
        set r1 [expr {(($w >> 16) & 255)}]
        set r2 [expr {(($w >> 8 ) & 255)}]
        set r3 [expr {( $w        & 255)}]

        set s0 [expr {[GFMult2 $r0] ^ [GFMult3 $r1] ^ $r2 ^ $r3}]
        set s1 [expr {$r0 ^ [GFMult2 $r1] ^ [GFMult3 $r2] ^ $r3}]
        set s2 [expr {$r0 ^ $r1 ^ [GFMult2 $r2] ^ [GFMult3 $r3]}]
        set s3 [expr {[GFMult3 $r0] ^ $r1 ^ $r2 ^ [GFMult2 $r3]}]

        lappend r [expr {($s0 << 24) | ($s1 << 16) | ($s2 << 8) | $s3}]
    }
    return $r
}

# 5.3.3: InvMixColumns() Transformation
proc ::aes::InvMixColumns {words} {
    set r {}
    foreach w $words {
        set r0 [expr {(($w >> 24) & 255)}]
        set r1 [expr {(($w >> 16) & 255)}]
        set r2 [expr {(($w >> 8 ) & 255)}]
        set r3 [expr {( $w        & 255)}]

        set s0 [expr {[GFMult0e $r0] ^ [GFMult0b $r1] ^ [GFMult0d $r2] ^ [GFMult09 $r3]}]
        set s1 [expr {[GFMult09 $r0] ^ [GFMult0e $r1] ^ [GFMult0b $r2] ^ [GFMult0d $r3]}]
        set s2 [expr {[GFMult0d $r0] ^ [GFMult09 $r1] ^ [GFMult0e $r2] ^ [GFMult0b $r3]}]
        set s3 [expr {[GFMult0b $r0] ^ [GFMult0d $r1] ^ [GFMult09 $r2] ^ [GFMult0e $r3]}]

        lappend r [expr {($s0 << 24) | ($s1 << 16) | ($s2 << 8) | $s3}]
    }
    return $r
}

# 5.1.4: AddRoundKey() Transformation
proc ::aes::AddRoundKey {Key round words} {
    upvar #0 $Key state
    set r {}
    set n [expr {$round * $state(Nb)}]
    foreach w $words {
        lappend r [expr {$w ^ [lindex $state(W) $n]}]
        incr n
    }
    return $r
}
    
# -------------------------------------------------------------------------
# ::aes::GFMult*
#
#	some needed functions for multiplication in a Galois-field
#
proc ::aes::GFMult2 {number} {
    # this is a tabular representation of xtime (multiplication by 2)
    # it is used instead of calculation to prevent timing attacks
    set xtime {
        0x00 0x02 0x04 0x06 0x08 0x0a 0x0c 0x0e 0x10 0x12 0x14 0x16 0x18 0x1a 0x1c 0x1e
        0x20 0x22 0x24 0x26 0x28 0x2a 0x2c 0x2e 0x30 0x32 0x34 0x36 0x38 0x3a 0x3c 0x3e 
        0x40 0x42 0x44 0x46 0x48 0x4a 0x4c 0x4e 0x50 0x52 0x54 0x56 0x58 0x5a 0x5c 0x5e
        0x60 0x62 0x64 0x66 0x68 0x6a 0x6c 0x6e 0x70 0x72 0x74 0x76 0x78 0x7a 0x7c 0x7e 
        0x80 0x82 0x84 0x86 0x88 0x8a 0x8c 0x8e 0x90 0x92 0x94 0x96 0x98 0x9a 0x9c 0x9e 
        0xa0 0xa2 0xa4 0xa6 0xa8 0xaa 0xac 0xae 0xb0 0xb2 0xb4 0xb6 0xb8 0xba 0xbc 0xbe 
        0xc0 0xc2 0xc4 0xc6 0xc8 0xca 0xcc 0xce 0xd0 0xd2 0xd4 0xd6 0xd8 0xda 0xdc 0xde 
        0xe0 0xe2 0xe4 0xe6 0xe8 0xea 0xec 0xee 0xf0 0xf2 0xf4 0xf6 0xf8 0xfa 0xfc 0xfe 
        0x1b 0x19 0x1f 0x1d 0x13 0x11 0x17 0x15 0x0b 0x09 0x0f 0x0d 0x03 0x01 0x07 0x05 
        0x3b 0x39 0x3f 0x3d 0x33 0x31 0x37 0x35 0x2b 0x29 0x2f 0x2d 0x23 0x21 0x27 0x25 
        0x5b 0x59 0x5f 0x5d 0x53 0x51 0x57 0x55 0x4b 0x49 0x4f 0x4d 0x43 0x41 0x47 0x45 
        0x7b 0x79 0x7f 0x7d 0x73 0x71 0x77 0x75 0x6b 0x69 0x6f 0x6d 0x63 0x61 0x67 0x65 
        0x9b 0x99 0x9f 0x9d 0x93 0x91 0x97 0x95 0x8b 0x89 0x8f 0x8d 0x83 0x81 0x87 0x85 
        0xbb 0xb9 0xbf 0xbd 0xb3 0xb1 0xb7 0xb5 0xab 0xa9 0xaf 0xad 0xa3 0xa1 0xa7 0xa5 
        0xdb 0xd9 0xdf 0xdd 0xd3 0xd1 0xd7 0xd5 0xcb 0xc9 0xcf 0xcd 0xc3 0xc1 0xc7 0xc5 
        0xfb 0xf9 0xff 0xfd 0xf3 0xf1 0xf7 0xf5 0xeb 0xe9 0xef 0xed 0xe3 0xe1 0xe7 0xe5
    }
    lindex $xtime $number
}

proc ::aes::GFMult3 {number} {
    # multliply by 2 (via GFMult2) and add the number again on the result (via XOR)
    expr {$number ^ [GFMult2 $number]}
}

proc ::aes::GFMult09 {number} {
    # 09 is: (02*02*02) + 01
    expr {[GFMult2 [GFMult2 [GFMult2 $number]]] ^ $number}
}

proc ::aes::GFMult0b {number} {
    # 0b is: (02*02*02) + 02 + 01
    #return [expr [GFMult2 [GFMult2 [GFMult2 $number]]] ^ [GFMult2 $number] ^ $number]
    #set g0 [GFMult2 $number]
    expr {[GFMult09 $number] ^ [GFMult2 $number]}
}

proc ::aes::GFMult0d {number} {
    # 0d is: (02*02*02) + (02*02) + 01
    set temp [GFMult2 [GFMult2 $number]]
    expr {[GFMult2 $temp] ^ ($temp ^ $number)}
}

proc ::aes::GFMult0e {number} {
    # 0e is: (02*02*02) + (02*02) + 02
    set temp [GFMult2 [GFMult2 $number]]
    expr {[GFMult2 $temp] ^ ($temp ^ [GFMult2 $number])}
}

# -------------------------------------------------------------------------

# aes::Encrypt --
#
#	Encrypt a blocks of plain text and returns blocks of cipher text.
#	The input data must be a multiple of the block size (16).
#
proc ::aes::Encrypt {Key data} {
    set len [string length $data]
    if {($len % 16) != 0} {
        return -code error "invalid block size: AES requires 16 byte blocks"
    }

    set result {}
    for {set i 0} {$i < $len} {incr i 1} {
        set block [string range $data $i [incr i 15]]
        append result [EncryptBlock $Key $block]
    }
    return $result
}

# aes::Decrypt --
#
#	Decrypt blocks of cipher text and returns blocks of plain text.
#	The input data must be a multiple of the block size (16).
#
proc ::aes::Decrypt {Key data} {
    set len [string length $data]
    if {($len % 16) != 0} {
        return -code error "invalid block size: AES requires 16 byte blocks"
    }

    set result {}
    for {set i 0} {$i < $len} {incr i 1} {
        set block [string range $data $i [incr i 15]]
        append result [DecryptBlock $Key $block]
    }
    return $result
}

# -------------------------------------------------------------------------
# chan event handler for chunked file reading.
#
proc ::aes::Chunk {Key in {out {}} {chunksize 4096}} {
    upvar #0 $Key state

    #puts ||CHUNK.X||i=$in|o=$out|c=$chunksize|eof=[eof $in]
    
    if {[eof $in]} {
        chan event $in readable {}
        set state(reading) 0
    }

    set data [read $in $chunksize]

    #puts ||CHUNK.R||i=$in|o=$out|c=$chunksize|eof=[eof $in]||[string length $data]||$data||

    # Do nothing when data was read at all.
    if {$data eq {}} return

    if {[eof $in]} {
        #puts CHUNK.Z
        set data [Pad $data 16]
    }

    #puts ||CHUNK.P||i=$in|o=$out|c=$chunksize|eof=[eof $in]||[string length $data]||$data||
    
    if {$out eq {}} {
        append state(output) [$state(cmd) $Key $data]
    } else {
        puts -nonewline $out [$state(cmd) $Key $data]
    }
}

proc ::aes::SetOneOf {lst item} {
    set ndx [lsearch -glob $lst "${item}*"]
    if {$ndx == -1} {
        set err [join $lst ", "]
        return -code error "invalid mode \"$item\": must be one of $err"
    }
    lindex $lst $ndx
}

proc ::aes::CheckSize {what size thing} {
    if {[string length $thing] != $size} {
        return -code error "invalid value for $what: must be $size bytes long"
    }
    return $thing
}

proc ::aes::Pad {data blocksize {fill \0}} {
    set len [string length $data]
    if {$len == 0} {
        set data [string repeat $fill $blocksize]
    } elseif {($len % $blocksize) != 0} {
        set pad [expr {$blocksize - ($len % $blocksize)}]
        append data [string repeat $fill $pad]
    }
    return $data
}

proc ::aes::Pop {varname {nth 0}} {
    upvar 1 $varname args
    set r [lindex $args $nth]
    set args [lreplace $args $nth $nth]
    return $r
}

proc ::aes::aes {args} {
    array set opts {-dir encrypt -mode cbc -key {} -in {} -out {} -chunksize 4096 -hex 0}
    set opts(-iv) [string repeat \0 16]
    set modes {ecb cbc}
    set dirs {encrypt decrypt}
    while {([llength $args] > 1) && [string match -* [set option [lindex $args 0]]]} {
        switch -exact -- $option {
            -mode      { set opts(-mode) [SetOneOf $modes [Pop args 1]] }
            -dir       { set opts(-dir) [SetOneOf $dirs [Pop args 1]] }
            -iv        { set opts(-iv) [CheckSize -iv 16 [Pop args 1]] }
            -key       { set opts(-key) [Pop args 1] }
            -in        { set opts(-in) [Pop args 1] }
            -out       { set opts(-out) [Pop args 1] }
            -chunksize { set opts(-chunksize) [Pop args 1] }
            -hex       { set opts(-hex) 1 }
            --         { Pop args ; break }
            default {
                set err [join [lsort [array names opts]] ", "]
                return -code error "bad option \"$option\":\
                    must be one of $err"
            }
        }
        Pop args
    }

    if {$opts(-key) eq {}} {
        return -code error "no key provided: the -key option is required"
    }

    set r {}
    if {$opts(-in) eq {}} {

        if {[llength $args] != 1} {
            return -code error "wrong \# args:\
                should be \"aes ?options...? -key keydata plaintext\""
        }

        set data [Pad [lindex $args 0] 16]
        set Key [Init $opts(-mode) $opts(-key) $opts(-iv)]
        if {[string equal $opts(-dir) "encrypt"]} {
            set r [Encrypt $Key $data]
        } else {
            set r [Decrypt $Key $data]
        }

        if {$opts(-out) ne {}} {
            puts -nonewline $opts(-out) $r
            set r {}
        }
        Final $Key

    } else {

        if {[llength $args] != 0} {
            return -code error "wrong \# args:\
                should be \"aes ?options...? -key keydata -in channel\""
        }

        set Key [Init $opts(-mode) $opts(-key) $opts(-iv)]

        set readcmd [list [namespace origin Chunk] \
                         $Key $opts(-in) $opts(-out) \
                         $opts(-chunksize)]

        upvar 1 $Key state
        set state(reading) 1
        if {[string equal $opts(-dir) "encrypt"]} {
            set state(cmd) Encrypt
        } else {
            set state(cmd) Decrypt
        }
        set state(output) ""
        chan event $opts(-in) readable $readcmd
        if {[info commands ::tkwait] != {}} {
            tkwait variable [subst $Key](reading)
        } else {
            vwait [subst $Key](reading)
        }
        if {$opts(-out) == {}} {
            set r $state(output)
        }
        Final $Key
    }

    if {$opts(-hex)} {
        binary scan $r H* r
    }
    return $r
}

# -------------------------------------------------------------------------

package provide aes 1.2

# -------------------------------------------------------------------------
# Local variables:
# mode: tcl
# indent-tabs-mode: nil
# End:<|MERGE_RESOLUTION|>--- conflicted
+++ resolved
@@ -23,14 +23,8 @@
 package require Tcl 8.5
 
 namespace eval ::aes {
-<<<<<<< HEAD
     variable uid
     if {![info exists uid]} { set uid 0 }
-=======
-    variable version 1.2.1
-    variable rcsid {$Id: aes.tcl,v 1.7 2010/07/06 19:39:00 andreas_kupries Exp $}
-    variable uid ; if {![info exists uid]} { set uid 0 }
->>>>>>> dc1cf6e9
 
     namespace export aes
 
@@ -622,7 +616,7 @@
 
 # -------------------------------------------------------------------------
 
-package provide aes 1.2
+package provide aes 1.2.1
 
 # -------------------------------------------------------------------------
 # Local variables:
