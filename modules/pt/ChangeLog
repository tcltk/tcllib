2014-01-22  Andreas Kupries  <aku@hephaistos>

<<<<<<< HEAD
	* pt_pgen.tcl Ticket [1b7fe4fe19]: Fixed missing class/package
	* pt_pgen.man: initialization for critcl generator. Bumped
	* pkgIndex.tcl: package version to 1.0.2

	* ../../apps/pt Ticket [c3ab006ca2]: Fixed help delivered by the
	  'pt' application.
=======
	* pt_peg_from_peg.man: Fixed handling of empty strings in a
	* pt_peg_from_peg.tcl: PEG. Treat as <epsilon>. Bumped to 1.0.2
	* pt_peg_to_peg.man: Fixed generation of PEG from
	* pt_peg_to_peg.tcl: <epsilon>. Produce a proper empty
	  string. Bumped to 1.0.1

	* tests/data/ok/peg_container-bulk/11_epsilon: New files to test
	* tests/data/ok/peg_container-incremental/11_epsilon: handling of
	* tests/data/ok/peg_container-templated-bulk/11_epsilon: <epsilon>
	* tests/data/ok/peg_container-templated-incremental/11_epsilon: and
	* tests/data/ok/peg_cparam/11_epsilon: empty strings across the board.
	* tests/data/ok/peg_cparam-critcl/11_epsilon:
	* tests/data/ok/peg_json-indalign/11_epsilon:
	* tests/data/ok/peg_json-indented/11_epsilon:
	* tests/data/ok/peg_json-ultracompact/11_epsilon:
	* tests/data/ok/peg_param/11_epsilon:
	* tests/data/ok/peg_param-compact/11_epsilon:
	* tests/data/ok/peg_param-inlined/11_epsilon:
	* tests/data/ok/peg_param-unopt/11_epsilon:
	* tests/data/ok/peg_peg/11_epsilon:
	* tests/data/ok/peg_peg-ast/11_epsilon:
	* tests/data/ok/peg_peg-ast-fused/11_epsilon:
	* tests/data/ok/peg_peg-ast-templated/11_epsilon:
	* tests/data/ok/peg_peg-ast-templated-fused/11_epsilon:
	* tests/data/ok/peg_peg-fused/11_epsilon:
	* tests/data/ok/peg_peg-templated/11_epsilon:
	* tests/data/ok/peg_peg-templated-fused/11_epsilon:
	* tests/data/ok/peg_serial/11_epsilon:
	* tests/data/ok/peg_serial-canonical/11_epsilon:
	* tests/data/ok/peg_serial-print/11_epsilon:
	* tests/data/ok/peg_tclparam/11_epsilon:
	* tests/data/ok/peg_tclparam-snit/11_epsilon:
	* tests/data/ok/peg_tclparam-tcloo/11_epsilon:
>>>>>>> fb007c7b

2013-12-17  Andreas Kupries <andreask@activestate.com>

	* pt_parse_peg.man: Added missing documentation for the PEG parser
	  package.
	* pt_peg_op.man: Added missing documentation for this utility package.
	* pt_peg_op.tcl: Exported 'minimize'.

2013-12-06  Andreas Kupries <andreask@activestate.com>

	* tools/regenerate_parsers.tcl: Ticket [f5155519e7]. Dropped use
	* ../../apps/pt: of bash. Switched to easier to read invokation
	  without all the shell tricks and magic.

2013-08-06  Andreas Kupries  <aku@hephaistos>

	* pt_astree.man [Ticket 0d9f835d4d]: Removed (non)terminal
	  methods, and replaced with documentation for new, new0.

	* pt_peg_interp.man [Ticket 0d9f835d4d]: Fixed typo of
	  "pt::peg::interpreter", to "pt::peg::interp".

2013-03-11  Andreas Kupries  <andreas_kupries@users.sourceforge.net>

	* pt: Moved to the apps/ directory, with the other proper applications.
	* pt.man:

2013-03-04  Andreas Kupries  <andreas_kupries@users.sourceforge.net>

	* tests/data/ok/peg_json-indalign/0_basic_arithmetic: Updated to match
	* tests/data/ok/peg_json-indalign/2_fun_arithmetic: json::write 1.0.2
	* tests/data/ok/peg_json-indalign/3_peg_itself: ("/" not quoted as "\/")
	* tests/data/ok/peg_json-indalign/4_choice:
	* tests/data/ok/peg_json-indented/0_basic_arithmetic:
	* tests/data/ok/peg_json-indented/2_fun_arithmetic:
	* tests/data/ok/peg_json-indented/3_peg_itself:
	* tests/data/ok/peg_json-indented/4_choice:
	* tests/data/ok/peg_json-ultracompact/0_basic_arithmetic:
	* tests/data/ok/peg_json-ultracompact/2_fun_arithmetic:
	* tests/data/ok/peg_json-ultracompact/3_peg_itself:
	* tests/data/ok/peg_json-ultracompact/4_choice:

2013-02-01  Andreas Kupries  <andreas_kupries@users.sourceforge.net>

	*
	* Released and tagged Tcllib 1.15 ========================
	* 

2011-12-13  Andreas Kupries  <andreas_kupries@users.sourceforge.net>

	*
	* Released and tagged Tcllib 1.14 ========================
	* 

2011-11-09  Andreas Kupries  <andreas_kupries@users.sourceforge.net>

	* rde_critcl/util.c: Fix build warning, get a strlen declaration.
	* rde_critcl/param.c: Fix bug in TRACE output.
	* rde_critcl/p.c: Tweaked TRACE output for clarity.
	* rde_critcl/ot.c: Fix the actual issue, a missing string rep for
	  a Tcl_Obj literal getting interned.
	* pt_rdengine.tcl: Bumped package version to 1.0.2
	* pt_rdengine.man:
	* pkgIndex.tcl

	* tests/data/ok/peg_param-critcl/0_basic_arithmetic: Updated the
	* tests/data/ok/peg_param-critcl/10_notahead: test data to match
	* tests/data/ok/peg_param-critcl/1_functions: the code change
	* tests/data/ok/peg_param-critcl/2_fun_arithmetic: (in param.c)
	* tests/data/ok/peg_param-critcl/3_peg_itself: above.
	* tests/data/ok/peg_param-critcl/4_choice:
	* tests/data/ok/peg_param-critcl/5_sequence:
	* tests/data/ok/peg_param-critcl/6_optional:
	* tests/data/ok/peg_param-critcl/7_kleene:
	* tests/data/ok/peg_param-critcl/8_pkleene:
	* tests/data/ok/peg_param-critcl/9_ahead:

2011-11-07  Andreas Kupries  <andreas_kupries@users.sourceforge.net>

	* tests/data/ok/peg_tclparam-tcloo/0_basic_arithmetic: Updated the
	* tests/data/ok/peg_tclparam-tcloo/10_notahead: test data to match
	* tests/data/ok/peg_tclparam-tcloo/1_functions: the [2011-06-06]
	* tests/data/ok/peg_tclparam-tcloo/2_fun_arithmetic: change.
	* tests/data/ok/peg_tclparam-tcloo/3_peg_itself:
	* tests/data/ok/peg_tclparam-tcloo/4_choice:
	* tests/data/ok/peg_tclparam-tcloo/5_sequence:
	* tests/data/ok/peg_tclparam-tcloo/6_optional:
	* tests/data/ok/peg_tclparam-tcloo/7_kleene:
	* tests/data/ok/peg_tclparam-tcloo/8_pkleene:
	* tests/data/ok/peg_tclparam-tcloo/9_ahead:

	* tests/data/ok/peg_param-critcl/0_basic_arithmetic: Updated the
	* tests/data/ok/peg_param-critcl/10_notahead: test data to match
	* tests/data/ok/peg_param-critcl/1_functions: an unrecorded code
	* tests/data/ok/peg_param-critcl/2_fun_arithmetic: change.
	* tests/data/ok/peg_param-critcl/3_peg_itself:
	* tests/data/ok/peg_param-critcl/4_choice:
	* tests/data/ok/peg_param-critcl/5_sequence:
	* tests/data/ok/peg_param-critcl/6_optional:
	* tests/data/ok/peg_param-critcl/7_kleene:
	* tests/data/ok/peg_param-critcl/8_pkleene:
	* tests/data/ok/peg_param-critcl/9_ahead:

2011-09-08  Andreas Kupries  <andreask@activestate.com>

	* include/expr_pe.inc: Fixed the example to be a proper expression
	* include/expr_pe_serial.inc: grammar, with the correct operator
	* include/expr_peg.inc: precedences. Thanks to Lars Hellstrom.
	* include/expr_serial.inc:

2011-06-06  Andreas Kupries  <andreask@activestate.com>

	* pt_tclparam_config_tcloo.tcl: Fixed typo, OO is TclOO.
	* pkgIndex.tcl: Bumped version to 1.0.2.

2011-02-16  Andreas Kupries  <andreask@activestate.com>

	* include/format/options_tclparam_oo.inc: Documented option -package, and
	* include/format/options_tclparam_snit.inc: the new cross -class/-package
	* pkgIndex.tcl: resolution. Implemented resolution of missing -package
	* pt_pgen.tcl: and -class through each other. Bumped version to 1.0.1.
	* pt_pgen.man:

2011-01-25  Andreas Kupries  <andreas_kupries@users.sourceforge.net>

	* include/example/expr_ptgenb.inc: Fixed a typo in the example,
	* include/example/full_app.inc: and dropped continuation lines
	  to prevent missformatting in the formatted docs.

2011-01-24  Andreas Kupries  <andreas_kupries@users.sourceforge.net>

	*
	* Released and tagged Tcllib 1.13 ========================
	* 

2011-01-13  Andreas Kupries  <andreas_kupries@users.sourceforge.net>

	* pt_peg_to_json.test: Dropped the local json::write package,
	* pkgIndex.tcl: replaced with use of the common json::write
	* json_write.tcl: derived from it.

2010-11-25  Andreas Kupries  <andreask@activestate.com>

	* pt_cparam_config_critcl.man: Added pragmas for meta-data
	* pt_cparam_config_critcl.tcl: scanning to prevent the
	  requirements of the embedded code template to be taken as the
	  requirements of the package itself. Bumped version to 1.0.1.

2010-10-07  Andreas Kupries  <andreask@activestate.com>

	* pt_tclparam_config_snit.man: Added pragmas for meta-data
	* pt_tclparam_config_snit.tcl: scanning to prevent the
	* pt_tclparam_config_tcloo.man: requirements of the embedded code
	* pt_tclparam_config_tcloo.tcl: template to be taken as the
	* pkgIndex.tcl: requirements of this package. Bumped versions to
	1.0.1.

2010-07-27  Andreas Kupries  <andreask@activestate.com>

	* pt_peg_interp.test: New files. Additional testsuites.
	* pt_runtime.test: Demonstrate the problem with X* and X?
	* tests/pt_peg_interp.tests: alone in a symbol, for modes
	* tests/pt_runtime.tests: leaf and value.

	* pt_peg_interp.tcl: Fixed two typos in comments.
	* pt_rdengine.test:

	* pt_astree.tcl: New constructor new0 for zero-length
	* pt_astree.man: nodes. Bumped version to 1.1
	
	* pt_rdengine_tcl.tcl: Use of the new constructor to handle
	* pt_rdengine.tcl: symbols whose RHS uses * or ? as toplevel
	* pt_rdengine.man: operator and did not match anything at runtime,
	  which is allowed. Bumped version to 1.0.1

	* pt_peg_interp.tcl: Some tweaks to the debug helper code (tracing
	* pt_rdengine_tcl.tcl: expressions and instructions).

	* pkgIndex.tcl: Bumped versions.

2010-07-09  Andreas Kupries  <andreask@activestate.com>

	* include/example/expr_json.inc: Fixed various typos in the JSON
	  example, i.e. missing closing double-quote, missing commas,
	  missing backslash quoting of forward slashes in strings.

2010-06-16  Andreas Kupries  <andreas_kupries@users.sourceforge.net>

	* include/arch_core.dia: Navigational diagrams and images
	* include/arch_core.png:
	* include/arch_core_container.dia:
	* include/arch_core_container.png:
	* include/arch_core_eplugins.dia:
	* include/arch_core_eplugins.png:
	* include/arch_core_export.dia:
	* include/arch_core_export.png:
	* include/arch_core_import.dia:
	* include/arch_core_import.png:
	* include/arch_core_iplugins.dia:
	* include/arch_core_iplugins.png:
	* include/arch_core_support.dia:
	* include/arch_core_support.png:
	* include/arch_core_transform.dia:
	* include/arch_core_transform.png:
	* include/arch_support.dia:
	* include/arch_support.png:
	* include/arch_user_app.dia:
	* include/arch_user_app.png:
	* include/arch_user_pkg.dia:
	* include/arch_user_pkg.png:
	* include/architecture.dia: Foundation for the variant diagrams above.
	* include/architecture.png:

	* include/example/expr_ptgenb.inc: Text blocks for the full examples
	* include/example/flow.dia: shown in the pt and pt::pgen documentation.
	* include/example/flow.png:
	* include/example/full.inc:
	* include/example/full_app.inc:
	* include/example/full_pkg.inc:
	* include/example/parser_use.inc:

	* pt.man: Addition of larger examples to pt and pt::pgen manpages,
	* pt_astree.man: plus addition of navigational images to all manpages
	* pt_cparam_config_critcl.man: for packages and APIs.
	* pt_from_api.man:
	* pt_introduction.man:
	* pt_parser_api.man:
	* pt_peg_container.man:
	* pt_peg_export.man:
	* pt_peg_import.man:
	* pt_peg_interp.man:
	* pt_pegrammar.man:
	* pt_pexpression.man:
	* pt_pgen.man:
	* pt_rdengine.man:
	* pt_tclparam_config_snit.man:
	* pt_tclparam_config_tcloo.man:
	* pt_to_api.man:
	* include/export/plugin.inc:
	* include/export/to.inc:
	* include/import/from.inc:
	* include/import/plugin.inc:

2010-06-10  Andreas Kupries  <andreas_kupries@users.sourceforge.net>

	* include/serial/ast.inc: Added image for the AST.
	* include/example/expr_ast.dia: New. tklib diagram for the AST.
	* include/example/expr_ast.png: New. PNG image of the above.
	* include/example/expr_ast.txt: New. Text variant of the above.
	* include/example/expr_ast.pic: New. *roff variant of the above.
	* include/gen_options.inc: Replaced example with diagram via image.
	* include/gen_options.dia: New. tklib diagram.
	* include/gen_options.png: New. PNG image derived from diagram.
	* include/gen_options.txt: New. Text variant of the above.
	* include/gen_options.pic: New. *roff variant of the above.

2010-04-07  Andreas Kupries  <andreask@activestate.com>

	* pt_peg_to_cparam.tcl (::pt::peg::to::cparam::convert): Changed
	* pt_peg_to_cparam.man: definition of string table from 'const
	* pkgIndex.tcl: char const*' to 'char const*'. The older
	* tests/data/ok/peg_cparam-critcl/6_optional: definition choked
	* tests/data/ok/peg_cparam-critcl/8_pkleene: the HPUX cc on IA64.
	* tests/data/ok/peg_cparam-critcl/1_functions: Bumped version to
	* tests/data/ok/peg_cparam-critcl/3_peg_itself: 1.0.1. Updated
	* tests/data/ok/peg_cparam-critcl/10_notahead: the testsuite.
	* tests/data/ok/peg_cparam-critcl/7_kleene:
	* tests/data/ok/peg_cparam-critcl/5_sequence:
	* tests/data/ok/peg_cparam-critcl/4_choice:
	* tests/data/ok/peg_cparam-critcl/9_ahead:
	* tests/data/ok/peg_cparam-critcl/0_basic_arithmetic:
	* tests/data/ok/peg_cparam-critcl/2_fun_arithmetic:
	* tests/data/ok/peg_cparam/6_optional:
	* tests/data/ok/peg_cparam/8_pkleene:
	* tests/data/ok/peg_cparam/1_functions:
	* tests/data/ok/peg_cparam/3_peg_itself:
	* tests/data/ok/peg_cparam/10_notahead:
	* tests/data/ok/peg_cparam/7_kleene:
	* tests/data/ok/peg_cparam/5_sequence:
	* tests/data/ok/peg_cparam/4_choice:
	* tests/data/ok/peg_cparam/9_ahead:
	* tests/data/ok/peg_cparam/0_basic_arithmetic:
	* tests/data/ok/peg_cparam/2_fun_arithmetic:

	* pt_parse_peg_c.tcl: See above, updated the generated code.

2010-03-25  Andreas Kupries  <andreas_kupries@users.sourceforge.net>

	* New module, 'pt' for ParserTools. Requires Tcl 8.5. Supercedes
	  grammar_peg, grammar_me, and page.

Fossil 2010-03-15 17:22:27  Andreas Kupries  <andreas_kupries@users.sourceforge.net>

    Switched to struct::stack 1.5 with its enhanced speed under Tcl 8.5+,
    and extended API making a number of our lreverse calls superfluous.

    Tcl based specialized parsers nearly doubled their speed (Ad 7, 80%).
    Interpretation of grammars gained as well, although only 60%.
    <verbatim>
    +---+-------------------------------------------------------+-------------+-----------+------+-------+
    |   |                                                       | PBASE/BENCH | PXE/BENCH |      |       |
    |   | INPUT 3044 chars                                      |   chars/sec | chars/sec |    x |     % |
    +---+-------------------------------------------------------+-------------+-----------+------+-------+
    | 3 | peg interpreter rde(tcl) stack(tcl) PEG               |      286.80 |    451.50 | 1.57 | 57.43 |
    | 2 | peg interpreter rde(tcl) stack(critcl) PEG            |      807.79 |    807.44 | 1.00 | -0.04 |
    | 1 | peg interpreter rde(critcl) stack(n/a) PEG            |     3415.33 |   3403.46 | 1.00 | -0.35 |
    +---+-------------------------------------------------------+-------------+-----------+------+-------+
    | 7 | peg specialized parse(tcl) rde(tcl) stack(tcl) PEG    |      729.48 |   1317.50 | 1.81 | 80.61 |
    | 6 | peg specialized parse(tcl) rde(tcl) stack(critcl) PEG |     3623.86 |   3612.41 | 1.00 | -0.32 |
    | 5 | peg specialized parse(tcl) rde(critcl) stack(n/a) PEG |    27708.20 |  27630.59 | 1.00 | -0.28 |
    | 4 | peg specialized parse(critcl) rde(n/a) stack(n/a) PEG |    71496.87 |  68350.27 | 0.96 | -4.40 |
    +---+-------------------------------------------------------+-------------+-----------+------+-------+
    </verbatim>

Fossil 2010-03-10 06:29:44  Andreas Kupries  <andreas_kupries@users.sourceforge.net>

    Added super instructions to handle arbitrarily long sequences and
    choices of characters, i.e. strings and classes, in a single
    instruction each. Done for both C and Tcl generators and
    implementations.

    The speed gain is modest, from 2% up to 6%. The C is actually which
    got the highest gain, i.e. 6%. The Tcl code, for which I made this
    change and had more hope for, is (only) in the 2-4% range.

    The size gains are better, slashing off about 10-20% of the size of
    generated parsers.

    The speed numbers ...
    <verbatim>
    +---+-------------------------------------------------------+-------------+-------------+------+------+
    |   |                                                       | PBASE/BENCH | PFUSE/BENCH |      |      |
    |   | INPUT 3044 chars                                      |   chars/sec |   chars/sec |    x |    % |
    +---+-------------------------------------------------------+-------------+-------------+------+------+
    | 3 | peg interpreter rde(tcl) stack(tcl) PEG               |      287.33 |      291.48 | 1.01 | 1.44 |
    | 2 | peg interpreter rde(tcl) stack(critcl) PEG            |      808.06 |      820.24 | 1.02 | 1.51 |
    | 1 | peg interpreter rde(critcl) stack(n/a) PEG            |     3351.95 |     3444.03 | 1.03 | 2.75 |
    +---+-------------------------------------------------------+-------------+-------------+------+------+
    | 7 | peg specialized parse(tcl) rde(tcl) stack(tcl) PEG    |      709.55 |      741.13 | 1.04 | 4.45 |
    | 6 | peg specialized parse(tcl) rde(tcl) stack(critcl) PEG |     3500.13 |     3596.56 | 1.03 | 2.76 |
    | 5 | peg specialized parse(tcl) rde(critcl) stack(n/a) PEG |    26723.71 |    27848.07 | 1.04 | 4.21 |
    | 4 | peg specialized parse(critcl) rde(n/a) stack(n/a) PEG |    67466.47 |    71646.49 | 1.06 | 6.20 |
    +---+-------------------------------------------------------+-------------+-------------+------+------+
    </verbatim>

Fossil 2010-03-10 06:27:07  Andreas Kupries  <andreas_kupries@users.sourceforge.net>

    Extended API to handle multiple arguments

Fossil 2010-03-09 03:33:54  Andreas Kupries  <andreas_kupries@users.sourceforge.net>

    Line between handling of TC and reading characters redrawn. ReadChar
    becomes ExtendTC. Calling code in i_input_next and si:next_* is now
    smaller. Tried to use a cache (variable mytlen) for the length of
    mytoken, for easier access over 'string length'. However the time
    needed to manage this variable is more than the time we gain from
    the direct variale access, making this 'optimization' a net loss.

Fossil 2010-03-07 17:02:18  Andreas Kupries  <andreas_kupries@users.sourceforge.net>

    Fixed typo in comment

Fossil 2010-03-07 00:18:42  Andreas Kupries  <andreas_kupries@users.sourceforge.net>

    Removed the handling of the line/column counters from the C and Tcl
    runtimes. Because this is (a) in the critical path (i.e it is run
    for every processed character), and (b) irrelevant to the parsing
    itself. In C its removal does not do much, runtime is apparently
    dominated by other factors. For Tcl this is a major simplification
    however and boosts performance by 3 to 8 percent, depending on the
    implementation of stacks (Tcl, and C respectively). The methods
    line, column, and position (translation) are gone, the tokens method
    changes semantics (returns a string now instead of list of
    char/location data). The token cache drops the lin/col data as well,
    making it only a plain string.

Fossil 2010-03-05 14:39:23  Andreas Kupries  <andreas_kupries@users.sourceforge.net>

    Simplified the innards of the si:next_ instructions, removed a few
    superfluous commands

Fossil 2010-03-05 06:20:50  Andreas Kupries  <andreas_kupries@users.sourceforge.net>

    Fixed typo in usage of "string is"

Fossil 2010-03-05 06:19:36  Andreas Kupries  <andreas_kupries@users.sourceforge.net>

    Benchmarks updated to new API of grammar interpreter as per change
    [c566928fec]

Fossil 2010-03-03 03:45:52  Andreas Kupries  <andreas_kupries@users.sourceforge.net>

    si_next_ to si:next_, to consolidate the prefix of super
    instructions as si:

Fossil 2010-03-03 00:07:12  Andreas Kupries  <andreask@activestate.com>

    Documented the pt::rde super instructions. HTML regenerated.

Fossil 2010-02-27 22:05:38  Andreas Kupries  <andreas_kupries@users.sourceforge.net>

    Added tests for parser of the PEG specification language, checking
    out the generated ASTs.

Fossil 2010-02-27 22:04:19  Andreas Kupries  <andreas_kupries@users.sourceforge.net>

    Reworked grammar interpreter API, moved specification of grammar to
    execute from construction time to method. Default grammar is empty
    (epsilon) now. Brings the API more in line with the API of the
    parsers specialized to a grammar. Doc updated and HTML regenerated.

Fossil 2010-02-27 22:00:10  Andreas Kupries  <andreas_kupries@users.sourceforge.net>

    Drop struct::set use and switching from grammar tests, package not
    used there

Fossil 2010-02-27 21:58:39  Andreas Kupries  <andreas_kupries@users.sourceforge.net>

    Remove bogus reference to set implementation, unseen due to being
    set by previous tests

Fossil 2010-02-22 00:16:36  Andreas Kupries  <andreas_kupries@users.sourceforge.net>

    Merged doc track [d72eb3f762] back to main track

Fossil 2010-02-21 23:25:18  Andreas Kupries  <andreas_kupries@users.sourceforge.net>

    Worked on the C/PARAM based parsers. Did the same aggregation of
    instruction sequences into super instructions. While there is
    basically no effect on the speed of the generated parsers it does
    slash the size of parser code by an substantial amount. They also
    look easier to read, replacing the various non-linear goto
    statements we had with plain early returns. The runtime inlined into
    CriTcl parsers is stripped of comments, empty lines, and irrelevant
    declarations. Updated the test cases.

Fossil 2010-02-21 21:02:45  Andreas Kupries  <andreas_kupries@users.sourceforge.net>

    Fixed declaration of message reference, is id, not string

Fossil 2010-02-21 21:02:09  Andreas Kupries  <andreas_kupries@users.sourceforge.net>

    Fixed calculation of #entries in generated string table

Fossil 2010-02-19 22:33:25  Andreas Kupries  <andreask@activestate.com>

    Dropped the stripping of unknown options from the plugins. Pass
    option names through unchanged now, instead of prefixing with dash
    ('-'). This makes the export manager consistent with the converters,
    i.e. no FOO (manager) versus -FOO (converter) confusion anymore. It
    is now -FOO for the export manager as well.

Fossil 2010-02-19 21:17:19  Andreas Kupries  <andreask@activestate.com>

    Dropped bogus requirement in docs. Regenerated HTML

Fossil 2010-02-19 20:53:21  Andreas Kupries  <andreask@activestate.com>

    Dropped hardwiring of user/format configuration from export manager,
    and call them options

Fossil 2010-02-19 20:50:48  Andreas Kupries  <andreask@activestate.com>

    Changed json export converter to accept -name, -file, and -user
    options, as required for conformance with the export converter API

Fossil 2010-02-19 04:38:21  Andreas Kupries  <andreas_kupries@users.sourceforge.net>

    Merged doc changes back to mainline

Fossil 2010-02-19 04:35:01  Andreas Kupries  <andreas_kupries@users.sourceforge.net>

    <verbatim>
    Continued optimization work on Tcl/PARAM based parsers.

    Overview of performance changes:

    * Pure C parser unchanged, expected, as it is not modified by this.

    * Grammar interpreter unchanged, expected, as it is not modified by
      this. Because of the actual looping it uses nothing that can be
      merged/simplified.

    * Tcl parsers. The interesting part.

      *  33- 55% speed gains on top of a Tcl runtime with Tcl stacks.
      * 153-170% speed gains on top of a Tcl runtime with C stacks.
      *      75% speed gains on top of a C runtime.


    The work started in the generator code for the parser, where
    instruction sequences were folded as much as possible, with the
    newly-made "super-instructions" getting added to the Tcl and C
    implementations of pt::rde.

    * Converted the choice/sequence code sequences into single super
      instructions. Implemented these super instructions in the Tcl and C
      runtimes. In C they simply call the relevant instruction
      implementations, whereas in Tcl the instruction code is inlined, to
      avoid additional method dispatch.

      * Per sequence we merged 4-6 to one instruction (init and exit), and
        per transition between parts 4-5 to one.

      * Per choice we merged 4-6 to one instruction (init and exit), and
        per transition between branches 5-7 to one.

      * Noted that I missed an optimization of sequence exit in commit [],
        the loc/ast pop-rewind/dicard instruction could have been merged
        into existing supers, making fail/return superfluous. This is now
        all handled in the new supers.

    * Super instructions for handling characters, character ranges, and
      the predefined character classes. Each folds three instructions into
      one.

    * Super instructions for (positive) kleene closures, folding six into
      two instructions per kleene closure, and an additional folding of
      two into one per positive kleene closure.

    * Super instructions for optional sequences (5/2) and lookahead (3/2
      or 5/2).

    * Super instructions to handle symbol setup and completion, folding
      3-5/1 and 4-6/1.

    Detailed performance numbers:

    +---+-------------------------------------------------------+-------------+---------+-----------+-----------+
    |   | BASELINE     INPUT 3044 chars                         |   u-seconds | seconds | chars/sec | usec/char |
    +---+-------------------------------------------------------+-------------+---------+-----------+-----------+
    | 3 | peg interpreter rde(tcl) stack(tcl) PEG               | 11178686.40 |   11.18 |    272.30 |   3672.37 |
    | 2 | peg interpreter rde(tcl) stack(critcl) PEG            |  4152088.34 |    4.15 |    733.13 |   1364.02 |
    | 1 | peg interpreter rde(critcl) stack(n/a) PEG            |   933447.08 |    0.93 |   3261.03 |    306.65 |
    +---+-------------------------------------------------------+-------------+---------+-----------+-----------+
    | 7 | peg specialized parse(tcl) rde(tcl) stack(tcl) PEG    |  6680846.60 |    6.68 |    455.63 |   2194.76 |
    | 6 | peg specialized parse(tcl) rde(tcl) stack(critcl) PEG |  2614125.16 |    2.61 |   1164.44 |    858.78 |
    | 5 | peg specialized parse(tcl) rde(critcl) stack(n/a) PEG |   202883.36 |    0.20 |  15003.69 |     66.65 |
    | 4 | peg specialized parse(critcl) rde(n/a) stack(n/a) PEG |    46395.68 |    0.05 |  65609.56 |     15.24 |
    +---+-------------------------------------------------------+-------------+---------+-----------+-----------+
    +---+-------------------------------------------------------+-------------+---------+-----------+-----------+
    |   | SUPERED                    INPUT 3044 chars           |   u-seconds | seconds | chars/sec | usec/char |
    +---+-------------------------------------------------------+-------------+---------+-----------+-----------+
    | 3 | peg interpreter rde(tcl) stack(tcl) PEG               | 10748830.70 |   10.75 |    283.19 |   3531.15 |
    | 2 | peg interpreter rde(tcl) stack(critcl) PEG            |  4106306.58 |    4.11 |    741.30 |   1348.98 |
    | 1 | peg interpreter rde(critcl) stack(n/a) PEG            |   899587.82 |    0.90 |   3383.77 |    295.53 |
    +---+-------------------------------------------------------+-------------+---------+-----------+-----------+
    | 7 | peg specialized parse(tcl) rde(tcl) stack(tcl) PEG    |  4324268.00 |    4.32 |    703.93 |   1420.59 |
    | 6 | peg specialized parse(tcl) rde(tcl) stack(critcl) PEG |   963972.73 |    0.96 |   3157.77 |    316.68 |
    | 5 | peg specialized parse(tcl) rde(critcl) stack(n/a) PEG |   116598.70 |    0.12 |  26106.64 |     38.30 |
    | 4 | peg specialized parse(critcl) rde(n/a) stack(n/a) PEG |    46564.36 |    0.05 |  65371.89 |     15.30 |
    +---+-------------------------------------------------------+-------------+---------+-----------+-----------+

    +---+-------------------------------------------------------+-----------+-----------+------+--------+
    |   |                                                       |  BASELINE |   SUPERED |      |        |
    |   | INPUT 3044 chars                                      | chars/sec | chars/sec |    x |      % |
    +---+-------------------------------------------------------+-----------+-----------+------+--------+
    | 3 | peg interpreter rde(tcl) stack(tcl) PEG               |    272.30 |    283.19 | 1.04 |   4.00 |
    | 2 | peg interpreter rde(tcl) stack(critcl) PEG            |    733.13 |    741.30 | 1.01 |   1.11 |
    | 1 | peg interpreter rde(critcl) stack(n/a) PEG            |   3261.03 |   3383.77 | 1.04 |   3.76 |
    +---+-------------------------------------------------------+-----------+-----------+------+--------+
    | 7 | peg specialized parse(tcl) rde(tcl) stack(tcl) PEG    |    455.63 |    703.93 | 1.54 |  54.50 |
    | 6 | peg specialized parse(tcl) rde(tcl) stack(critcl) PEG |   1164.44 |   3157.77 | 2.71 | 171.18 |
    | 5 | peg specialized parse(tcl) rde(critcl) stack(n/a) PEG |  15003.69 |  26106.64 | 1.74 |  74.00 |
    | 4 | peg specialized parse(critcl) rde(n/a) stack(n/a) PEG |  65609.56 |  65371.89 | 1.00 |  -0.36 |
    +---+-------------------------------------------------------+-----------+-----------+------+--------+

    Updated Tcl PEG parser to use these changes.
    Updated testsuite to the changes in the generated Tcl parser code.

    Another side-effect (beyond the higher speed) of using the super-
    instructions is that the generated parser code is smaller. Because
    more code is now in the runtime, and acessible through short commands,
    instead of requiring long, heavily replicated instruction sequences.
    This effect is also why super instructions make sense for the C
    parsers as well. For these it is not about the speed, although some
    gains may be had there too, but about the space savings.
    </verbatim>

Fossil 2010-02-19 00:16:48  Andreas Kupries  <andreask@activestate.com>

    Moved import plugin API to separate document, with import converter
    API, and updated dependent manpages. HTML regenerated

Fossil 2010-02-17 23:16:38  Andreas Kupries  <andreask@activestate.com>

    Moved export plugin API to separate document, with export converter
    API, and updated dependent manpages. HTML regenerated

Fossil 2010-02-17 19:37:45  Andreas Kupries  <andreask@activestate.com>

    Completed revamp of pt::pegen docs, regenerated the HTML

Fossil 2010-02-17 00:42:06  Andreas Kupries  <andreask@activestate.com>

    Reworked the main docs a bit more, with pt::pgen moving to be
    maintainer docs

Fossil 2010-02-16 03:18:26  Andreas Kupries  <andreas_kupries@users.sourceforge.net>

    Postprocessing of benchmarks (get chars/seconds as easier to
    understand measure of speed, and comparing two benchmarks)

Fossil 2010-02-14 22:40:43  Andreas Kupries  <andreas_kupries@users.sourceforge.net>

    Tcl/PARAM optimizations

    * Dropped two irrelevant instructions at branch/choice exit.
    * Merged two instructions at choice/branch init into one.
    * Reorganized inter-branch transitions (changed which instructions are
      merged into super), resulting in simplified internals of
      instructions causing less stack-churn (adjacent pop/push cycles).

    Total:
    * Removed three instructions per choice.
    * Simplified 1-2 instructions per choice branch.

    Updated Tcl PEG parser to use these changes.
    Updated testsuite to the changes in the generated Tcl parser code.

    Performance Benchmarks:

    Pure C parser unchanged, expected, as it is not modified by this.

    Grammar interpreter unchanged, expected, as it is not modified by
    this. Because of the actual looping it uses nothing can be
    merged/simplified.

    Tcl parsers. The interesting part.

    * 13% speed gains on top of Tcl runtime with Tcl stacks.

      Guessing that these gains are a combined effect of less stack churn
      and lesser number of instructions (= time in dispatch).

    * 7% speed gains on top of a Tcl runtime with C stacks.

      Guessing that these gains are mainly by the lesser number of
      instructions, whereas the reduced stack churn is negligible as the
      stacks are already at C speed.

    * No gains on top of a C runtime.

      Dispatch and stacks are apparently already so fast that the
      reductions we gain are negligible.

    Full numbers:

    +---+-------------------------------------------------------+-------------+pre mini-super
    |   | INTERP                                                |           1 |
    +---+-------------------------------------------------------+-------------+
    | 1 | peg interpreter rde(critcl) stack(n/a) PEG            |   921297.92 |
    | 2 | peg interpreter rde(tcl) stack(critcl) PEG            |  4126362.26 |
    | 3 | peg interpreter rde(tcl) stack(tcl) PEG               | 11270454.30 |
    | 4 | peg specialized parse(critcl) rde(n/a) stack(n/a) PEG |    46029.57 |
    | 5 | peg specialized parse(tcl) rde(critcl) stack(n/a) PEG |   202939.32 |
    | 6 | peg specialized parse(tcl) rde(tcl) stack(critcl) PEG |  2730657.87 |
    | 7 | peg specialized parse(tcl) rde(tcl) stack(tcl) PEG    |  7286020.90 |
    +---+-------------------------------------------------------+-------------+

    +---+-------------------------------------------------------+-------------+post mini-super
    |   | INTERP                                                |           1 |
    +---+-------------------------------------------------------+-------------+
    | 1 | peg interpreter rde(critcl) stack(n/a) PEG            |   922109.94 |
    | 2 | peg interpreter rde(tcl) stack(critcl) PEG            |  4221659.87 |
    | 3 | peg interpreter rde(tcl) stack(tcl) PEG               | 11229381.00 |
    | 4 | peg specialized parse(critcl) rde(n/a) stack(n/a) PEG |    45696.72 |
    | 5 | peg specialized parse(tcl) rde(critcl) stack(n/a) PEG |   203223.80 |
    | 6 | peg specialized parse(tcl) rde(tcl) stack(critcl) PEG |  2541266.51 |
    | 7 | peg specialized parse(tcl) rde(tcl) stack(tcl) PEG    |  6407152.80 |
    +---+-------------------------------------------------------+-------------+

    === sorted by speed (in chars/second) ===

    PRE
    interpreter n/a    tcl    tcl    11270454 11.27 3758.07 266.09
    specialized tcl    tcl    tcl    7286021  7.29  2429.48 411.61
    interpreter n/a    tcl    critcl 4126362  4.13  1375.91 726.79
    specialized tcl    tcl    critcl 2730658  2.73  910.52  1098.27
    interpreter n/a    critcl n/a    921298   0.92  307.20  3255.19
    specialized tcl    critcl n/a    202939   0.20  67.67   14777.82
    specialized critcl n/a    n/a    46030    0.05  15.35   65153.77

    POST									speed normalized against PRE
    interpreter n/a    tcl    tcl    11229381 11.23 3744.38 267.07		1.0037
    specialized tcl    tcl    tcl    6407153  6.41  2136.43 468.07		1.1372
    interpreter n/a    tcl    critcl 4221660  4.22  1407.69 710.38		0.9774
    specialized tcl    tcl    critcl 2541267  2.54  847.37  1180.12		1.0745
    interpreter n/a    critcl n/a    922110   0.92  307.47  3252.32		0.9991
    specialized tcl    critcl n/a    203224   0.20  67.76   14757.13	0.9986
    specialized critcl n/a    n/a    45697    0.05  15.24   65628.34	1.0073

    === sorted by runtime ===

    interpreter n/a    tcl    tcl    11229381 11.23 3744.38 267.07		1.0037	+0.37%	/effectively unchanged
    interpreter n/a    tcl    critcl 4221660  4.22  1407.69 710.38		0.9774	-2.26%
    interpreter n/a    critcl n/a    922110   0.92  307.47  3252.32		0.9991	-0.09%

    specialized tcl    tcl    tcl    6407153  6.41  2136.43 468.07		1.1372	+13.72%	/pure tcl gain
    specialized tcl    tcl    critcl 2541267  2.54  847.37  1180.12		1.0745	+7.45%	/less gains because with C-stack gad already more speed
    specialized tcl    critcl n/a    203224   0.20  67.76   14757.13	0.9986	-0.14%	/no real gains for C runtime. stack churn and icount
    	    	   	  	 	  						/dispatch not enough compared to C-speed alone
    specialized critcl n/a    n/a    45697    0.05  15.24   65628.34	1.0073	+0.73%	/pure C was not changed.

Fossil 2010-02-14 22:39:28  Andreas Kupries  <andreas_kupries@users.sourceforge.net>

    Dropped superfluous helper, and modified commit using message in a
    file for newer fossil supporting -M

Fossil 2010-02-14 06:06:13  Andreas Kupries  <andreas_kupries@users.sourceforge.net>

    Integrate changes anf fixes of [1dfde84572], [90da02b641],
    [a67d8236f2] into the PEG critcl parser

Fossil 2010-02-14 06:04:02  Andreas Kupries  <andreas_kupries@users.sourceforge.net>

    Put line markers into the inlined runtime

Fossil 2010-02-14 06:02:07  Andreas Kupries  <andreas_kupries@users.sourceforge.net>

    Fix memory leak of state structure, of NC data, and stack
    mishandling in pop/merge

Fossil 2010-02-14 05:58:49  Andreas Kupries  <andreas_kupries@users.sourceforge.net>

    Indentation fixup

Fossil 2010-02-13 19:20:09  Andreas Kupries  <andreas_kupries@users.sourceforge.net>

    This change needs a bit more explanation, as it may seem to
    needlessly complicate the generator. First, when executing a choice
    or sequence (/- and x-operators), we run choice/sequence-init, and
    -exit, and in between these for each branch/part the
    branch/part-init and -exit sequences, and in between that the
    branch/part code itself. The generator is structured in the same
    way, easily generating these code pieces. However, in the resulting
    code choice/seq- and branch/part-init are adjacent, and the
    branchpart-exit and -init of adjacent branches/parts are adjacent as
    well. Looking at these combined sequences there are several
    optimzation possibilites where the code can be simplified. The
    re-structuring now causes the generator to emit these adjacent
    sequences together, as they will occur in the output. In this way we
    can see in the generator where we can optimize, something the
    current simple system doesn't really show us. As is the change only
    does the re-structuring, not the optimzation. That will happen in
    subsequent checkins.

Fossil 2010-02-13 19:19:38  Andreas Kupries  <andreas_kupries@users.sourceforge.net>

    Updated tests affected by bugfix [e28495f2e4]

Fossil 2010-02-12 23:46:48  Andreas Kupries  <andreas_kupries@users.sourceforge.net>

    Started on super-instructions [daea5c0c82]. Tcl/PARAM generator and
    rde/tcl

Fossil 2010-02-12 23:45:05  Andreas Kupries  <andreas_kupries@users.sourceforge.net>

    Fix directory references to input, and package search

Fossil 2010-02-12 20:08:39  Andreas Kupries  <andreas_kupries@users.sourceforge.net>

    Tweaked docs for PEs a bit, to better differentiate between atomic
    vs. combined PEs. Regenerated the HTML

Fossil 2010-02-12 20:00:26  Andreas Kupries  <andreas_kupries@users.sourceforge.net>

    Continued work on the app documentation. Parser API docs completed

Fossil 2010-02-12 08:22:21  Andreas Kupries  <andreas_kupries@users.sourceforge.net>

    More doc work, app docs added, parser api doc started.

Fossil 2010-02-11 05:18:21  Andreas Kupries  <andreas_kupries@users.sourceforge.net>

    Fix code-generation bug in C/PARAM for undefined nonterminals

Fossil 2010-02-10 06:34:56  Andreas Kupries  <andreas_kupries@users.sourceforge.net>

    Bugfix in container backend of pt::pgen, left-overs from the file
    API

Fossil 2010-02-10 06:24:22  Andreas Kupries  <andreas_kupries@users.sourceforge.net>

    pt_pgen -> pt, better error handling, integrated help, command
    syntax changes, to be documented

Fossil 2010-02-10 04:30:51  Andreas Kupries  <andreas_kupries@users.sourceforge.net>

    Moved parser regen helper app to a new tools directory

Fossil 2010-02-10 04:30:18  Andreas Kupries  <andreas_kupries@users.sourceforge.net>

    Updated the active PEG parsers to the new grammar of [f5b89bb487]

Fossil 2010-02-08 21:22:18  Andreas Kupries  <andreas_kupries@users.sourceforge.net>

    Drop references to struct::set implementation

Fossil 2010-02-08 21:21:42  Andreas Kupries  <andreas_kupries@users.sourceforge.net>

    Drop use of struct::set in json conversion tests, package not used

Fossil 2010-02-08 21:20:28  Andreas Kupries  <andreas_kupries@users.sourceforge.net>

    Fix use of wrong tests/ file for json import, and remove references
    to the struct::set implementation

Fossil 2010-02-08 18:50:18  Andreas Kupries  <andreas_kupries@users.sourceforge.net>

    Gave the snit and tcloo generators a -package option, like we have
    for critcl, updated the helper app (re)generating the peg parsers

Fossil 2010-02-06 00:22:56  Andreas Kupries  <andreas_kupries@users.sourceforge.net>

    Changed helper app for the regeneration of internal peg parser
    packages to Tcl, from bash

Fossil 2010-02-06 00:22:04  Andreas Kupries  <andreas_kupries@users.sourceforge.net>

    Extended pt_pgen wrapper app to supply input file info through
    option -file

Fossil 2010-02-06 00:21:34  Andreas Kupries  <andreas_kupries@users.sourceforge.net>

    Bugfix of bad returns, wrongly squashing the result

Fossil 2010-02-06 00:20:29  Andreas Kupries  <andreas_kupries@users.sourceforge.net>

    Creative writing bugfix

Fossil 2010-02-05 23:39:51  Andreas Kupries  <andreas_kupries@users.sourceforge.net>

    Move template file -> text conversion out of the pt::pgen package to
    the wrapper application

Fossil 2010-02-05 23:39:10  Andreas Kupries  <andreas_kupries@users.sourceforge.net>

    Brought generated HTML docs up to date

Fossil 2010-02-05 23:35:25  Andreas Kupries  <andreas_kupries@users.sourceforge.net>

    Continued work on the pt::pgen manpage. Looks complete now

Fossil 2010-02-05 23:34:44  Andreas Kupries  <andreas_kupries@users.sourceforge.net>

    Tweak to the docgen helper

Fossil 2010-02-05 06:13:24  Andreas Kupries  <andreas_kupries@users.sourceforge.net>

    Continued work on the redone pt_pgen manpage

Fossil 2010-02-04 22:37:09  Andreas Kupries  <andreas_kupries@users.sourceforge.net>

    Manpage of pt::pgen restarted from scratch. Incomplete.

Fossil 2010-02-04 20:12:14  Andreas Kupries  <andreas_kupries@users.sourceforge.net>

    Regenerated HTML after fixing a bug in doctools/html inter-document
    link-generation

Fossil 2010-02-04 08:31:02  Andreas Kupries  <andreas_kupries@users.sourceforge.net>

    Tweak the PEG language grammar: Simpler definitions of EOL,
    WHITESPACE. Added missing definition of CONTROL. Updated all tests.
    Fixed typo for SPACE in PEG AST processor, and added CONTROL there
    as well.

Fossil 2010-02-04 00:51:04  Andreas Kupries  <andreas_kupries@users.sourceforge.net>

    pt::pgen switched to string API, wrapper app pt_pgen does files.
    Updated docs. Simpler example.

Fossil 2010-02-04 00:27:17  Andreas Kupries  <andreas_kupries@users.sourceforge.net>

    Small tweaks to filename and text of the peg language intro

Fossil 2010-02-04 00:14:12  Andreas Kupries  <andreas_kupries@users.sourceforge.net>

    Added tutorial/introduction to the text language for PE grammars.
    Some tweaks.

Fossil 2010-02-03 21:05:03  Andreas Kupries  <andreas_kupries@users.sourceforge.net>

    Reworked the why/whatis stuff, lots more examples, and all examples
    bases on a standard grammar

Fossil 2010-02-03 04:15:57  Andreas Kupries  <andreas_kupries@users.sourceforge.net>

    Shuffled example and serialization spec includes around

Fossil 2010-02-03 04:10:22  Andreas Kupries  <andreas_kupries@users.sourceforge.net>

    Fixed bug in the RDE Tcl/C interface layer. Track Tcl_Obj* uwhose
    intrep is an interned string, and invalidate them when the parser
    state is destroyed. Otherwise a future parser may wrongly reuse an
    already gone intrep. More asserts regarding use of string ids

Fossil 2010-02-03 00:41:23  Andreas Kupries  <andreas_kupries@users.sourceforge.net>

    Now using a standard grammar (4-op expressions) for examples of
    various representations

Fossil 2010-02-02 23:09:15  Andreas Kupries  <andreas_kupries@users.sourceforge.net>

    Addressing another point made by Will, giving the JSON format its
    own full-blown specification, and noting the similarity to the Tcl
    serialization only at the end

Fossil 2010-02-02 22:13:47  Andreas Kupries  <andreas_kupries@users.sourceforge.net>

    Updated the documentation of pt::pgen to address points made by Will
    in his review

Fossil 2010-02-01 17:08:12  Andreas Kupries  <andreas_kupries@users.sourceforge.net>

    Updates to HTML docs after tweaks in doc sources, see change
    [86429d140d].

Fossil 2010-02-01 04:36:24  Andreas Kupries  <andreas_kupries@users.sourceforge.net>

    Fixed problem of TestFilesProcess with the cparam template, doing
    unwanted replacements (because lots is using @ for placeholders, or
    parts thereof). Solution is hackish, should find a different one

Fossil 2010-02-01 04:34:52  Andreas Kupries  <andreas_kupries@users.sourceforge.net>

    Fixed lots of copy/paste bogosities in the cparam/critcl testsuite

Fossil 2010-02-01 04:32:55  Andreas Kupries  <andreas_kupries@users.sourceforge.net>

    Oops. Forgot the underlying test file in previous commit,
    [513f872246]

Fossil 2010-02-01 04:31:57  Andreas Kupries  <andreas_kupries@users.sourceforge.net>

    Updated testing of peg importer, equivalent to the changes for
    testing the core conversion, as per change [c71beb9c6f]

Fossil 2010-02-01 04:30:41  Andreas Kupries  <andreas_kupries@users.sourceforge.net>

    Force the irrelevant packages into quiescent state, this will also
    catch if they are used again in the future

Fossil 2010-02-01 04:29:21  Andreas Kupries  <andreas_kupries@users.sourceforge.net>

    Added proper test results for cparam/critcl output

Fossil 2010-02-01 04:28:43  Andreas Kupries  <andreas_kupries@users.sourceforge.net>

    Updated test results, taking [ca324cb654] and [e1dd6a4871] into
    account

Fossil 2010-01-31 18:10:53  Andreas Kupries  <andreas_kupries@users.sourceforge.net>

    Fixed typo in comment

Fossil 2010-01-31 00:39:51  Andreas Kupries  <andreas_kupries@users.sourceforge.net>

    Updated benchmark numbers in my notes

Fossil 2010-01-31 00:35:18  Andreas Kupries  <andreas_kupries@users.sourceforge.net>

    Updated the benchmarks to handle the 2 implementations of
    pt::parse::peg, and have them ignore the irrelevant combinations

Fossil 2010-01-30 23:35:33  Andreas Kupries  <andreas_kupries@users.sourceforge.net>

    Updated tests to check both implementations of pt::parse::peg, as
    introduced by [70bbe864da]

Fossil 2010-01-30 23:34:48  Andreas Kupries  <andreas_kupries@users.sourceforge.net>

    Modified pt::parse::peg to have two implementations, tcl and
    c(ritcl)

Fossil 2010-01-30 23:33:54  Andreas Kupries  <andreas_kupries@users.sourceforge.net>

    (1) Modified the critcl configuration to inline the C code of the
    low-level PARAM engine, and to make its API static. Otherwise these
    functions get into conflict with the pt::rde implementation using
    the same functions underneath, if both are put into the same shared
    library. This part uses the SCOPE feature introduced by
    [d0367c875e]. (2) Added support for a package name separate from the
    class/namespace information. (3) Implemented the missing 'destroy'
    method for parser objects. This uses the new client data introduced
    by [d0367c875e] to store the Tcl_Command token.

Fossil 2010-01-30 23:15:16  Andreas Kupries  <andreas_kupries@users.sourceforge.net>

    (1) Added notes about class option. (2) Fixed missing package
    require, because pt::rde may not supply it anymore depending on
    which implementation is chosen. (3) Made name of snit::type FQN,
    otherwise use from an accel manager may bork.

Fossil 2010-01-30 23:12:46  Andreas Kupries  <andreas_kupries@users.sourceforge.net>

    Followup to [d0367c875e]. Commit the file which was left out of that
    commit due to the bug fixed by [7920ef85].

Fossil 2010-01-30 23:11:24  Andreas Kupries  <andreas_kupries@users.sourceforge.net>

    Oops, bug in the new commitm dropped first file from commits

Fossil 2010-01-30 23:04:05  Andreas Kupries  <andreas_kupries@users.sourceforge.net>

    Reworked the low-level PARAM implementation. (1) Enabled the user to
    change the level of visibility for the public functions. Default is
    global, setting the define SCOPE allows changed. For example, to
    'static'. (2) Added a clientData field to the state structure, and
    associated accessor functions.

Fossil 2010-01-30 22:56:59  Andreas Kupries  <andreas_kupries@users.sourceforge.net>

    Added option -package to output format critcl

Fossil 2010-01-30 22:55:56  Andreas Kupries  <andreas_kupries@users.sourceforge.net>

    Added proper class names, user info, and fixed path for outputfile

Fossil 2010-01-30 22:54:50  Andreas Kupries  <andreas_kupries@users.sourceforge.net>

    Added commit helper reading message from file

Fossil 2010-01-30 02:37:33  Andreas Kupries  <andreas_kupries@users.sourceforge.net>

    Test setup tweaks. Better handling of parse errors in the converter
    (more complete stack trace)

Fossil 2010-01-29 20:02:02  Andreas Kupries  <andreas_kupries@users.sourceforge.net>

    Updated tests for pt::peg::from::peg. (1) Dropped struct::set, none
    of the packages use it. (2) Adding handling of the pt::rde
    accelerator.

Fossil 2010-01-29 19:05:05  Andreas Kupries  <andreas_kupries@users.sourceforge.net>

    Fixed bug introduced with [c0bab67996]. Snit's simpledispatch breaks
    usage of 'return -code XXX', a construct I use in the guarded
    control flow instructions, i.e. i:{ok,fail}_{continue,return}.

Fossil 2010-01-29 03:41:05  Andreas Kupries  <andreas_kupries@users.sourceforge.net>

    Longer timeline

Fossil 2010-01-29 01:23:02  Andreas Kupries  <andreas_kupries@users.sourceforge.net>

    Added helper script to generate tcl and critcl parsers for PEG

Fossil 2010-01-29 01:05:44  Andreas Kupries  <andreas_kupries@users.sourceforge.net>

    Fixed missing application of @ns@ when calling a parsing function

Fossil 2010-01-29 01:01:36  Andreas Kupries  <andreas_kupries@users.sourceforge.net>

    Tweaked C/PARAM formatting (kleene, poskleene, choice)

Fossil 2010-01-29 00:31:10  Andreas Kupries  <andreas_kupries@users.sourceforge.net>

    Added tests for C/PARAM conversion, bugfixes in code and draft test
    controller

Fossil 2010-01-29 00:02:57  Andreas Kupries  <andreas_kupries@users.sourceforge.net>

    Added docs for the new cparam converter and config, updated raft of
    other docs

Fossil 2010-01-29 00:01:55  Andreas Kupries  <andreas_kupries@users.sourceforge.net>

    The raw C output of the generator takes a -template option, not
    -class

Fossil 2010-01-29 00:01:15  Andreas Kupries  <andreas_kupries@users.sourceforge.net>

    Moved provide, notes on more placeholders, reduce Tcl requirement
    due to critcl bailing out

Fossil 2010-01-28 19:30:28  Andreas Kupries  <andreas_kupries@users.sourceforge.net>

    Fix missing package requirement. Cannot assume that pt::rde loads
    it, as the rde may be C based

Fossil 2010-01-28 19:29:40  Andreas Kupries  <andreas_kupries@users.sourceforge.net>

    Critcl config of C/PARAM; Bugfixes; p vs param header, wrong types,
    er_convert => rde_param_query_er_tcl, comment syntax, ordering of
    the code blocks to avoid forward declarations

Fossil 2010-01-28 19:27:15  Andreas Kupries  <andreas_kupries@users.sourceforge.net>

    Bugfixes in C/PARAM generator: i_symbol_restore calls, and bad subst
    in the implementations of the specials.

Fossil 2010-01-28 19:25:51  Andreas Kupries  <andreas_kupries@users.sourceforge.net>

    Moved er_convert from method level to low-level PARAM, and renamed
    to rde_param_query_er_tcl. Fixed PARAM headers, do not need anything
    from the higher layer (no pInt)

Fossil 2010-01-28 08:34:13  Andreas Kupries  <andreas_kupries@users.sourceforge.net>

    Added draft conversion PEG to C/PARAM, and draft canned config for
    embedding C/PARAM into a CriTcl environment

Fossil 2010-01-27 00:29:53  Andreas Kupries  <andreas_kupries@users.sourceforge.net>

    Added parset method to the snit and oo templates, and the snit-based
    peg-parser

Fossil 2010-01-27 00:28:52  Andreas Kupries  <andreas_kupries@users.sourceforge.net>

    Changed order of benchmarks

Fossil 2010-01-26 20:11:23  Andreas Kupries  <andreas_kupries@users.sourceforge.net>

    Bugfix in nc_clear, forgot to delete the hash-entry pointing to the
    deleted second-level tables, causing the i_symbol_ instructions to
    try to operate on these deleted but reachable tables, and panicking

Fossil 2010-01-26 19:57:34  Andreas Kupries  <andreas_kupries@users.sourceforge.net>

    Benchmark tweaked, switched from virtual channel to parset/data for
    direct use of a string

Fossil 2010-01-26 19:51:58  Andreas Kupries  <andreas_kupries@users.sourceforge.net>

    Oops in [70b3f95f5b]. Forgot to make icount init conditional. Fixed.

Fossil 2010-01-26 19:42:17  Andreas Kupries  <andreas_kupries@users.sourceforge.net>

    Added counting of instructions to the tracing (=> allows generation
    of execution traces which are comparable between tcl/critcl
    implementations)

Fossil 2010-01-26 19:40:38  Andreas Kupries  <andreas_kupries@users.sourceforge.net>

    Fixed implementation of reset, made it handle a missing channel;
    tweaks to the i_symbol_ functions

Fossil 2010-01-26 19:32:38  Andreas Kupries  <andreas_kupries@users.sourceforge.net>

    Bugfixes: i_input_next did not set ST/ER after reading from channel;
    i_symbol_save used wrong location for key (CL instead of top(LS);
    Added more asserts to i_value_reduce

Fossil 2010-01-26 19:26:51  Andreas Kupries  <andreas_kupries@users.sourceforge.net>

    Added trace outside of the enter/leave tracking. Fixed bug in
    printf, the buffer for fomratted data was to small four the data
    structures (AST) we are tracking. Moved to static global, and made 1
    MB (vs 0.5 KB on stack before)

Fossil 2010-01-26 19:24:25  Andreas Kupries  <andreas_kupries@users.sourceforge.net>

    Draft definition for parsing from a string instead of channel

Fossil 2010-01-26 19:23:39  Andreas Kupries  <andreas_kupries@users.sourceforge.net>

    Fix ReadChar bug mishandling an undefined channel

Fossil 2010-01-26 19:22:50  Andreas Kupries  <andreas_kupries@users.sourceforge.net>

    Added instruction trace-ability to Tcl RDE. Switch by (de-)comment.

Fossil 2010-01-23 00:56:34  Andreas Kupries  <andreas_kupries@users.sourceforge.net>

    More tracing trying to find a mishandling of SV

Fossil 2010-01-22 23:55:42  Andreas Kupries  <andreas_kupries@users.sourceforge.net>

    Deactivated tracing again, and fix macro def error.

Fossil 2010-01-22 23:53:44  Andreas Kupries  <andreas_kupries@users.sourceforge.net>

    Optimize sv_set, ignore if value is unchanged, trace sv push on ast
    a bit more

Fossil 2010-01-22 23:44:27  Andreas Kupries  <andreas_kupries@users.sourceforge.net>

    Fix crash caused by bogus cleanup of read buffer in state reset

Fossil 2010-01-22 23:43:24  Andreas Kupries  <andreas_kupries@users.sourceforge.net>

    Reworked and more tracing using the new enter/return

Fossil 2010-01-22 23:43:00  Andreas Kupries  <andreas_kupries@users.sourceforge.net>

    Handle void return in tracing and fix formatting of enter

Fossil 2010-01-22 22:47:23  Andreas Kupries  <andreas_kupries@users.sourceforge.net>

    Updated trace users to the generic names

Fossil 2010-01-22 22:46:55  Andreas Kupries  <andreas_kupries@users.sourceforge.net>

    Extended the trace support to allow enter/return tracing; renamed to
    be non-rde specific,; reactivated

Fossil 2010-01-22 22:37:22  Andreas Kupries  <andreas_kupries@users.sourceforge.net>

    Fix typo in rde switcheroo

Fossil 2010-01-20 00:42:50  Andreas Kupries  <andreas_kupries@users.sourceforge.net>

    Updated benchmarks, allow them to switch between rde implementations

Fossil 2010-01-20 00:27:29  Andreas Kupries  <andreas_kupries@users.sourceforge.net>

    Test tuning for RDE

Fossil 2010-01-20 00:00:47  Andreas Kupries  <andreas_kupries@users.sourceforge.net>

    Disabled tracing

Fossil 2010-01-19 23:58:47  Andreas Kupries  <andreas_kupries@users.sourceforge.net>

    Added check of SV != NULL when pushing on the stack, this place
    might be broken

Fossil 2010-01-19 23:58:04  Andreas Kupries  <andreas_kupries@users.sourceforge.net>

    Dropped bogus range-check

Fossil 2010-01-19 23:57:41  Andreas Kupries  <andreas_kupries@users.sourceforge.net>

    Fixed out-of-bounds message

Fossil 2010-01-19 22:44:19  Andreas Kupries  <andreas_kupries@users.sourceforge.net>

    Traced, fixed missing update of string table size

Fossil 2010-01-19 22:39:08  Andreas Kupries  <andreas_kupries@users.sourceforge.net>

    Fix off-by-one-error in TC query

Fossil 2010-01-19 22:27:37  Andreas Kupries  <andreas_kupries@users.sourceforge.net>

    Started tracing of crash ... Fixed missing return of function
    rde_param_new()

Fossil 2010-01-19 22:26:55  Andreas Kupries  <andreas_kupries@users.sourceforge.net>

    Added tracing support

Fossil 2010-01-19 21:29:00  Andreas Kupries  <andreas_kupries@users.sourceforge.net>

    Fixed a few variable name typos

Fossil 2009-12-18 23:13:44  Andreas Kupries  <andreas_kupries@users.sourceforge.net>

    rde critcl :: More assertions, centered on the string table

Fossil 2009-12-18 23:00:16  Andreas Kupries  <andreas_kupries@users.sourceforge.net>

    rde critcl :: Started peppering code with assertions. Factored
    dup-string in param_intern into separate function. Noted how the
    string table can be handled by RDE-stack, also that PARAM should
    have string table size, for more assertions on use of string ids

Fossil 2009-12-18 06:17:52  Andreas Kupries  <andreas_kupries@users.sourceforge.net>

    rde critcl :: fix missing return of i_symbol_restore result (found
    flag)

Fossil 2009-12-18 06:14:17  Andreas Kupries  <andreas_kupries@users.sourceforge.net>

    rde critcl :: fix missing guard condition of i:ok_ast_value_push

Fossil 2009-12-18 06:09:17  Andreas Kupries  <andreas_kupries@users.sourceforge.net>

    rde critcl :: Fix location err in i_error_nonterminal, and inline
    error clearance into the test instructions

Fossil 2009-12-18 06:00:13  Andreas Kupries  <andreas_kupries@users.sourceforge.net>

    rde critcl :: fix CL handling in error case of i_test instructions

Fossil 2009-12-18 05:56:05  Andreas Kupries  <andreas_kupries@users.sourceforge.net>

    rde critcl :: fix off-by-one error in TC retrieval

Fossil 2009-12-18 05:55:44  Andreas Kupries  <andreas_kupries@users.sourceforge.net>

    rde critcl :: fix line/col init in TC append, and handling of
    multiple chars

Fossil 2009-12-18 05:55:15  Andreas Kupries  <andreas_kupries@users.sourceforge.net>

    rde critcl :: Added utility macro, panic after a count

Fossil 2009-12-18 05:24:51  Andreas Kupries  <andreas_kupries@users.sourceforge.net>

    rde critcl :: fix another instruction name typo

Fossil 2009-12-18 05:19:25  Andreas Kupries  <andreas_kupries@users.sourceforge.net>

    rde critcl :: switch to snit2, import snit error support, fix arg
    errors for instructions with such (missed arg names), converted all
    wrong/args tests to support the different messages of snit/critcl

Fossil 2009-12-18 05:18:13  Andreas Kupries  <andreas_kupries@users.sourceforge.net>

    rde critcl :: i_error_push fixed, handle NULL

Fossil 2009-12-18 04:24:51  Andreas Kupries  <andreas_kupries@users.sourceforge.net>

    rde critcl :: initialization fixes, NC key ordering fixes in query,
    implemented "data" method

Fossil 2009-12-18 04:23:01  Andreas Kupries  <andreas_kupries@users.sourceforge.net>

    rde critcl :: sync error message to tcl implementation

Fossil 2009-12-18 04:22:02  Andreas Kupries  <andreas_kupries@users.sourceforge.net>

    rde critcl :: start on implementation specific results, and support
    for it

Fossil 2009-12-18 04:19:19  Andreas Kupries  <andreas_kupries@users.sourceforge.net>

    rde critcl :: TC append extend to take string instead of single char

Fossil 2009-12-18 02:49:48  Andreas Kupries  <andreas_kupries@users.sourceforge.net>

    rde critcl :: Fixed missing init of IN, and handle null IN for
    queries

Fossil 2009-12-18 02:49:15  Andreas Kupries  <andreas_kupries@users.sourceforge.net>

    rde critcl :: fix typos

Fossil 2009-12-18 02:48:44  Andreas Kupries  <andreas_kupries@users.sourceforge.net>

    rde critcl :: activate debugging support

Fossil 2009-12-18 02:48:44  Andreas Kupries  <andreas_kupries@users.sourceforge.net>

    More helpers

Fossil 2009-12-17 22:44:08  Andreas Kupries  <andreas_kupries@users.sourceforge.net>

    rde critcl - method complete done

Fossil 2009-12-17 22:28:36  Andreas Kupries  <andreas_kupries@users.sourceforge.net>

    rde critcl - SC accessors made

Fossil 2009-12-17 22:11:06  Andreas Kupries  <andreas_kupries@users.sourceforge.net>

    rde critcl - added CL, TC accessors

Fossil 2009-12-17 21:18:17  Andreas Kupries  <andreas_kupries@users.sourceforge.net>

    rde critcl - added accessors for SV, ARS, and AS

Fossil 2009-12-17 21:04:07  Andreas Kupries  <andreas_kupries@users.sourceforge.net>

    rde critcl - added accessors for ER/ES

Fossil 2009-12-17 20:15:24  Andreas Kupries  <andreas_kupries@users.sourceforge.net>

    rde critcl - added forgotten destroy method

Fossil 2009-12-17 19:49:10  Andreas Kupries  <andreas_kupries@users.sourceforge.net>

    rde critc - query location stack

Fossil 2009-12-17 19:36:56  Andreas Kupries  <andreas_kupries@users.sourceforge.net>

    rde c code - started implementing the query methods

Fossil 2009-12-17 19:00:22  Andreas Kupries  <andreas_kupries@users.sourceforge.net>

    rde critcl code - completed NC cleanup for reset and delete

Fossil 2009-12-17 18:46:09  Andreas Kupries  <andreas_kupries@users.sourceforge.net>

    Fixed various typos on the rde critcl code

Fossil 2009-12-17 18:32:35  Andreas Kupries  <andreas_kupries@users.sourceforge.net>

    SC --> NC, to be consisten with the specification of the PARAM
    architectural state

Fossil 2009-12-17 18:29:22  Andreas Kupries  <andreas_kupries@users.sourceforge.net>

    rde tests - completed ast/symbol instructions. basic tests for query
    methods (they are indirectly tested everywhere, through their use in
    the rde_state test helper procedure)

Fossil 2009-12-17 00:25:25  Andreas Kupries  <andreas_kupries@users.sourceforge.net>

    rde tests, ast instructions, mostly

Fossil 2009-12-16 23:30:04  Andreas Kupries  <andreas_kupries@users.sourceforge.net>

    rde tests, value instructions

Fossil 2009-12-16 23:00:29  Andreas Kupries  <andreas_kupries@users.sourceforge.net>

    rde tests, loc instructions

Fossil 2009-12-16 22:25:25  Andreas Kupries  <andreas_kupries@users.sourceforge.net>

    rde tests - switched back to myrde as std object, added missing
    wrong args tests, more tests: status/symbol/error instructions

Fossil 2009-12-16 22:23:25  Andreas Kupries  <andreas_kupries@users.sourceforge.net>

    rde - Added method to preload TC

Fossil 2009-12-16 19:20:43  Andreas Kupries  <andreas_kupries@users.sourceforge.net>

    rde - added tests for control flow instructions

Fossil 2009-12-16 06:40:42  Andreas Kupries  <andreas_kupries@users.sourceforge.net>

    First set of tests, basic create/destroy

Fossil 2009-12-16 06:40:24  Andreas Kupries  <andreas_kupries@users.sourceforge.net>

    Fix bug in handling of optional args to <tokens>

Fossil 2009-12-16 06:39:54  Andreas Kupries  <andreas_kupries@users.sourceforge.net>

    Added state retrieval for tests

Fossil 2009-12-16 05:59:18  Andreas Kupries  <andreas_kupries@users.sourceforge.net>

    Put std accel handling code on top, and started on the (way overdue)
    rde testsuite.

Fossil 2009-12-16 05:09:11  Andreas Kupries  <andreas_kupries@users.sourceforge.net>

    Make place for switchable main package with accelerators

Fossil 2009-12-16 01:32:59  Andreas Kupries  <andreas_kupries@users.sourceforge.net>

    Modified TC/CC interaction to avoid copying, now CC is pointer into
    TC

Fossil 2009-12-16 01:27:01  Andreas Kupries  <andreas_kupries@users.sourceforge.net>

    Second series of fixes for problems found by cc

Fossil 2009-12-15 23:54:01  Andreas Kupries  <andreas_kupries@users.sourceforge.net>

    First series of fixes for problems found by the cc

Fossil 2009-12-15 23:22:29  Andreas Kupries  <andreas_kupries@users.sourceforge.net>

    Completed methods test_char/range, added string id ObjType, and use
    to cache error message strings

Fossil 2009-12-15 06:23:46  Andreas Kupries  <andreas_kupries@users.sourceforge.net>

    symbol cache handling completed, a number of bugfixes (typos), sv/er
    macros for common ops

Fossil 2009-12-15 05:24:26  Andreas Kupries  <andreas_kupries@users.sourceforge.net>

    Updated to changed stack API, added TC handling, completed
    i_input_next and CC associated structures

Fossil 2009-12-15 05:23:05  Andreas Kupries  <andreas_kupries@users.sourceforge.net>

    New data structure, token cache, API and implementation

Fossil 2009-12-15 05:22:43  Andreas Kupries  <andreas_kupries@users.sourceforge.net>

    Moved API to long int, fixed API of _top, fixed type name typos

Fossil 2009-12-15 00:21:28  Andreas Kupries  <andreas_kupries@users.sourceforge.net>

    Started on reading input in the C runtime

Fossil 2009-12-14 23:35:35  Andreas Kupries  <andreas_kupries@users.sourceforge.net>

    Update regarding non-use of interp

Fossil 2009-12-14 23:35:19  Andreas Kupries  <andreas_kupries@users.sourceforge.net>

    Fix error message for i_errror_nonterminal

Fossil 2009-12-14 23:26:45  Andreas Kupries  <andreas_kupries@users.sourceforge.net>

    Updated interning of strings for class tests

Fossil 2009-12-14 23:26:15  Andreas Kupries  <andreas_kupries@users.sourceforge.net>

    Implemented all instruction methods, but char/range testing, still
    missing: query methods

Fossil 2009-12-14 23:23:37  Andreas Kupries  <andreas_kupries@users.sourceforge.net>

    Reworked char testing in lowest layer to use utf as primary rep,
    unichar only for classes, and using public Tcl API for tess, instead
    of doing eval. removed interp, not needed any longer. still missing:
    symbol, terminal caches

Fossil 2009-12-14 21:08:04  Andreas Kupries  <andreas_kupries@users.sourceforge.net>

    Added string interning functionality

Fossil 2009-12-14 21:07:45  Andreas Kupries  <andreas_kupries@users.sourceforge.net>

    Added API to update the string table in use

Fossil 2009-12-14 20:03:12  Andreas Kupries  <andreas_kupries@users.sourceforge.net>

    Implemented the simple instructions (no arguments, no query but ST)

Fossil 2009-12-14 20:01:45  Andreas Kupries  <andreas_kupries@users.sourceforge.net>

    Added API to query ST

Fossil 2009-12-14 19:42:30  Andreas Kupries  <andreas_kupries@users.sourceforge.net>

    Added method boilerplate code (syntax info, basic argument check
    derived from that, todo markers)

Fossil 2009-12-14 05:07:03  Andreas Kupries  <andreas_kupries@users.sourceforge.net>

    Continued work on C RDE runtime, here working from the top down.

Fossil 2009-12-13 08:07:21  Andreas Kupries  <andreas_kupries@users.sourceforge.net>

    Continued work on the C runtime, low level data structures and
    functions for PARAM state

Fossil 2009-12-13 08:06:53  Andreas Kupries  <andreas_kupries@users.sourceforge.net>

    typo fix

Fossil 2009-12-13 01:41:04  Andreas Kupries  <andreas_kupries@users.sourceforge.net>

    Started on a critcl implementation of the runtime

Fossil 2009-12-13 01:38:08  Andreas Kupries  <andreas_kupries@users.sourceforge.net>

    Inlined okfail for the 2 most-used i_test_xxx instructions, and for
    the remainder pre-compute the error messages

Fossil 2009-12-13 01:37:04  Andreas Kupries  <andreas_kupries@users.sourceforge.net>

    More iterations

Fossil 2009-12-13 01:36:40  Andreas Kupries  <andreas_kupries@users.sourceforge.net>

    Verbose benchmarks, and bench with comparison to a baseline

Fossil 2009-12-13 00:54:38  Andreas Kupries  <andreas_kupries@users.sourceforge.net>

    Added helper command for benchmarking, and notes about performance
    on my machine (vs gila).

Fossil 2009-12-12 00:04:20  Andreas Kupries  <andreas_kupries@users.sourceforge.net>

    typo

Fossil 2009-12-12 00:04:15  Andreas Kupries  <andreas_kupries@users.sourceforge.net>

    Nother idea

Fossil 2009-12-11 22:29:14  Andreas Kupries  <andreas_kupries@users.sourceforge.net>

    Draft runtime based on TclOO, plus notes on optimization
    possibilities

Fossil 2009-12-11 22:26:48  Andreas Kupries  <andreas_kupries@users.sourceforge.net>

    typo bugfix

Fossil 2009-12-11 21:41:59  Andreas Kupries  <andreas_kupries@users.sourceforge.net>

    Basic docs for the parser generator on top of everything

Fossil 2009-12-11 20:26:53  Andreas Kupries  <andreas_kupries@users.sourceforge.net>

    Draft testcases for TclOO/PARAM

Fossil 2009-12-11 20:03:09  Andreas Kupries  <andreas_kupries@users.sourceforge.net>

    First benchmarks, and notes on results. We are no speed demon.

Fossil 2009-12-11 18:20:24  Andreas Kupries  <andreas_kupries@users.sourceforge.net>

    Slight tweak dropping struct::set dependency

Fossil 2009-12-11 17:21:39  Andreas Kupries  <andreas_kupries@users.sourceforge.net>

    Pulled some outside notes in

Fossil 2009-12-11 17:14:41  Andreas Kupries  <andreas_kupries@users.sourceforge.net>

    Added generated html docs to repo

Fossil 2009-12-11 17:13:42  Andreas Kupries  <andreas_kupries@users.sourceforge.net>

    Changed doc html gen to save results in a module-local directory

Fossil 2009-12-11 17:10:29  Andreas Kupries  <andreas_kupries@users.sourceforge.net>

    Added table - instructions vs state

Fossil 2009-12-11 08:16:27  Andreas Kupries  <andreas_kupries@users.sourceforge.net>

    Added Tcl/PARAM canned config: tcloo based parser classes

Fossil 2009-12-11 08:15:22  Andreas Kupries  <andreas_kupries@users.sourceforge.net>

    Fixed the space/whitespace problem of the PEG pe-grammar across all
    representations in the tests

Fossil 2009-12-11 08:13:28  Andreas Kupries  <andreas_kupries@users.sourceforge.net>

    Updated tests to changes in Tcl/PARAM snit config

Fossil 2009-12-11 06:09:51  Andreas Kupries  <andreas_kupries@users.sourceforge.net>

    Generated snit parser for PEG, made a package, and switched from-peg
    converter from interpreter to compiled parser

Fossil 2009-12-11 06:08:09  Andreas Kupries  <andreas_kupries@users.sourceforge.net>

    Tweaked snit parser to use procs instead of methodschanged

Fossil 2009-12-11 06:06:43  Andreas Kupries  <andreas_kupries@users.sourceforge.net>

    Added prelude config option, and tweaked the placeholder processing
    to remove unneeded space

Fossil 2009-12-11 06:05:18  Andreas Kupries  <andreas_kupries@users.sourceforge.net>

    Added i:ok_return instruction, use of stack get method in places

Fossil 2009-12-11 06:04:26  Andreas Kupries  <andreas_kupries@users.sourceforge.net>

    Extended generator with serial input, and snit output

Fossil 2009-12-11 06:03:38  Andreas Kupries  <andreas_kupries@users.sourceforge.net>

    Added script app around pt::pgen

Fossil 2009-12-11 02:56:12  Andreas Kupries  <andreas_kupries@users.sourceforge.net>

    Tcl/PARAM snit config: bugfixes, tweaks. Tcl/PARAM: bugfixes, tweaks

Fossil 2009-12-11 00:59:59  Andreas Kupries  <andreas_kupries@users.sourceforge.net>

    tcl/param configuration - snit, basics

Fossil 2009-12-10 22:43:12  Andreas Kupries  <andreas_kupries@users.sourceforge.net>

    Updated docs of Tcl/PARAM converter

Fossil 2009-12-10 08:04:14  Andreas Kupries  <andreas_kupries@users.sourceforge.net>

    Fixed logic error in param assembler, updated testcases. Found while
    working on the tcl/param converter.

Fossil 2009-12-10 07:56:54  Andreas Kupries  <andreas_kupries@users.sourceforge.net>

    Remove unwanted file

Fossil 2009-12-10 07:55:10  Andreas Kupries  <andreas_kupries@users.sourceforge.net>

    Added parameterizable param assembler generating tcl code. Need
    predefined configs for plain Tcl, snit, TclOO. Need config handling
    too.

Fossil 2009-12-10 04:04:32  Andreas Kupries  <andreas_kupries@users.sourceforge.net>

    Fix typos in &/! test results

Fossil 2009-12-09 07:29:05  Andreas Kupries  <andreas_kupries@users.sourceforge.net>

    Redone innards of PARAM assembler again. Now looks a bit like a DSL
    for specifying the translation. New features - compact/inline, with
    previous state inlined-non-compact, and now default inlined-compact.
    compact shares PE translations = common sub expression elimination.
    new test cases

Fossil 2009-12-09 00:59:43  Andreas Kupries  <andreas_kupries@users.sourceforge.net>

    Added method for block existence check

Fossil 2009-12-09 00:59:21  Andreas Kupries  <andreas_kupries@users.sourceforge.net>

    Added example code

Fossil 2009-12-08 08:18:01  Andreas Kupries  <andreas_kupries@users.sourceforge.net>

    Optimized the manageent of the ARS/AS stacks, based on semantic
    modes and derived ability to generate AST nodes by partial
    expressions. Rewrote generator innards to use a dict instead of list
    for bottom up data transfer (more extensible), tweaked instruction
    order. Updated associated tests.

Fossil 2009-12-08 05:02:10  Andreas Kupries  <andreas_kupries@users.sourceforge.net>

    Tests cases for & and ! (pos/neg look-ahead) operators added

Fossil 2009-12-08 05:01:40  Andreas Kupries  <andreas_kupries@users.sourceforge.net>

    whitespace tweak

Fossil 2009-12-06 01:52:36  Andreas Kupries  <andreas_kupries@users.sourceforge.net>

    Updated tests for [7c2d7d4320]

Fossil 2009-12-06 00:58:28  Andreas Kupries  <andreas_kupries@users.sourceforge.net>

    Testcases for ? * and + operators added

Fossil 2009-12-05 00:06:22  Andreas Kupries  <andreas_kupries@users.sourceforge.net>

    draft of the transform optimizing mode assignments

Fossil 2009-12-04 23:33:50  Andreas Kupries  <andreas_kupries@users.sourceforge.net>

    Factored a helper for drop unrealizable to the PE operations

Fossil 2009-12-04 21:29:54  Andreas Kupries  <andreas_kupries@users.sourceforge.net>

    New grammar transform taking out symbol chains, where allowed by the
    modes

Fossil 2009-12-04 20:56:40  Andreas Kupries  <andreas_kupries@users.sourceforge.net>

    Fix bugs (missing export, wrong operation on start expr in called)

Fossil 2009-12-04 20:49:59  Andreas Kupries  <andreas_kupries@users.sourceforge.net>

    cleanup from the space clash, now space and whitespace

Fossil 2009-12-04 19:49:13  Andreas Kupries  <andreas_kupries@users.sourceforge.net>

    Bugfixes in the grammar op, from typos to functional

Fossil 2009-12-04 19:37:52  Andreas Kupries  <andreas_kupries@users.sourceforge.net>

    Make grammar transforms a visible package

Fossil 2009-12-04 19:37:24  Andreas Kupries  <andreas_kupries@users.sourceforge.net>

    Fix bug in Called for prefix/suffix operators

Fossil 2009-12-04 19:36:53  Andreas Kupries  <andreas_kupries@users.sourceforge.net>

    Clean export list

Fossil 2009-12-04 07:36:05  Andreas Kupries  <andreas_kupries@users.sourceforge.net>

    Upddated intro with new/gone packages

Fossil 2009-12-04 07:34:38  Andreas Kupries  <andreas_kupries@users.sourceforge.net>

    Added expression printouts in comments to the param asssembler
    output

Fossil 2009-12-04 07:34:04  Andreas Kupries  <andreas_kupries@users.sourceforge.net>

    First grammar transforms

Fossil 2009-12-04 07:11:35  Andreas Kupries  <andreas_kupries@users.sourceforge.net>

    Changed PEG grammar definition, allowing grammars without symbols
    and rules, only the strt expression

Fossil 2009-12-04 03:28:56  Andreas Kupries  <andreas_kupries@users.sourceforge.net>

    Added param assembler as output to the parser generator. Fixed
    template handling

Fossil 2009-12-03 06:18:49  Andreas Kupries  <andreas_kupries@users.sourceforge.net>

    Basic testcase: sequence operator

Fossil 2009-12-03 06:07:38  Andreas Kupries  <andreas_kupries@users.sourceforge.net>

    Fixing missing reset of label, etc. counter

Fossil 2009-12-03 06:07:00  Andreas Kupries  <andreas_kupries@users.sourceforge.net>

    Basic testcase: choice operator, and killed trailing whitespace

Fossil 2009-12-03 06:06:02  Andreas Kupries  <andreas_kupries@users.sourceforge.net>

    Killed the cryptic text::write commands, also now removing trailing
    whitespace when making new lines

Fossil 2009-12-03 03:47:13  Andreas Kupries  <andreas_kupries@users.sourceforge.net>

    completed converter to param assembler

Fossil 2009-12-03 03:16:12  Andreas Kupries  <andreas_kupries@users.sourceforge.net>

    Added quote cstring, for writing chars usable in C code

Fossil 2009-12-03 03:15:46  Andreas Kupries  <andreas_kupries@users.sourceforge.net>

    Added undef method, to remove saved blocks

Fossil 2009-12-03 00:17:17  Andreas Kupries  <andreas_kupries@users.sourceforge.net>

    Completely refactored the assembler internals, started on more use
    of jump flow in the functions

Fossil 2009-12-02 00:24:45  Andreas Kupries  <andreas_kupries@users.sourceforge.net>

    continued work on the param export

Fossil 2009-12-02 00:24:28  Andreas Kupries  <andreas_kupries@users.sourceforge.net>

    update helper

Fossil 2009-12-01 15:17:20  Andreas Kupries  <andreas_kupries@users.sourceforge.net>

    Canonicalize pe on input to container

Fossil 2009-12-01 07:33:30  Andreas Kupries  <andreas_kupries@users.sourceforge.net>

    Continued work on param export.

Fossil 2009-12-01 00:48:35  Andreas Kupries  <andreas_kupries@users.sourceforge.net>

    Started on export to param assembler, in prep for other exports to
    executable code

Fossil 2009-11-30 06:24:57  Andreas Kupries  <andreas_kupries@users.sourceforge.net>

    Fixed missing packages, plus new package, parser gen, finally, first
    draft

Fossil 2009-11-30 06:20:42  Andreas Kupries  <andreas_kupries@users.sourceforge.net>

    fixed missing var decl

Fossil 2009-11-30 06:02:01  Andreas Kupries  <andreas_kupries@users.sourceforge.net>

    fixed copyright typo

Fossil 2009-11-30 06:00:32  Andreas Kupries  <andreas_kupries@users.sourceforge.net>

    updated architectural package information

Fossil 2009-11-30 06:00:07  Andreas Kupries  <andreas_kupries@users.sourceforge.net>

    Fixed peg import/export references

Fossil 2009-11-30 05:59:46  Andreas Kupries  <andreas_kupries@users.sourceforge.net>

    updated documented peg syntax

Fossil 2009-11-30 05:57:56  Andreas Kupries  <andreas_kupries@users.sourceforge.net>

    Importing from PEG text, conversion core and plugin. placeholder
    docs for container import

Fossil 2009-11-30 05:29:36  Andreas Kupries  <andreas_kupries@users.sourceforge.net>

    fix comment type

Fossil 2009-11-30 02:39:35  Andreas Kupries  <andreas_kupries@users.sourceforge.net>

    bug fixes, missing args, bad type codes, negated condition

Fossil 2009-11-30 01:20:32  Andreas Kupries  <andreas_kupries@users.sourceforge.net>

    Fixed parens generation for x / operators, and added priorities for
    str/cl

Fossil 2009-11-29 23:57:46  Andreas Kupries  <andreas_kupries@users.sourceforge.net>

    Added missing constructor

Fossil 2009-11-29 22:03:37  Andreas Kupries  <andreas_kupries@users.sourceforge.net>

    Fixed char order issue in char class, and dependent representations

Fossil 2009-11-29 22:02:38  Andreas Kupries  <andreas_kupries@users.sourceforge.net>

    fix test numbering

Fossil 2009-11-29 22:02:08  Andreas Kupries  <andreas_kupries@users.sourceforge.net>

    another helper

Fossil 2009-11-29 21:40:39  Andreas Kupries  <andreas_kupries@users.sourceforge.net>

    bug fixes: chan, ars/as handling, i_test_ arguments and error
    messaging, varname typos

Fossil 2009-11-29 21:37:41  Andreas Kupries  <andreas_kupries@users.sourceforge.net>

    bugfix in ?, savemode, factored next to method, one place doing call
    -> atomic pe conversion

Fossil 2009-11-29 21:36:54  Andreas Kupries  <andreas_kupries@users.sourceforge.net>

    change for easier reading

Fossil 2009-11-29 09:44:34  Andreas Kupries  <andreas_kupries@users.sourceforge.net>

    fixed nonterminal clash in peg grammar

Fossil 2009-11-29 09:44:15  Andreas Kupries  <andreas_kupries@users.sourceforge.net>

    fixed missing package in index

Fossil 2009-11-29 08:17:14  Andreas Kupries  <andreas_kupries@users.sourceforge.net>

    subst -> string map is easier, fixed missing state var for rde

Fossil 2009-11-29 08:16:44  Andreas Kupries  <andreas_kupries@users.sourceforge.net>

    added missing packages

Fossil 2009-11-29 07:55:38  Andreas Kupries  <andreas_kupries@users.sourceforge.net>

    added preloaded container holding the PEG grammar specification,
    updated doc pkg index

Fossil 2009-11-29 07:50:20  Andreas Kupries  <andreas_kupries@users.sourceforge.net>

    fixed outdated references

Fossil 2009-11-29 07:17:36  Andreas Kupries  <andreas_kupries@users.sourceforge.net>

    added import manager, docs, tests. added import info to the module
    architectural information, updated package index

Fossil 2009-11-29 07:16:30  Andreas Kupries  <andreas_kupries@users.sourceforge.net>

    added import docs and text blocks

Fossil 2009-11-29 07:15:36  Andreas Kupries  <andreas_kupries@users.sourceforge.net>

    dropped duplicates

Fossil 2009-11-29 06:43:06  Andreas Kupries  <andreas_kupries@users.sourceforge.net>

    importing from json

Fossil 2009-11-29 06:34:05  Andreas Kupries  <andreas_kupries@users.sourceforge.net>

    typo

Fossil 2009-11-29 06:33:53  Andreas Kupries  <andreas_kupries@users.sourceforge.net>

    typo & formatting tweak

Fossil 2009-11-29 06:05:47  Andreas Kupries  <andreas_kupries@users.sourceforge.net>

    fix typos

Fossil 2009-11-29 03:33:15  Andreas Kupries  <andreas_kupries@users.sourceforge.net>

    typo fix

Fossil 2009-11-29 03:28:57  Andreas Kupries  <andreas_kupries@users.sourceforge.net>

    Typos and comnsolidation

Fossil 2009-11-29 00:59:13  Andreas Kupries  <andreas_kupries@users.sourceforge.net>

    Updated dependency info, and comments on PARAM state

Fossil 2009-11-29 00:45:24  Andreas Kupries  <andreas_kupries@users.sourceforge.net>

    Brought the peg interpreter docs uptodate with its implementation

Fossil 2009-11-29 00:43:56  Andreas Kupries  <andreas_kupries@users.sourceforge.net>

    Fixed typo, missing element, and added notes on channel usage

Fossil 2009-11-29 00:15:00  Andreas Kupries  <andreas_kupries@users.sourceforge.net>

    Finalized the param-based RDE, instruction set and names, per the
    needs of the PEG interpreter

Fossil 2009-11-28 23:51:15  Andreas Kupries  <andreas_kupries@users.sourceforge.net>

    Grammar Interpreter - Fix cons bug, switch to methods for direct
    execution to simplify access to state, simplified execution due to
    mode changes, ast changes. Finalized instructions used, and names

Fossil 2009-11-28 22:39:40  Andreas Kupries  <andreas_kupries@users.sourceforge.net>

    Simplified PARAM after AST changes

Fossil 2009-11-28 00:44:36  Andreas Kupries  <andreas_kupries@users.sourceforge.net>

    Consequence of AST changes, semantic modes: drop match, identical to
    leaf now. further: discard -> void for consistency across all things

Fossil 2009-11-27 23:51:47  Andreas Kupries  <andreas_kupries@users.sourceforge.net>

    Changed AST definition to not contain terminals, only nonterminals

Fossil 2009-11-27 07:32:18  Andreas Kupries  <andreas_kupries@users.sourceforge.net>

    Removed 2 now superfluous include files

Fossil 2009-11-27 07:23:21  Andreas Kupries  <andreas_kupries@users.sourceforge.net>

    Reworked the RDE docs to take advantage of the PARAM spec

Fossil 2009-11-27 07:22:49  Andreas Kupries  <andreas_kupries@users.sourceforge.net>

    Completed the PARM spec

Fossil 2009-11-27 07:22:36  Andreas Kupries  <andreas_kupries@users.sourceforge.net>

    Fixed typo

Fossil 2009-11-27 03:55:54  Andreas Kupries  <andreas_kupries@users.sourceforge.net>

    Complete reworking the interpreter to perform direct execution of an
    expression

Fossil 2009-11-27 03:55:18  Andreas Kupries  <andreas_kupries@users.sourceforge.net>

    Fixed typo

Fossil 2009-11-27 00:40:56  Andreas Kupries  <andreas_kupries@users.sourceforge.net>

    Started to rework the PEG intepreter from a big switch to a direct
    execution model

Fossil 2009-11-27 00:27:09  Andreas Kupries  <andreas_kupries@users.sourceforge.net>

    Continued work on the param spec

Fossil 2009-11-26 08:04:13  Andreas Kupries  <andreas_kupries@users.sourceforge.net>

    Started separate doc for the virtual machine behind rde, named PARAM
    aka PAck RAt Machine

Fossil 2009-11-26 07:28:07  Andreas Kupries  <andreas_kupries@users.sourceforge.net>

    helper for forced commit

Fossil 2009-11-26 07:27:19  Andreas Kupries  <andreas_kupries@users.sourceforge.net>

    Title tweak, and changes to instruction names

Fossil 2009-11-26 00:38:44  Andreas Kupries  <andreas_kupries@users.sourceforge.net>

    More tweaks

Fossil 2009-11-26 00:33:17  Andreas Kupries  <andreas_kupries@users.sourceforge.net>

    Reworking the rde docs ... put associated methods and state
    descriptions together

Fossil 2009-11-25 23:19:32  Andreas Kupries  <andreas_kupries@users.sourceforge.net>

    clarification of mycurrent, drop empty string from token description

Fossil 2009-11-25 23:17:08  Andreas Kupries  <andreas_kupries@users.sourceforge.net>

    Tweak converter/export titles

Fossil 2009-11-25 07:02:55  Andreas Kupries  <andreas_kupries@users.sourceforge.net>

    Started on documenting the parser/runtime state

Fossil 2009-11-25 06:27:39  Andreas Kupries  <andreas_kupries@users.sourceforge.net>

    Completes docs for the methods of the runtime; modified complete to
    not use an artificial symbol for aggregation if the AST stack has
    only one AST.

Fossil 2009-11-25 06:07:52  Andreas Kupries  <andreas_kupries@users.sourceforge.net>

    Drop dependency on textutil, fix typo

Fossil 2009-11-24 08:49:27  Andreas Kupries  <andreas_kupries@users.sourceforge.net>

    Documented the instructions handling locations and ast stack. Fixed
    argument errors of the AST methods

Fossil 2009-11-24 08:41:06  Andreas Kupries  <andreas_kupries@users.sourceforge.net>

    Documented the instructions handling symbol cache and semantic value

Fossil 2009-11-24 07:40:02  Andreas Kupries  <andreas_kupries@users.sourceforge.net>

    Completed docs of the i_chan instructions

Fossil 2009-11-24 07:16:04  Andreas Kupries  <andreas_kupries@users.sourceforge.net>

    Fixed description of serialize

Fossil 2009-11-24 07:09:39  Andreas Kupries  <andreas_kupries@users.sourceforge.net>

    Work on the parser runtime, first doc draft

Fossil 2009-11-24 07:08:47  Andreas Kupries  <andreas_kupries@users.sourceforge.net>

    Fix section reference

Fossil 2009-11-24 07:08:27  Andreas Kupries  <andreas_kupries@users.sourceforge.net>

    Fix section reference

Fossil 2009-11-23 21:54:38  Andreas Kupries  <andreas_kupries@users.sourceforge.net>

    Strip down and streamline the introduction to parsing expression
    grammars.

Fossil 2009-11-22 01:57:38  Andreas Kupries  <andreas_kupries@users.sourceforge.net>

    AST structure handling, code, doc, tests

Fossil 2009-11-22 01:57:14  Andreas Kupries  <andreas_kupries@users.sourceforge.net>

    Tweak labels, drop now irrelevant use of struct::set

Fossil 2009-11-21 23:12:01  Andreas Kupries  <andreas_kupries@users.sourceforge.net>

    Typo fixes, and phrasing cleanup

Fossil 2009-11-21 08:55:23  Andreas Kupries  <andreas_kupries@users.sourceforge.net>

    More work on the docs for ASTs

Fossil 2009-11-21 08:39:03  Andreas Kupries  <andreas_kupries@users.sourceforge.net>

    Tweaks, and formalized the reference from each package to its place
    in the module architecture

Fossil 2009-11-21 08:37:58  Andreas Kupries  <andreas_kupries@users.sourceforge.net>

    More architecture info, core layer structure

Fossil 2009-11-21 08:37:36  Andreas Kupries  <andreas_kupries@users.sourceforge.net>

    Docs for ASTs

Fossil 2009-11-21 06:41:36  Andreas Kupries  <andreas_kupries@users.sourceforge.net>

    Continued the renaming to "pt" prefix.

Fossil 2009-11-21 06:28:00  Andreas Kupries  <andreas_kupries@users.sourceforge.net>

    doc tweaks

Fossil 2009-11-21 06:01:41  Andreas Kupries  <andreas_kupries@users.sourceforge.net>

    Removed the bogus file for which I did the fork dance, and updated
    test names for the "pt" prefix

Fossil 2009-11-21 05:57:11  Andreas Kupries  <andreas_kupries@users.sourceforge.net>

    pt::peg::structure --> pt::peg

Fossil 2009-11-21 05:46:36  Andreas Kupries  <andreas_kupries@users.sourceforge.net>

    Merge saved file back

Fossil 2009-11-21 05:45:04  Andreas Kupries  <andreas_kupries@users.sourceforge.net>

    Proper file name

Fossil 2009-11-21 05:25:06  Andreas Kupries  <andreas_kupries@users.sourceforge.net>

    Moved pt::peg --> pt::peg::container, as it should have been

Fossil 2009-11-20 06:38:54  Andreas Kupries  <andreas_kupries@users.sourceforge.net>

    Simplify pt::pe::structure --> pt::pe

Fossil 2009-11-20 06:08:33  Andreas Kupries  <andreas_kupries@users.sourceforge.net>

    Fix typo, and tweaked source readability

Fossil 2009-11-20 05:34:32  Andreas Kupries  <andreas_kupries@users.sourceforge.net>

    Switch from grammar(_peg) to "pt" (Parser Tools). Code, tests, and
    docs.

Fossil 2009-11-20 04:42:01  Andreas Kupries  <andreas_kupries@users.sourceforge.net>

    Factored more common parts of the documentation into their own
    files, included as needed.

Fossil 2009-11-20 03:39:08  Andreas Kupries  <andreas_kupries@users.sourceforge.net>

    Started on top-down docs, with an introduction, and the basics

Fossil 2009-11-20 03:14:31  Andreas Kupries  <andreas_kupries@users.sourceforge.net>

    Updated to handle module rename grammar_peg -> pt

Fossil 2009-11-20 03:13:07  Andreas Kupries  <andreas_kupries@users.sourceforge.net>

    Added markers to fileutil::fileType

Fossil 2009-11-19 19:51:06  Andreas Kupries  <andreas_kupries@users.sourceforge.net>

    Added notes re expression equivalence and simplification and how the
    t/.. commit [21c4130f31] started a slippery slope

Fossil 2009-11-19 07:01:15  Andreas Kupries  <andreas_kupries@users.sourceforge.net>

    Extended peg 2 peg conversion with flatten/fused for string/class
    aggregation

Fossil 2009-11-19 06:09:48  Andreas Kupries  <andreas_kupries@users.sourceforge.net>

    Split PE structure handling into basic and advanced, moving
    rename/called to the latter. Extended advanced with 2 new ops to
    simplify/transforms expressions.

Fossil 2009-11-19 04:45:13  Andreas Kupries  <andreas_kupries@users.sourceforge.net>

    Dropped code from peg2peg conversion made irrelevant by commit
    [21c4130f31].

Fossil 2009-11-19 04:43:51  Andreas Kupries  <andreas_kupries@users.sourceforge.net>

    Simplified the expression walker commands

Fossil 2009-11-19 04:39:19  Andreas Kupries  <andreas_kupries@users.sourceforge.net>

    Nailed down an ambiguity in the canonical PE serialization (t X <=>
    .. X X)

Fossil 2009-11-19 03:45:49  Andreas Kupries  <andreas_kupries@users.sourceforge.net>

    Split json export into core converter, and small plugin

Fossil 2009-11-19 03:45:01  Andreas Kupries  <andreas_kupries@users.sourceforge.net>

    Typo fixes

Fossil 2009-11-18 05:06:43  Andreas Kupries  <andreas_kupries@users.sourceforge.net>

    Three files forgotten in last commit

Fossil 2009-11-18 05:05:45  Andreas Kupries  <andreas_kupries@users.sourceforge.net>

    Split peg export into core converter, and small plugin

Fossil 2009-11-18 05:03:26  Andreas Kupries  <andreas_kupries@users.sourceforge.net>

    Fixed typos, cleanup

Fossil 2009-11-18 05:02:23  Andreas Kupries  <andreas_kupries@users.sourceforge.net>

    Added restricted delta variant

Fossil 2009-11-17 06:28:21  Andreas Kupries  <andreas_kupries@users.sourceforge.net>

    Split the container export plugin into a regular converter package
    and a much smaller plugin, essentially just a shim between manager
    and converter. For direct use of the converter in trusted
    environment, where the overhead of the safe base is not needed.

Fossil 2009-11-17 06:26:19  Andreas Kupries  <andreas_kupries@users.sourceforge.net>

    text::write API extension, readable cmd names

Fossil 2009-11-17 06:24:28  Andreas Kupries  <andreas_kupries@users.sourceforge.net>

    Tweaked doc generation command, clear screen

Fossil 2009-11-16 05:54:38  Andreas Kupries  <andreas_kupries@users.sourceforge.net>

    Fix bugs in the container export (missing component setup, bad
    access to component), updates tests

Fossil 2009-11-16 05:42:43  Andreas Kupries  <andreas_kupries@users.sourceforge.net>

    container export extended with templating, new testcases, and doc
    brought up to date

Fossil 2009-11-16 05:23:20  Andreas Kupries  <andreas_kupries@users.sourceforge.net>

    Fixed var name oops

Fossil 2009-11-16 03:53:00  Andreas Kupries  <andreas_kupries@users.sourceforge.net>

    Updated package requirements in docs

Fossil 2009-11-16 03:50:44  Andreas Kupries  <andreas_kupries@users.sourceforge.net>

    Added forgotten char utility package implementation

Fossil 2009-11-16 03:50:03  Andreas Kupries  <andreas_kupries@users.sourceforge.net>

    Fixed bugs in peg export, and added char quoting, updated tests

Fossil 2009-11-16 03:49:25  Andreas Kupries  <andreas_kupries@users.sourceforge.net>

    Added char quoting to container generation, updated all affected
    test files

Fossil 2009-11-16 03:48:34  Andreas Kupries  <andreas_kupries@users.sourceforge.net>

    Added char quoting to expression printing, updated affected test
    files

Fossil 2009-11-16 03:45:33  Andreas Kupries  <andreas_kupries@users.sourceforge.net>

    Fix file access in tests, assume utf8 and binary eol == identity to
    internals

Fossil 2009-11-16 03:44:55  Andreas Kupries  <andreas_kupries@users.sourceforge.net>

    Index the char utility package

Fossil 2009-11-16 03:44:31  Andreas Kupries  <andreas_kupries@users.sourceforge.net>

    Added pre-cleanup to test runs

Fossil 2009-11-16 03:42:41  Andreas Kupries  <andreas_kupries@users.sourceforge.net>

    Added test files for self-referential peg grammar

Fossil 2009-11-15 21:48:58  Andreas Kupries  <andreas_kupries@users.sourceforge.net>

    Lifted the peg & container plugin tests to the export manager

Fossil 2009-11-15 21:42:01  Andreas Kupries  <andreas_kupries@users.sourceforge.net>

    New export plugin, "container". Result is snit::type around
    grammar::peg, preloaded with the exported grammar

Fossil 2009-11-15 21:40:56  Andreas Kupries  <andreas_kupries@users.sourceforge.net>

    Extended container bulk query methods with bulk setting, and
    modified add/remove to accept multiple and zero arguments

Fossil 2009-11-15 20:15:43  Andreas Kupries  <andreas_kupries@users.sourceforge.net>

    New method -, undo last +, extend ++ to accept multiple fields

Fossil 2009-11-15 19:37:45  Andreas Kupries  <andreas_kupries@users.sourceforge.net>

    Added recall+add stack operator, added full reset command, changed
    get/getl to perform full reset before returning the (saved) current
    block.

Fossil 2009-11-15 19:26:17  Andreas Kupries  <andreas_kupries@users.sourceforge.net>

    Bring the plugin package requirements uptodate

Fossil 2009-11-15 19:14:11  Andreas Kupries  <andreas_kupries@users.sourceforge.net>

    PEG grammar in PEG text, for future tests

Fossil 2009-11-15 17:56:05  Andreas Kupries  <andreas_kupries@users.sourceforge.net>

    Reworked peg/peg export to use the text generation support package

Fossil 2009-11-15 17:54:02  Andreas Kupries  <andreas_kupries@users.sourceforge.net>

    Wrote text generation support package. Derived from the
    doctools2base package, but modified, hopefully clearer/easier to use

Fossil 2009-11-15 16:55:25  Andreas Kupries  <andreas_kupries@users.sourceforge.net>

    peg/peg export test results updated to current output, as near-final

Fossil 2009-11-15 10:01:38  Andreas Kupries  <andreas_kupries@users.sourceforge.net>

    Continued work on expression/text conversion, basic conversion is
    done

Fossil 2009-11-15 09:12:34  Andreas Kupries  <andreas_kupries@users.sourceforge.net>

    Draft peg to peg export, and test case. Fail: Expression conversion
    not done yet

Fossil 2009-11-15 09:11:32  Andreas Kupries  <andreas_kupries@users.sourceforge.net>

    Typo fix

Fossil 2009-11-15 09:11:09  Andreas Kupries  <andreas_kupries@users.sourceforge.net>

    Typo fixes

Fossil 2009-11-15 09:10:49  Andreas Kupries  <andreas_kupries@users.sourceforge.net>

    Test execution tweak

Fossil 2009-11-15 08:20:08  Andreas Kupries  <andreas_kupries@users.sourceforge.net>

    Added documentation for the PEG text representation

Fossil 2009-11-15 08:19:43  Andreas Kupries  <andreas_kupries@users.sourceforge.net>

    Version fix, and slight editing of json export docs

Fossil 2009-11-15 06:36:48  Andreas Kupries  <andreas_kupries@users.sourceforge.net>

    Documentation fixes

Fossil 2009-11-15 06:36:28  Andreas Kupries  <andreas_kupries@users.sourceforge.net>

    Shortcuts to fossil

Fossil 2009-11-15 05:55:15  Andreas Kupries  <andreas_kupries@users.sourceforge.net>

    Factored json specific generation into separate package

Fossil 2009-11-15 05:54:36  Andreas Kupries  <andreas_kupries@users.sourceforge.net>

    Fixed required and provided versions

Fossil 2009-11-15 05:54:12  Andreas Kupries  <andreas_kupries@users.sourceforge.net>

    Fixed missing indicator of chosen struct::set implementation n the
    export test cases

Fossil 2009-11-15 05:07:29  Andreas Kupries  <andreas_kupries@users.sourceforge.net>

    Updated export to integrate json tests

Fossil 2009-11-15 05:06:55  Andreas Kupries  <andreas_kupries@users.sourceforge.net>

    Added json export

Fossil 2009-11-15 05:03:12  Andreas Kupries  <andreas_kupries@users.sourceforge.net>

    Update tests for error message changes, added tests of
    verify-as-canonical, followup on last change

Fossil 2009-11-15 05:01:24  Andreas Kupries  <andreas_kupries@users.sourceforge.net>

    Fix trailing white space in the canonical peg serializations, fix
    error message for it

Fossil 2009-11-15 01:51:37  Andreas Kupries  <andreas_kupries@users.sourceforge.net>

    Added export manager (code, doc test), draft, as we have no actual
    plugins yet

Fossil 2009-11-15 01:50:40  Andreas Kupries  <andreas_kupries@users.sourceforge.net>

    Container paren mismatch fix, and tweak of test setup for future
    testing of import/export management

Fossil 2009-11-15 01:45:39  Andreas Kupries  <andreas_kupries@users.sourceforge.net>

    Documentation fixes re package and version requirements

Fossil 2009-11-14 09:01:33  Andreas Kupries  <andreas_kupries@users.sourceforge.net>

    Reworked instructions in the PEG interpreter, and added first draft
    of the RD engine (= runtime)

Fossil 2009-11-14 07:29:43  Andreas Kupries  <andreas_kupries@users.sourceforge.net>

    Bumped the version number, this is planned to become the first
    mature version

Fossil 2009-11-14 07:29:05  Andreas Kupries  <andreas_kupries@users.sourceforge.net>

    Revamped the PEG interpreter. Has no actual foundation for execution
    yet

Fossil 2009-11-14 07:11:32  Andreas Kupries  <andreas_kupries@users.sourceforge.net>

    Reformatted a few commands, lsearch -> in, dropped old peg.tcl

Fossil 2009-11-14 04:23:46  Andreas Kupries  <andreas_kupries@users.sourceforge.net>

    Lifted PEG handling to 8.5 (lassign, ensemble), updated tests. Test
    canonicalize

Fossil 2009-11-14 03:47:52  Andreas Kupries  <andreas_kupries@users.sourceforge.net>

    Drop snit requirement, and modified bottomup along the lines of
    topdown, cmdprefix now has access to caller context

Fossil 2009-11-14 03:44:03  Andreas Kupries  <andreas_kupries@users.sourceforge.net>

    PE handling now distinguishes regular/canonical serialization
    (latter = pure list). Updated code, doc, tests, users. topdown
    method modified to allow callback to reach into caller context

Fossil 2009-11-14 02:47:02  Andreas Kupries  <andreas_kupries@users.sourceforge.net>

    pe::structure revamped for 8.5 (expansion, lassign, ensemble)

Fossil 2009-11-13 23:50:18  Andreas Kupries  <andreas_kupries@users.sourceforge.net>

    Revamped the container class. General structure with extensible
    import/export like for doctools v2. Dropped validity tracking.
    Switched to the structure packages for PE/PEG validation and
    handling. Basic tests

Fossil 2009-11-13 23:49:01  Andreas Kupries  <andreas_kupries@users.sourceforge.net>

    Forgotten testfiles for grammar merge

Fossil 2009-11-13 23:48:16  Andreas Kupries  <andreas_kupries@users.sourceforge.net>

    PEG handling extended, grammar merging added, inlined rule
    canonicalization

Fossil 2009-11-13 23:47:16  Andreas Kupries  <andreas_kupries@users.sourceforge.net>

    File forgotten in last commit

Fossil 2009-11-13 23:45:47  Andreas Kupries  <andreas_kupries@users.sourceforge.net>

    PE handling extended, structural equality check added

Fossil 2009-11-12 21:10:10  Andreas Kupries  <andreas_kupries@users.sourceforge.net>

    Fixed bug in topdown method, made bottomup and topdown public (added
    docs and tests)

Fossil 2009-11-12 06:17:35  Andreas Kupries  <andreas_kupries@users.sourceforge.net>

    Common text block about symbol modes. Container API tweaks.

Fossil 2009-11-12 06:02:49  Andreas Kupries  <andreas_kupries@users.sourceforge.net>

    Complete PEG structure spec, verification code, and testsuite

Fossil 2009-11-12 06:02:00  Andreas Kupries  <andreas_kupries@users.sourceforge.net>

    Fix printing bug in the handling of argument results

Fossil 2009-11-12 04:43:12  Andreas Kupries  <andreas_kupries@users.sourceforge.net>

    Baseline for the PEG modules and packages

Fossil 2009-11-12 04:37:03  Andreas Kupries  <andreas_kupries@users.sourceforge.net>

    initial empty check-in<|MERGE_RESOLUTION|>--- conflicted
+++ resolved
@@ -1,13 +1,14 @@
 2014-01-22  Andreas Kupries  <aku@hephaistos>
 
-<<<<<<< HEAD
 	* pt_pgen.tcl Ticket [1b7fe4fe19]: Fixed missing class/package
 	* pt_pgen.man: initialization for critcl generator. Bumped
 	* pkgIndex.tcl: package version to 1.0.2
 
 	* ../../apps/pt Ticket [c3ab006ca2]: Fixed help delivered by the
 	  'pt' application.
-=======
+
+2014-01-22  Andreas Kupries  <aku@hephaistos>
+
 	* pt_peg_from_peg.man: Fixed handling of empty strings in a
 	* pt_peg_from_peg.tcl: PEG. Treat as <epsilon>. Bumped to 1.0.2
 	* pt_peg_to_peg.man: Fixed generation of PEG from
@@ -41,7 +42,6 @@
 	* tests/data/ok/peg_tclparam/11_epsilon:
 	* tests/data/ok/peg_tclparam-snit/11_epsilon:
 	* tests/data/ok/peg_tclparam-tcloo/11_epsilon:
->>>>>>> fb007c7b
 
 2013-12-17  Andreas Kupries <andreask@activestate.com>
 
