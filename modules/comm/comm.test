--- conflicted
+++ resolved
@@ -12,12 +12,7 @@
 source [file join [file dirname [file dirname [
     file join [pwd] [info script]]]] devtools testutilities.tcl]
 
-<<<<<<< HEAD
 testsNeedTcl     8.5 ; # snit
-=======
-package require tcltest
-testsNeedTcl     8.3 ; # snit
->>>>>>> f02a5f2e
 testsNeedTcltest 1.0
 
 tcltest::testConstraint hastls [expr {![catch {package require tls}]}]
