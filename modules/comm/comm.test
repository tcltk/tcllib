# -*- tcl -*-
# Tests for the comm module.
#
# Sourcing this file into Tcl runs the tests and generates output for errors.
# No output means no errors were found.
#
# Copyright (c) 2001 by ActiveState Tool Corp.
# All rights reserved.

# -------------------------------------------------------------------------

source [file join [file dirname [file dirname [
    file join [pwd] [info script]]]] devtools testutilities.tcl]

<<<<<<< HEAD
testsNeedTcl     8.5 ; # snit
testsNeedTcltest 1.0
=======
testsNeedTcl     8.5
testsNeedTcltest 2.0
>>>>>>> 365c068f

tcltest::testConstraint hastls [expr {![catch {package require tls}]}]

support {
    # Using snit1 here, whatever the version of Tcl
    use snit/snit.tcl snit
}
testing {
    useLocal comm.tcl comm
}

# ------------------------------------------------------------------------
# First order of things is to spawn a separate tclsh into the background
# and have it execute comm too, with some general code to respond to our
# requests

source [asset comm.slaveboot]

# ------------------------------------------------------------------------

test comm-1.0 {set remote variable} {
    ::comm::comm send [slave] {set foo b}
} {b}

test comm-1.1 {set remote variable, async} {
    ::comm::comm send -async [slave] {set fox a}
} {}

test comm-1.2 {get remote variables} {
    ::comm::comm send [slave] {list $foo $fox}
} {b a}

# ------------------------------------------------------------------------

set hack [interp create]

test comm-2.0 {-interp configuration} {
    ::comm::comm configure -interp $hack
} {}

test comm-2.1 {-interp configuration} {
    ::comm::comm configure -interp 
} $hack

test comm-2.2 {-interp configuration} {
    res!
    res+ [::comm::comm configure -interp $hack] [::comm::comm configure -interp]
    res+ [::comm::comm configure -interp {}]    [::comm::comm configure -interp]
    res?
} [list [list {} $hack] {{} {}}]

test comm-2.3 {-interp configuration} {
    catch {::comm::comm configure -interp bad} msg
    set msg
} {Non-interpreter to configuration option: -interp}

test comm-2.4 {-interp configuration, destruction} {
    res!
    res+ [interp exists $hack]
    res+ [info commands FOO]
    comm::comm new FOO -interp $hack
    FOO destroy
    res+ [interp exists $hack]
    res+ [info commands FOO]
    res?
} {1 {{}} 0 {{}}}

set hack [interp create]
set beta [interp create]

test comm-2.5 {-interp configuration, destruction} {
    res!
    res+ [interp exists $hack]
    res+ [interp exists $beta]
    res+ [info commands FOO]
    comm::comm new FOO -interp $hack
    FOO configure      -interp $beta
    FOO destroy
    res+ [interp exists $hack]
    res+ [interp exists $beta]
    res+ [info commands FOO]
    res?
} {1 1 {{}} 1 0 {{}}}

test comm-2.6 {-interp use for received scripts} {
    set FOO [::comm::comm send [slave] {
	set hack [interp create]
	interp eval $hack {set fox 0}
	comm::comm new FOO -interp $hack -listen 1
	FOO self
    }] ; # {}

    comm::comm send $FOO {set fox 1}
    set res [comm::comm send [slave] {
	interp eval $hack {set fox}
    }] ; # {}
    comm::comm send [slave] {FOO destroy}
    set res
} 1

test comm-2.7 {-interp use for received scripts} {
    set FOO [::comm::comm send [slave] {
	set hack [interp create]
	interp eval $hack {set fox 0}
	comm::comm new FOO -interp $hack -listen 1
	FOO self
    }] ; # {}

    comm::comm send $FOO set fox 2
    set res [comm::comm send [slave] {
	interp eval $hack {set fox}
    }] ; # {}
    comm::comm send [slave] {FOO destroy}
    set res
} 2

# ------------------------------------------------------------------------

test comm-3.0 {-events configuration} {
    ::comm::comm configure -events eval
} {}

test comm-3.1 {-events configuration} {
    ::comm::comm configure -events
} eval

test comm-3.2 {-events configuration} {
    res!
    res+ [::comm::comm configure -events eval] [::comm::comm configure -events]
    res+ [::comm::comm configure -events {}]   [::comm::comm configure -events]
    res?
} {{{} eval} {{} {}}}

test comm-3.3 {-events configuration} {
    catch {::comm::comm configure -events bad} msg
    set msg
} {Non-event to configuration option: -events}


test comm-3.4 {-interp use for -events scripts, eval} {
    set FOO [::comm::comm send [slave] {
	set hack [interp create]
	interp eval $hack {set fox 0 ; set wolf 0}
	comm::comm new FOO -interp $hack -listen 1 -events eval
	FOO hook eval {set wolf 2}
	FOO self
    }] ; # {}

    comm::comm send $FOO {set fox 1}
    set res [comm::comm send [slave] {
	interp eval $hack {set wolf}
    }] ; # {}
    comm::comm send [slave] {FOO destroy}
    set res
} 2

# ------------------------------------------------------------------------

test comm-4.0 {async generation of result on remote side} {
    ::comm::comm send [slave] {
	proc future {} {
	    set f [comm::comm return_async]
	    after 3000 [list $f return "delayed $f"]
	    return ignored
	}
    }
    ::comm::comm send [slave] {future}
} {delayed ::comm::future1}

test comm-4.1 {async reception of a result via callback} {
    set res {}
    proc foo {args} {
	array set tmp $args
	unset tmp(-id)
	unset tmp(-serial)
	global res ; lappend res [dictsort [array get tmp]]
    }
    ::comm::comm send -command foo [slave] {list $foo $fox}
    vwait res
    rename foo {}
    set res
} {{-chan ::comm::comm -code 0 -errorcode {} -errorinfo {} -result {b a}}}

test comm-4.2 {async generation/reception of results in parallel} {

    # Setup long running operations with async result generation.
    ::comm::comm send [slave] {
	proc future {n x} {
	    set f [comm::comm return_async]
	    after $n [list $f return "delayed $x"]
	    return ignored
	}
    }

    # Setup async receiver callback.
    proc receive {args} {
	global res tick tock
	array set tmp $args
	unset tmp(-id)
	unset tmp(-serial)
	unset tmp(-chan)
	unset tmp(-code)
	unset tmp(-errorcode)
	unset tmp(-errorinfo)
	lappend res [dictsort [array get tmp]]
	incr tock -1
	if {!$tock} {set tick .}
	return
    }

    # Execute two requests, the second of which is returns before the first.
    # The main point is that the server does process it due to first doing
    # an async return.

    set tick .
    set tock 2
    set res {}

    ::comm::comm send -command receive [slave] {future 5000 A}
    ::comm::comm send -command receive [slave] {future 2500 B}
    vwait tick
    rename receive {}
    set res
    # B returned before A, A was sent before B
} {{-result {delayed B}} {-result {delayed A}}}


test comm-4.3 {bug 2972571, handling of \\ by Word0} {
    ::comm::comm send [slave] {
	proc foo {args} {
	    return nothing
	}
    }
    ::comm::comm send [slave] {foo \\}
} {nothing}


# ------------------------------------------------------------------------

test comm-5.0 {-port already in use} {
    # First start a server on port 12345
    set port 12345
    catch {set shdl [socket -server foo $port]}
    catch {::comm::comm new bar -port $port -listen 1 -local 0} msg
    catch {close $shdl}
    unset -nocomplain shdl port
    set msg
} {couldn't open socket: address already in use}

# ------------------------------------------------------------------------

test comm-6.0 {secured communication via tls package} hastls {
    # Setup secured channel in main process.
    tls::init \
	-keyfile  [tcllibPath devtools/receiver.key] \
	-certfile [tcllibPath devtools/receiver.crt] \
	-cafile   [tcllibPath devtools/ca.crt] \
	-ssl2 0    \
	-ssl3 0    \
	-tls1 1    \
	-require 1
    comm::comm new BAR -socketcmd tls::socket -listen 1

    # Setup secured channel in slave process
    ::comm::comm send [slave] {
	package require tls
	set fox dog
    }
    ::comm::comm send [slave] \
	[list \
	     tls::init \
	     -keyfile  [tcllibPath devtools/transmitter.key] \
	     -certfile [tcllibPath devtools/transmitter.crt] \
	     -cafile   [tcllibPath devtools/ca.crt] \
	     -ssl2 0    \
	     -ssl3 0    \
	     -tls1 1    \
	     -require 1]
    set FOO [::comm::comm send [slave] {
	comm::comm new FOO -socketcmd tls::socket -listen 1
	FOO self
    }] ; # {}

    # Run command interaction over the secured channel
    set res [BAR send $FOO {set fox}]

    # Cleanup, remove secured endpoints
    comm::comm send [slave] {FOO destroy}
    BAR destroy

    # Return result of the secured command
    set res
} dog

# ------------------------------------------------------------------------

test comm-cb9a7f0bfc {Ticket cb9a7f0bfc, hook eval code handling} -setup {
    ::comm::comm hook eval { return $buffer }
} -body {
    ::comm::comm send [::comm::comm self] pid
} -result pid

# ------------------------------------------------------------------------

slavestop
testsuiteCleanup
return<|MERGE_RESOLUTION|>--- conflicted
+++ resolved
@@ -12,13 +12,8 @@
 source [file join [file dirname [file dirname [
     file join [pwd] [info script]]]] devtools testutilities.tcl]
 
-<<<<<<< HEAD
-testsNeedTcl     8.5 ; # snit
-testsNeedTcltest 1.0
-=======
 testsNeedTcl     8.5
 testsNeedTcltest 2.0
->>>>>>> 365c068f
 
 tcltest::testConstraint hastls [expr {![catch {package require tls}]}]
 
