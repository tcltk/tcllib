# mime.tcl - MIME body parts
#
# (c) 1999-2000 Marshall T. Rose
# (c) 2000      Brent Welch
# (c) 2000      Sandeep Tamhankar
# (c) 2000      Dan Kuchler
# (c) 2000-2001 Eric Melski
# (c) 2001      Jeff Hobbs
# (c) 2001-2008 Andreas Kupries
# (c) 2002-2003 David Welton
# (c) 2003-2008 Pat Thoyts
# (c) 2005      Benjamin Riefenstahl
# (c) 2013-2021 Poor Yorick
#
#
# See the file "license.terms" for information on usage and redistribution
# of this file, and for a DISCLAIMER OF ALL WARRANTIES.
#
# Influenced by Borenstein's/Rose's safe-tcl (circa 1993) and Darren New's
# unpublished package of 1999.
#

# new string features and inline scan are used, requiring 8.3.
<<<<<<< HEAD

# Fix for 00d04c4f12l, base64 transchan over a refchan: segmentation fault,
# requires 8.6.9
package require Tcl 8.6.9

package require {mime qp}
package require namespacex
package require tcl::chan::cat
package provide mime 3.0.0 
=======
package require Tcl 8.5 9

package provide mime 1.7.2
>>>>>>> 365c068f
package require tcl::chan::memchan
package require tcl::chan::string
package require {chan base}
package require {chan getslimit}
package require sha256


if {[catch {package require Trf 2.0}]} {

    # Fall-back to tcl-based procedures of base64 and quoted-printable
    # encoders
    ##
    # Warning!
    ##
    # These are a fragile emulations of the more general calling
    # sequence that appears to work with this code here.
    ##
    # The `__ignored__` arguments are expected to be `--` options on
    # the caller's side. (See the uses in `copymessageaux`,
    # `buildmessageaux`, `parsepart`, and `getbody`).

    package require base64 2.0
    set ::major [lindex [split [package require md5] .] 0]

    # Create these commands in the mime namespace so that they
    # won't collide with things at the global namespace level

    namespace eval ::mime {
        proc base64 {-mode what __ignored__ chunk} {
            return [base64::$what $chunk]
        }
        proc quoted-printable {-mode what __ignored__ chunk} {
            return [mime::qp_$what $chunk]
        }

        if {$::major < 2} {
            # md5 v1, result is hex string ready for use.
            proc md5 {__ignored__ string} {
                return [md5::md5 $string]
            }
        } else {
            # md5 v2, need option to get hex string
            proc md5 {__ignored__ string} {
                return [md5::md5 -hex $string]
            }
        }
    }

    unset ::major
}

#
# state variables:
#
#     canonicalP: input is in its canonical form
#     encoding: transfer encoding
#     version: MIME-version
#     header: dictionary (keys are lower-case)
<<<<<<< HEAD
#     value: either "chan" or  "parts"
=======
#     lowerL: list of header keys, lower-case
#     mixedL: list of header keys, mixed-case
#     value: either "file", "parts", or "string"
>>>>>>> 365c068f
#
#     file: input file
#     fd: cached file-descriptor, typically for root
#     root: token for top-level part, for (distant) subordinates
#     count: length in octets of (encoded) content
#
#     parts: list of bodies (tokens)


namespace eval ::mime {

    variable mime
    array set mime {uid 0}


    # RFC 822 lexemes
    variable addrtokenL
    lappend addrtokenL \; , < > : . ( ) @ \" \[ ] \\
    variable addrlexemeL {
        LX_SEMICOLON LX_COMMA
        LX_LBRACKET  LX_RBRACKET
        LX_COLON     LX_DOT
        LX_LPAREN    LX_RPAREN
        LX_ATSIGN    LX_QUOTE
        LX_LSQUARE   LX_RSQUARE
        LX_QUOTE
    }

    variable encList {
        ascii US-ASCII
        big5 Big5
        cp1250 Windows-1250
        cp1251 Windows-1251
        cp1252 Windows-1252
        cp1253 Windows-1253
        cp1254 Windows-1254
        cp1255 Windows-1255
        cp1256 Windows-1256
        cp1257 Windows-1257
        cp1258 Windows-1258
        cp437 IBM437
        cp737 {}
        cp775 IBM775
        cp850 IBM850
        cp852 IBM852
        cp855 IBM855
        cp857 IBM857
        cp860 IBM860
        cp861 IBM861
        cp862 IBM862
        cp863 IBM863
        cp864 IBM864
        cp865 IBM865
        cp866 IBM866
        cp869 IBM869
        cp874 {}
        cp932 {}
        cp936 GBK
        cp949 {}
        cp950 {}
        dingbats {}
        ebcdic {}
        euc-cn EUC-CN
        euc-jp EUC-JP
        euc-kr EUC-KR
        gb12345 GB12345
        gb1988 GB1988
        gb2312 GB2312
        iso2022 ISO-2022
        iso2022-jp ISO-2022-JP
        iso2022-kr ISO-2022-KR
        iso8859-1 ISO-8859-1
        iso8859-2 ISO-8859-2
        iso8859-3 ISO-8859-3
        iso8859-4 ISO-8859-4
        iso8859-5 ISO-8859-5
        iso8859-6 ISO-8859-6
        iso8859-7 ISO-8859-7
        iso8859-8 ISO-8859-8
        iso8859-9 ISO-8859-9
        iso8859-10 ISO-8859-10
        iso8859-13 ISO-8859-13
        iso8859-14 ISO-8859-14
        iso8859-15 ISO-8859-15
        iso8859-16 ISO-8859-16
        jis0201 JIS_X0201
        jis0208 JIS_C6226-1983
        jis0212 JIS_X0212-1990
        koi8-r KOI8-R
        koi8-u KOI8-U
        ksc5601 KS_C_5601-1987
        macCentEuro {}
        macCroatian {}
        macCyrillic {}
        macDingbats {}
        macGreek {}
        macIceland {}
        macJapan {}
        macRoman {}
        macRomania {}
        macThai {}
        macTurkish {}
        macUkraine {}
        shiftjis Shift_JIS
        symbol {}
        tis-620 TIS-620
        unicode {}
        utf-8 UTF-8
    }

    variable encodings
    array set encodings $encList
    variable reversemap
    # Initialized at the bottom of the file

    variable encAliasList {
        ascii ANSI_X3.4-1968
        ascii iso-ir-6
        ascii ANSI_X3.4-1986
        ascii ISO_646.irv:1991
        ascii ASCII
        ascii ISO646-US
        ascii us
        ascii IBM367
        ascii cp367
        cp437 cp437
        cp437 437
        cp775 cp775
        cp850 cp850
        cp850 850
        cp852 cp852
        cp852 852
        cp855 cp855
        cp855 855
        cp857 cp857
        cp857 857
        cp860 cp860
        cp860 860
        cp861 cp861
        cp861 861
        cp861 cp-is
        cp862 cp862
        cp862 862
        cp863 cp863
        cp863 863
        cp864 cp864
        cp865 cp865
        cp865 865
        cp866 cp866
        cp866 866
        cp869 cp869
        cp869 869
        cp869 cp-gr
        cp936 CP936
        cp936 MS936
        cp936 Windows-936
        iso8859-1 ISO_8859-1:1987
        iso8859-1 iso-ir-100
        iso8859-1 ISO_8859-1
        iso8859-1 latin1
        iso8859-1 l1
        iso8859-1 IBM819
        iso8859-1 CP819
        iso8859-2 ISO_8859-2:1987
        iso8859-2 iso-ir-101
        iso8859-2 ISO_8859-2
        iso8859-2 latin2
        iso8859-2 l2
        iso8859-3 ISO_8859-3:1988
        iso8859-3 iso-ir-109
        iso8859-3 ISO_8859-3
        iso8859-3 latin3
        iso8859-3 l3
        iso8859-4 ISO_8859-4:1988
        iso8859-4 iso-ir-110
        iso8859-4 ISO_8859-4
        iso8859-4 latin4
        iso8859-4 l4
        iso8859-5 ISO_8859-5:1988
        iso8859-5 iso-ir-144
        iso8859-5 ISO_8859-5
        iso8859-5 cyrillic
        iso8859-6 ISO_8859-6:1987
        iso8859-6 iso-ir-127
        iso8859-6 ISO_8859-6
        iso8859-6 ECMA-114
        iso8859-6 ASMO-708
        iso8859-6 arabic
        iso8859-7 ISO_8859-7:1987
        iso8859-7 iso-ir-126
        iso8859-7 ISO_8859-7
        iso8859-7 ELOT_928
        iso8859-7 ECMA-118
        iso8859-7 greek
        iso8859-7 greek8
        iso8859-8 ISO_8859-8:1988
        iso8859-8 iso-ir-138
        iso8859-8 ISO_8859-8
        iso8859-8 hebrew
        iso8859-9 ISO_8859-9:1989
        iso8859-9 iso-ir-148
        iso8859-9 ISO_8859-9
        iso8859-9 latin5
        iso8859-9 l5
        iso8859-10 iso-ir-157
        iso8859-10 l6
        iso8859-10 ISO_8859-10:1992
        iso8859-10 latin6
        iso8859-14 iso-ir-199
        iso8859-14 ISO_8859-14:1998
        iso8859-14 ISO_8859-14
        iso8859-14 latin8
        iso8859-14 iso-celtic
        iso8859-14 l8
        iso8859-15 ISO_8859-15
        iso8859-15 Latin-9
        iso8859-16 iso-ir-226
        iso8859-16 ISO_8859-16:2001
        iso8859-16 ISO_8859-16
        iso8859-16 latin10
        iso8859-16 l10
        jis0201 X0201
        jis0208 iso-ir-87
        jis0208 x0208
        jis0208 JIS_X0208-1983
        jis0212 x0212
        jis0212 iso-ir-159
        ksc5601 iso-ir-149
        ksc5601 KS_C_5601-1989
        ksc5601 KSC5601
        ksc5601 korean
        shiftjis MS_Kanji
        utf-8 UTF8
    }

    namespace export {*}{
	.destroy .new body cookie datetime field_decode header mapencoding qp
	parseaddress property reversemapencoding serialize setheader uniqueID
	word_decode word_encode
    }
}


proc ::mime::addchan {token chan} {
    variable channels
    upvar 0 $token state
    upvar 0 state(fd) fd
    if {[info exists fd]} {
	error [list {a channel is already present}]
    }

    if {[$chan configure -encoding] ne {binary}} {
	$chan configure -translation auto
    }
    set fd $chan
    incr channels($fd)
    return
}


# ::mime::addr_next --
#
#       Locate the next address in a mime token.
#
# Arguments:
#       token         The MIME token to work from.
#
# Results:
#    Returns 1 if there is another address, and 0 if there is not.

proc ::mime::addr_next token {
    # FRINK: nocheck
    upvar 0 $token state
    set nocomplain [package vsatisfies [package provide Tcl] 8.4]
    foreach prop {comment domain error group local memberP phrase route} {
        if {$nocomplain} {
            unset -nocomplain state($prop)
        } else {
            catch {unset state($prop)}
        }
    }

    switch [set code [catch {mime::addr_specification $token} result copts]] {
        0 {
            if {!$result} {
                return 0
            }

            switch $state(lastC) {
                LX_COMMA
                    -
                LX_END {
                }
                default {
                    # catch trailing comments...
                    set lookahead $state(input)
                    parselexeme $token
                    set state(input) $lookahead
                }
            }
        }

        7 {
            set state(error) $result

            while 1 {
                switch $state(lastC) {
                    LX_COMMA
                        -
                    LX_END {
                        break
                    }

                    default {
                        parselexeme $token
                    }
                }
            }
        }

        default {
            return -options $copts $result
        }
    }

    foreach prop {comment domain error group local memberP phrase route} {
        if {![info exists state($prop)]} {
            set state($prop) {}
        }
    }

    return 1
}


# ::mime::addr_specification --
#
#   Uses lookahead parsing to determine whether there is another
#   valid e-mail address or not.  Throws errors if unrecognized
#   or invalid e-mail address syntax is used.
#
# Arguments:
#       token         The MIME token to work from.
#
# Results:
#    Returns 1 if there is another address, and 0 if there is not.

proc ::mime::addr_specification {token} {
    # FRINK: nocheck
    upvar 0 $token state

    set lookahead $state(input)
    switch [parselexeme $token] {
        LX_ATOM
            -
        LX_QSTRING {
            set state(phrase) $state(buffer)
        }

        LX_SEMICOLON {
            if {[incr state(glevel) -1] < 0} {
                return -code 7 "extraneous semi-colon"
            }

            catch {unset state(comment)}
            return [addr_specification $token]
        }

        LX_COMMA {
            catch {unset state(comment)}
            return [addr_specification $token]
        }

        LX_END {
            return 0
        }

        LX_LBRACKET {
            return [addr_routeaddr $token]
        }

        LX_ATSIGN {
            set state(input) $lookahead
            return [addr_routeaddr $token 0]
        }

        default {
            return -code 7 [
		format "unexpected character at beginning (found %s)" \
		   $state(buffer)]
        }
    }

    switch [parselexeme $token] {
        LX_ATOM
            -
        LX_QSTRING {
            append state(phrase) " " $state(buffer)

            return [addr_phrase $token]
        }

        LX_LBRACKET {
            return [addr_routeaddr $token]
        }

        LX_COLON {
            return [addr_group $token]
        }

        LX_DOT {
            set state(local) "$state(phrase)$state(buffer)"
            unset state(phrase)
            mime::addr_routeaddr $token 0
            mime::addr_end $token
        }

        LX_ATSIGN {
            set state(memberP) $state(glevel)
            set state(local) $state(phrase)
            unset state(phrase)
            mime::addr_domain $token
            mime::addr_end $token
        }

        LX_SEMICOLON
            -
        LX_COMMA
            -
        LX_END {
            set state(memberP) $state(glevel)
            if {
		$state(lastC) eq "LX_SEMICOLON"
		&&
		([incr state(glevel) -1] < 0)
	    } {
                #TODO: this path is not covered by tests
                return -code 7 "extraneous semi-colon"
            }

            set state(local) $state(phrase)
            unset state(phrase)
        }

        default {
            return -code 7 [
                format "expecting mailbox (found %s)" $state(buffer)]
        }
    }

    return 1
}


# ::mime::addr_routeaddr --
#
#       Parses the domain portion of an e-mail address.  Finds the '@'
#       sign and then calls mime::addr_route to verify the domain.
#
# Arguments:
#       token         The MIME token to work from.
#
# Results:
#    Returns 1 if there is another address, and 0 if there is not.

proc ::mime::addr_routeaddr {token {checkP 1}} {
    # FRINK: nocheck
    upvar 0 $token state

    set lookahead $state(input)
    if {[parselexeme $token] eq "LX_ATSIGN"} {
        #TODO: this path is not covered by tests
        mime::addr_route $token
    } else {
        set state(input) $lookahead
    }

<<<<<<< HEAD
    mime::addr_local $token
=======
    set vline {}
    while 1 {
        set blankP 0
        if {$fileP} {
            if {($pos > $last) || ([set x [gets $state(fd) line]] <= 0)} {
                set blankP 1
            } else {
                incr pos [expr {$x + 1}]
            }
        } else {
	    if {$state(lines.current) >= $state(lines.count)} {
		set blankP 1
		set line {}
	    } else {
		set line [lindex $state(lines) $state(lines.current)]
		incr state(lines.current)
		set x [string length $line]
		if {$x == 0} {set blankP 1}
	    }
        }

         if {!$blankP && [string match *\r $line]} {
             set line [string range $line 0 $x-2]
             if {$x == 1} {
                 set blankP 1
             }
         }
>>>>>>> 365c068f

    switch $state(lastC) {
        LX_ATSIGN {
            mime::addr_domain $token
        }

        LX_SEMICOLON
            -
        LX_RBRACKET
            -
        LX_COMMA
            -
        LX_END {
        }

        default {
            return -code 7 [
                format "expecting at-sign after local-part (found %s)" \
                $state(buffer)]
        }
    }

    if {($checkP) && ($state(lastC) ne "LX_RBRACKET")} {
        return -code 7 [
            format "expecting right-bracket (found %s)" $state(buffer)]
    }

    return 1
}


# ::mime::addr_route --
#
#    Attempts to parse the portion of the e-mail address after the @.
#    Tries to verify that the domain definition has a valid form.
#
# Arguments:
#       token         The MIME token to work from.
#
# Results:
#    Returns nothing if successful, and throws an error if invalid
#       syntax is found.

proc ::mime::addr_route {token} {
    # FRINK: nocheck
    upvar 0 $token state

    set state(route) @

    while 1 {
        switch [parselexeme $token] {
            LX_ATOM
                -
            LX_DLITERAL {
                append state(route) $state(buffer)
            }

            default {
                return -code 7 \
                       [format "expecting sub-route in route-part (found %s)" \
                               $state(buffer)]
            }
        }

        switch [parselexeme $token] {
            LX_COMMA {
                append state(route) $state(buffer)
                while 1 {
                    switch [parselexeme $token] {
                        LX_COMMA {
                        }

                        LX_ATSIGN {
                            append state(route) $state(buffer)
                            break
                        }

                        default {
                            return -code 7 \
                                   [format "expecting at-sign in route (found %s)" \
                                           $state(buffer)]
                        }
                    }
                }
            }

            LX_ATSIGN
                -
            LX_DOT {
                append state(route) $state(buffer)
            }

            LX_COLON {
                append state(route) $state(buffer)
                return
            }

            default {
                return -code 7 [
		    format "expecting colon to terminate route (found %s)" \
			$state(buffer)]
            }
        }
    }
}


# ::mime::addr_domain --
#
#    Attempts to parse the portion of the e-mail address after the @.
#    Tries to verify that the domain definition has a valid form.
#
# Arguments:
#       token         The MIME token to work from.
#
# Results:
#    Returns nothing if successful, and throws an error if invalid
#       syntax is found.

proc ::mime::addr_domain token {
    # FRINK: nocheck
    upvar 0 $token state

    while 1 {
        switch [parselexeme $token] {
            LX_ATOM
                -
            LX_DLITERAL {
                append state(domain) $state(buffer)
            }

            default {
                return -code 7 [
		    format "expecting sub-domain in domain-part (found %s)" \
			$state(buffer)]
            }
        }

        switch [parselexeme $token] {
            LX_DOT {
                append state(domain) $state(buffer)
            }

            LX_ATSIGN {
                append state(local) % $state(domain)
                unset state(domain)
            }

            default {
                return
            }
        }
    }
}


# ::mime::addr_local --
#
#
# Arguments:
#       token         The MIME token to work from.
#
# Results:
#    Returns nothing if successful, and throws an error if invalid
#       syntax is found.

proc ::mime::addr_local {token} {
    # FRINK: nocheck
    upvar 0 $token state

    set state(memberP) $state(glevel)

    while 1 {
        switch [parselexeme $token] {
            LX_ATOM
                -
            LX_QSTRING {
                append state(local) $state(buffer)
            }

            default {
                return -code 7 \
                       [format "expecting mailbox in local-part (found %s)" \
                               $state(buffer)]
            }
        }

        switch [parselexeme $token] {
            LX_DOT {
                append state(local) $state(buffer)
            }

            default {
                return
            }
        }
    }
}


# ::mime::addr_phrase --
#
#
# Arguments:
#       token         The MIME token to work from.
#
# Results:
#    Returns nothing if successful, and throws an error if invalid
#       syntax is found.


proc ::mime::addr_phrase {token} {
    # FRINK: nocheck
    upvar 0 $token state

    while 1 {
        switch [parselexeme $token] {
            LX_ATOM
                -
            LX_QSTRING {
                append state(phrase) " " $state(buffer)
            }

            default {
                break
            }
        }
    }

    switch $state(lastC) {
        LX_LBRACKET {
            return [addr_routeaddr $token]
        }

        LX_COLON {
            return [addr_group $token]
        }

        LX_DOT {
            append state(phrase) $state(buffer)
            return [addr_phrase $token]
        }

        default {
            return -code 7 [
		format "found phrase instead of mailbox (%s%s)" \
		    $state(phrase) $state(buffer)]
        }
    }
}


# ::mime::addr_group --
#
#
# Arguments:
#       token         The MIME token to work from.
#
# Results:
#    Returns nothing if successful, and throws an error if invalid
#       syntax is found.

proc ::mime::addr_group {token} {
    # FRINK: nocheck
    upvar 0 $token state

    if {[incr state(glevel)] > 1} {
        return -code 7 [
	    format "nested groups not allowed (found %s)" $state(phrase)]
    }

    set state(group) $state(phrase)
    unset state(phrase)

    set lookahead $state(input)
    while 1 {
        switch [parselexeme $token] {
            LX_SEMICOLON
                -
            LX_END {
                set state(glevel) 0
                return 1
            }

            LX_COMMA {
            }

            default {
                set state(input) $lookahead
                return [addr_specification $token]
            }
        }
    }
}


# ::mime::addr_end --
#
#
# Arguments:
#       token         The MIME token to work from.
#
# Results:
#    Returns nothing if successful, and throws an error if invalid
#       syntax is found.

proc ::mime::addr_end {token} {
    # FRINK: nocheck
    upvar 0 $token state

    switch $state(lastC) {
        LX_SEMICOLON {
            if {[incr state(glevel) -1] < 0} {
                return -code 7 "extraneous semi-colon"
            }
        }

        LX_COMMA
            -
        LX_END {
        }

        default {
            return -code 7 [
		format "junk after local@domain (found %s)" $state(buffer)]
        }
    }
}


# ::mime::addr_x400 --
#
#
# Arguments:
#       token         The MIME token to work from.
#
# Results:
#    Returns nothing if successful, and throws an error if invalid
#       syntax is found.

proc ::mime::addr_x400 {mbox key} {
    if {[set x [string first /$key= [string toupper $mbox]]] < 0} {
        return {}
    }
    set mbox [string range $mbox [expr {$x + [string length $key] + 2}] end]

    if {[set x [string first / $mbox]] > 0} {
        set mbox [string range $mbox 0 [expr {$x - 1}]]
    }

    return [string trim $mbox \"]
}


proc ::mime::checkinputs {} {
    upvar 1 inputs inputs
    if {[incr inputs] > 1} {
	error [list {more than one input source provided}]
    }
}


proc ::mime::body_decoded _ {
    set token [$_ token]
    upvar 0 $token state
    upvar 0 state(bodychandecoded) bodychandecoded
    $_ parsepart
    if {[info exists state(parts)]} {
	error [list {not a leaf part} $token]
    }
    if {$state(canonicalP)} { 
	$state(fd) seek 0 
	return $state(fd)
    } else {
	if {![info exists bodychandecoded]} {
	    set bodychandecoded [[::tcllib::chan::base new [
		info cmdcount]_bodydecoded] .init [file tempfile]]
	    $bodychandecoded configure -translation binary
	    $state(bodychan) seek 0
	    $state(bodychan) copy [$bodychandecoded configure -chan]
	    $bodychandecoded seek 0
	    $state(bodychan) seek 0
	    setencoding $token $bodychandecoded
	    setcharset $_ $bodychandecoded
	}
	$bodychandecoded seek 0
	return $bodychandecoded
    }
}

proc ::mime::body_raw _ {
    set token [$_ token]
    upvar 0 $token state
    $_ parsepart
    if {[info exists state(parts)]} {
	error [list {not a leaf part} $token]
    }
    if {$state(canonicalP)} { 
	$state(fd) seek 0
	return $state(fd)
    } else {
	$state(bodychan) seek 0 
	return $state(bodychan)
    }
}


namespace eval ::mime::body {
    namespace ensemble create -parameters token
    namespace export *
    namespacex import [namespace parent] body_decoded decoded body_raw raw
}


proc ::mime::contenttype _ {
    set token [$_ token]
    upvar 0 $token state
<<<<<<< HEAD
    try {
	$_ header get content-type
    } on error {cres copts} {
	# rfc 2045 5.2
	try {
	    if {header::exists $token MIME-Version} {
		    return text/plain
	    } else {
		switch $state(spec) {
		    cgi - http {
			return {text/html {charset UTF-8}}
		    }
		    mime {
			# do not specify US-ASCII here as it is the default
			return text/plain
		    }
		    
		}
	    }
	} on error {} {
	    return application/octet-stream
	}
    }
}

proc ::mime::cookie_delete {_ name args} {
    # this -expires overrides any that might be in $args
    $_ cookie set value {} {*}$args expires [
	format 0 -timezone :UTC -format {%a, %d %b %Y %H:%M:%S %z}]
    return
=======
    set res $state(content)

    set boundary {}
    foreach {k v} $state(params) {
        if {$k eq {boundary}} {
	    set boundary $v
	}
        append res ";\n              $k=\"$v\""
    }

    # Save boundary separate from the params
    set state(boundary) $boundary

    if {([string match multipart/* $state(content)]) \
        && ($boundary eq {})} {
        # we're doing everything in one pass...
        set key [clock seconds]$token[info hostname][array get state]
        set seqno 8
        while {[incr seqno -1] >= 0} {
            set key [md5 -- $key]
        }
        set boundary "----- =_[string trim [base64 -mode encode -- $key]]"

	set state(boundary) $boundary

        append res ";\n              boundary=\"$boundary\""
    }
    return $res
>>>>>>> 365c068f
}


# ::mime::cookie_set
#
#	Set a return cookie.  Call this before calling 
#	ncgi::header or ncgi::redirect
#
# Arguments:
<<<<<<< HEAD
#	args	Name value pairs, where the names are:
#		name		Cookie name
#		value		Cookie value
#		?path?		Path restriction
#		?domain?	domain restriction
#		?expires?	Time restriction
#		?httponly?	boolean, default true

#
# Side Effects:
#	Formats and stores the Set-Cookie header for the reply.

proc ::mime::cookie_set {_ name value args} {
    dict size $args
    foreach {key val} $args {
	switch $key {
	    domain - expires - httponly - path {
		set $key $val
=======
#       token      The MIME token to parse.
#       key        Either a key or '-names'.  If it is '-names' a list
#                  of all keys is returned.
#
# Results:
#       Returns the header of a MIME part.

proc ::mime::getheader {token {key {}}} {
    # FRINK: nocheck
    variable $token
    upvar 0 $token state

    array set header $state(header)
    switch -- $key {
        {} {
            set result {}
	    lappend result MIME-Version $state(version)
            foreach lower $state(lowerL) mixed $state(mixedL) {
		foreach value $header($lower) {
		    lappend result $mixed $value
		}
            }
	    set tencoding [getTransferEncoding $token]
	    if {$tencoding ne {}} {
		lappend result Content-Transfer-Encoding $tencoding
>>>>>>> 365c068f
	    }
	    default {
		return -code error -errorcode {MIME WRONGARGS} [
		    list {wrong # args} {should be} \
		    [list name value ?path path? ?domain domain? \
			?expires date? ?httponly boolean?]]
	    }
	}
    }
    set line $name=$value
    set params {}
    set flags {}
    foreach extra {path domain} {
	if {[info exists $extra]} {
	    lappend params $extra [set $extra]
	}
    }
    if {[info exists expires]} {
	switch -glob $expires {
	    *GMT {
		# do nothing
	    }
	    default {
		set expires [clock format [datetimescan $expires] \
		    -format {%A, %d-%b-%Y %H:%M:%S GMT} -gmt 1]
	    }
	}
	lappend params expires $expires
    }
    if {[info exists secure]} {
	lappend flags secure
    }
    if {![info exists httponly] || $httponly} {
	lappend flags HttpOnly
    }
    if {[llength $flags]} {
	lappend params $flags
    }
    $_ header set Set-Cookie $line $params 
    return
}


# ::mime::datetime --
#
#    Fortunately the clock command in the Tcl 8.x core does all the heavy
#    lifting for us (except for timezone calculations).
#
#    mime::datetime takes a string containing an 822-style date-time
#    specification and returns the specified property.
#
#    The list of properties and their ranges are:
#
#       property     range
#       ========     =====
#       clock        raw result of "clock scan"
#       hour         0 .. 23
#       lmonth       January, February, ..., December
#       lweekday     Sunday, Monday, ... Saturday
#       mday         1 .. 31
#       min          0 .. 59
#       mon          1 .. 12
#       month        Jan, Feb, ..., Dec
#       proper       822-style date-time specification
#       rclock       elapsed seconds between then and now
#       sec          0 .. 59
#       wday         0 .. 6 (Sun .. Mon)
#       weekday      Sun, Mon, ..., Sat
#       yday         1 .. 366
#       year         1900 ...
#       zone         -720 .. 720 (minutes east of GMT)
#
# Arguments:
#       value       Either a 822-style date-time specification or '-now'
#                   if the current date/time should be used.
#       property    The property (from the list above) to return
#
# Results:
#    Returns the string value of the 'property' for the date/time that was
#       specified in 'value'.

namespace eval ::mime {
        variable WDAYS_SHORT  [list Sun Mon Tue Wed Thu Fri Sat]
        variable WDAYS_LONG   [list Sunday Monday Tuesday Wednesday Thursday \
                                    Friday Saturday]

        # Counting months starts at 1, so just insert a dummy element
        # at index 0.
        variable MONTHS_SHORT [list {} \
                                    Jan Feb Mar Apr May Jun \
                                    Jul Aug Sep Oct Nov Dec]
        variable MONTHS_LONG  [list {} \
                                    January February March April May June July \
                                    August Sepember October November December]
}
proc ::mime::datetime {value property} {
    if {$value eq {-now}} {
        set clock [clock seconds]
    } else {
        set clock [datetimescan $value]
    }

    switch $property {
        clock {
            return $clock
        }

        hour {
            set value [clock format $clock -format %H]
        }

        lmonth {
            variable MONTHS_LONG
            return [lindex $MONTHS_LONG \
                            [scan [clock format $clock -format %m] %d]]
        }

        lweekday {
            variable WDAYS_LONG
            return [lindex $WDAYS_LONG [clock format $clock -format %w]]
        }

        mday {
            set value [clock format $clock -format %d]
        }

        min {
            set value [clock format $clock -format %M]
        }

        mon {
            set value [clock format $clock -format %m]
        }

        month {
            variable MONTHS_SHORT
            return [lindex $MONTHS_SHORT [
		scan [clock format $clock -format %m] %d]]
        }

        proper {
            set gmt [clock format $clock -format "%Y-%m-%d %H:%M:%S" -gmt true]
            if {[set diff [expr {($clock-[clock scan $gmt]) / 60}]] < 0} {
                set s -
                set diff [expr {-($diff)}]
            } else {
                set s +
            }
            set zone [format %s%02d%02d $s [
                expr {$diff / 60}] [expr {$diff % 60}]]

            variable WDAYS_SHORT
            set wday [lindex $WDAYS_SHORT [clock format $clock -format %w]]
            variable MONTHS_SHORT
            set mon [lindex $MONTHS_SHORT [
		scan [clock format $clock -format %m] %d]]

            return [
		clock format $clock -format "$wday, %d $mon %Y %H:%M:%S $zone"]
        }

        rclock {
            #TODO: these paths are not covered by tests
            if {$value eq "-now"} {
                return 0
            } else {
                return [expr {[clock seconds] - $clock}]
            }
        }

        sec {
            set value [clock format $clock -format %S]
        }

        wday {
            return [clock format $clock -format %w]
        }

        weekday {
            variable WDAYS_SHORT
            return [lindex $WDAYS_SHORT [clock format $clock -format %w]]
        }

<<<<<<< HEAD
        yday {
            set value [clock format $clock -format %j]
        }
=======
proc ::mime::copymessage {token channel} {
    global errorCode errorInfo
    # FRINK: nocheck
    variable $token
    upvar 0 $token state

    set openP [info exists state(fd)]

    set code [catch {mime::copymessageaux $token $channel} result]
    set ecode $errorCode
    set einfo $errorInfo

    if {!$openP && [info exists state(fd)]} {
        if {![info exists state(root)]} {
            catch {close $state(fd)}
        }
        unset state(fd)
    }

    return -code $code -errorinfo $einfo -errorcode $ecode $result
}

# ::mime::copymessageaux --
#
#    mime::copymessageaux copies the MIME part to the specified channel.
#
# Arguments:
#       token      The MIME token to parse.
#       channel    The channel to copy the message to.
#
# Results:
#       Returns nothing unless an error is thrown while the message
#       is being written to the channel.

proc ::mime::copymessageaux {token channel} {
    # FRINK: nocheck
    variable $token
    upvar 0 $token state

    array set header $state(header)

    set result {}
    foreach {mixed value} [getheader $token] {
	puts $channel "$mixed: $value"
    }

    set boundary $state(boundary) ;# computed by `getheader`

    set converter {}
    set encoding {}
    if {$state(value) ne {parts}} {
        if {$state(canonicalP)} {
            if {[set encoding $state(encoding)] eq {}} {
                set encoding [encoding $token]
            }
            if {$encoding ne {}} {
                puts $channel "Content-Transfer-Encoding: $encoding"
            }
            switch -- $encoding {
                base64
                    -
                quoted-printable {
                    set converter $encoding
                }
                7bit - 8bit - binary - {} {
                    # Bugfix for [#477088], also [#539952]
                    # Go ahead
                }
                default {
                    error "Can't handle content encoding \"$encoding\""
                }
            }
        }
    }

    if {[info exists state(error)]} {
        unset state(error)
    }

    switch -- $state(value) {
        file {
            set closeP 1
            if {[info exists state(root)]} {
                # FRINK: nocheck
                variable $state(root)
                upvar 0 $state(root) root

                if {[info exists root(fd)]} {
                    set fd $root(fd)
                    set closeP 0
                } else {
                    set fd [set state(fd) [open $state(file) RDONLY]]
                }
                set size $state(count)
            } else {
                set fd [set state(fd) [open $state(file) RDONLY]]
                # read until eof
                set size -1
            }
            seek $fd $state(offset) start
            if {$closeP} {
                fconfigure $fd -translation binary
            }

            puts $channel {}

            while {$size != 0 && ![eof $fd]} {
                if {$size < 0 || $size > 32766} {
                    set X [read $fd 32766]
                } else {
                    set X [read $fd $size]
                }
                if {$size > 0} {
                    set size [expr {$size - [string length $X]}]
                }
                if {$converter eq {}} {
                    puts -nonewline $channel $X
                } else {
                    puts -nonewline $channel [$converter -mode encode -- $X]
                }
            }
>>>>>>> 365c068f

        year {
            set value [clock format $clock -format %Y]
        }

        zone {
            set value [string trim [string map [list \t { }] $value]]
            if {[set x [string last { } $value]] < 0} {
                return 0
            }
            set value [string range $value [expr {$x + 1}] end]
            switch [set s [string index $value 0]] {
                + - - {
                    if {$s eq "+"} {
                        #TODO: This path is not covered by tests
                        set s {}
                    }
                    set value [string trim [string range $value 1 end]]
                    if {(
			    [string length $value] != 4)
			||
			    [scan $value %2d%2d h m] != 2
			||
			    $h > 12
			||
			    $m > 59
			||
			    ($h == 12 && $m > 0)
		    } {
                        error "malformed timezone-specification: $value"
                    }
                    set value $s[expr {$h * 60 + $m}]
                }

                default {
                    set value [string toupper $value]
                    set z1 [list  UT GMT EST EDT CST CDT MST MDT PST PDT]
                    set z2 [list   0   0  -5  -4  -6  -5  -7  -6  -8  -7]
                    if {[set x [lsearch -exact $z1 $value]] < 0} {
                        error "unrecognized timezone-mnemonic: $value"
                    }
                    set value [expr {[lindex $z2 $x] * 60}]
                }
            }
        }

        date2gmt
            -
        date2local
            -
        dst
            -
        sday
            -
        szone
            -
        tzone
            -
        default {
            error "unknown property $property"
        }
    }

    if {[set value [string trimleft $value 0]] eq {}} {
        #TODO: this path is not covered by tests
        set value 0
    }
    return $value
}

<<<<<<< HEAD
=======
# ::mime::buildmessage --
#
#     Like copymessage, but produces a string rather than writing the message into a channel.
#
# Arguments:
#       token      The MIME token to parse.
#
# Results:
#       The message.

proc ::mime::buildmessage token {
    global errorCode errorInfo
    # FRINK: nocheck
    variable $token
    upvar 0 $token state

    set openP [info exists state(fd)]

    set code [catch {mime::buildmessageaux $token} result]
    if {![info exists errorCode]} {
        set ecode {}
    } else {
        set ecode $errorCode
    }
    set einfo $errorInfo
>>>>>>> 365c068f

proc ::mime::datetimescan value {
    variable timeformats
    foreach format $timeformats {
	if {![catch {clock scan $value -format $format} cres copts]} break
    }
    return -options $copts $cres
}


# ::mime::encoding --
#
#     Determines how a token is encoded.
#
# Arguments:
#       token
#            The MIME token to parse.
#
# Results:
#       Returns the encoding of the message (the null string, base64,
#       or quoted-printable).

proc ::mime::encoding _ {
    set token [$_ token]
    # FRINK: nocheck
    upvar 0 $token state
    upvar 0 state(fd) chan state(params) params

    if {[info exists state(encoding)]} {
	return $state(encoding)
    }
    lassign [$_ contenttype] content

    switch -glob $content {
        audio/*
            -
        image/*
            -
        video/* {
            return [set state(encoding) base64]
        }

        message/*
            -
        multipart/* {
            return [set state(encoding) {}]
        }
        default {# Skip}
    }

    set asciiP 1
    set lineP 1
    if {[info exists state(parts)]} {
	return [set state(encoding) {}]
    }

    if {[set current [$chan tell]] < 0} {
	makeseekable $token
	set current [$chan tell]
    }
    set chanconfig [$chan configure]
    try {
	set buf {}
	set dataend 0
	while {[set data [$chan read 8192]] ne {} || $buf ne {}} {
	    if {$data eq {}} {
		set dataend 1
	    }
	    set data $buf[set buf {}]$data[set data{}]
	    set lines [split $data \n]
	    if {!$dataend} {
		set buf [lindex $lines end]
		set lines [lrange $lines[set lines {}] 0 end-1]
	    }
	    if {[llength $lines]} {
		if {$asciiP} {
		    set asciiP [encodingasciiP $lines]
		}
		if {$lineP} {
		    set lineP [encodinglineP $lines]
		}
		if {(!$asciiP) && (!$lineP)} {
		    break
		}
	    }
	}
    } finally {
	$chan configure {*}$chanconfig
	$chan seek 0
    }

    switch -glob $content {
        text/* {
            if {!$asciiP} {
                #TODO: this path is not covered by tests
		if {[dict exists $params charset]} {
		    set v [string tolower [dict get $params $charset]]
		    if {($v ne {us-ascii}) \
			    && (![string match {iso-8859-[1-8]} $v])} {
			return [set state(encoding) base64]
		    }
		}
            }

            if {!$lineP} {
                return [set state(encoding) quoted-printable]
            }
        }


        default {
            if {(!$asciiP) || (!$lineP)} {
                return [set state(encoding) base64]
            }
        }
    }
    return [set state(encoding) {}]
}

# ::mime::encodingasciiP --
#
#     Checks if a string is a pure ascii string, or if it has a non-standard
#     form.
#
# Arguments:
#       line    The line to check.
#
# Results:
#       Returns 1 if \r only occurs at the end of lines, and if all
#       characters in the line are between the ASCII codes of 32 and 126.

proc ::mime::encodingasciiP lines {
    foreach line $lines {
	set firstr [string first \r $line]]
	if {
	    $firstr > 0 && $first != [string length $line]
	} {
	    return 0
	}
	foreach c [split $line {}] {
	    switch $c {
		{ } - \t - \r - \n {
		}

		default {
		    binary scan $c c c
		    if {($c < 32) || ($c > 126)} {
			return 0
		    }
		}
	    }
	}
    }
    return 1
}

# ::mime::encodinglineP --
#
#     Checks if a string is a line is valid to be processed.
#
# Arguments:
#       line    The line to check.
#
# Results:
#       Returns 1 the line is less than 76 characters long, the line
#       contains more characters than just whitespace, the line does
#       not start with a '.', and the line does not start with 'From '.

proc ::mime::encodinglineP lines {
    foreach line $line {
	if {([string length $line] > 76) \
		|| ($line ne [string trimright $line]) \
		|| ([string first . $line] == 0) \
		|| ([string first {From } $line] == 0)} {
	    return 0
	}
    }
    return 1
}


proc ::mime::contentid _ {
    set token [$_ token]
    upvar 0 $token state
    upvar 0 state(parts) parts
    $_ parsepart
    if {[info exists parts]} {
	foreach part $parts {
	    upvar 0 $part childpart
	    set created 0
	    if {![header::exists $part message-id]} {
		set created 1
		header::setinternal $part Message-ID [messageid $part]
	    }

	    # use message-id here, not content-id, to account for header info
	    # in the parts
	    append ids [$part header get message-id] 

	    if {$created} {
		if {!$childpart(addmessageid)} {
		    header::unset $part message-id
		}
	    }
	}
	set id [::sha2::sha256 -hex $ids]
    } else {
	set chan [$_ body decoded]
	set config [$chan configure]
	if {[dict exists $config -chan]} {
	    dict unset config -chan
	}
	try {
	    $chan seek 0
	    set id [::sha2::sha256 -hex -channel [$chan configure -chan]]
	    $chan seek 0
	} finally {
	    $chan configure {*}$config
	}
    }
    return $id@|
}


proc ::mime::dropchan token {
    variable channels
    upvar 0 $token state
    upvar 0 state(fd) fd

    if {[info exists fd]} {
	if {[incr channels($fd) -1] == 0} {
	    unset channels($fd)
	    if {$state(closechan)} {
		$fd close
	    }
	}
	unset state(fd)
    }
}


# ::mime::.destroy --
#
#   mime::.destroy destroys a MIME part.
#
#   If the -subordinates option is present, it specifies which
#   subordinates should also be destroyed. The default value is
#   "dynamic".
#
# Arguments:
#       token  The MIME token to parse.
#       args   Args can be optionally be of the following form:
#              ?-subordinates "all" | "dynamic" | "none"?
#
# Results:
#       Returns an empty string.

proc ::mime::.destroy {token args} {
    # FRINK: nocheck
    upvar 0 $token state
    array set options [list -subordinates dynamic]
    array set options $args

    set ensemble $state(ensemble)

    switch $options(-subordinates) {
        all {
            #TODO: this code path is untested
            if {[info exists state(parts)]} {
                foreach part $state(parts) {
		    $part .destroy
                }
            }
        }

        dynamic {
	    foreach part $state(dynamic) {
		$part .destroy
	    }
        }

        none {
        }

        default {
            error "unknown value for -subordinates $options(-subordinates)"
        }
    }

    dropchan $token

    if {$state(bodychan) ne {}} {
	if {[$state(bodychan) configure -chan] in [chan names]} {
	    rename $state(bodychan) {}
	}
    }

    if {[info exists state(bodychandecoded)]} {
	rename $state(bodychandecoded) {}
    }

    foreach name [array names state] {
        unset state($name)
    }

    if {[namespace which $ensemble] ne {}} {
	rename $ensemble {}
	# FRINK: nocheck
    }
    unset $token
}


proc ::mime::messageid _ {
    set token [$_ token]
    upvar 0 $token state
    #set unique [uniqueID]
    if {![header::exists $token content-id] && $state(addcontentid)} {
	header::setinternal $token Content-ID [contentid $_]
    }
    set sha [::sha2::SHA256Init]
    foreach {key val} [lsort -stride 2 [$_ header get]] {
	lassign $val value params
	::sha2::SHA256Update $sha $key$value
	foreach {pkey pval} $params {
	    ::sha2::SHA256Update $sha $pkey$pval
	}
    }
    set hash [::sha2::SHA256Final $sha]
    binary scan $hash H* hex
    return $hex@|
}

# ::mime::mimegets --
#
#    like [gets] but does not run over multipart boundaries
#
#    only needed during the parsing stage, since after that the content of each
#    part is in a separate file
#
# Arguments:
#       token      The MIME token to parse.
#
# Results:
#       Returns the size in bytes of the MIME token.
proc ::mime::mimegets {token varname} {
    upvar 0 $token state
    upvar 0 state(boundary) boundary state(eof) eof
    upvar 1 $varname line
    if {$eof} {
	set line {}
	return -1
    }
    set res [$state(fd) gets line]
    if {$res == -1} {
	set eof 1
	set line {}
	return -1
    } else {
	set found [string first --$boundary $line]
	if {$found == 0} {
	    if {[string first --$boundary-- $line] >= 0} {
		set state(sawclosing) 1
		set eof 1
	    }
	    set line {}
	    return -1 
	}
	return $res
    }
}

# ::mime::getsize --
#
#    Determine the size (in bytes) of a MIME part/token
#
# Arguments:
#       token      The MIME token to parse.
#
# Results:
#       Returns the size in bytes of the MIME token.

proc ::mime::getsize _ {
    set token [$_ token]
    # FRINK: nocheck
    upvar 0 $token state
    upvar 0 state(bodychan) bodychan state(fd) inputchan 

    $_ parsepart

    if {[info exists state(parts)]} {
	set size 0
	foreach part $state(parts) {
	    incr size [getsize $part]
	}
    } else {
	set size 0
	if {$state(canonicalP)} {
	    if {[set current [$inputchan tell]] < 0} {
		makeseekable $token
	    }
	    set current [$inputchan tell]
	    $inputchan seek 0 end
	    set size [$inputchan tell]
	    $inputchan seek $current
	} else {
	    set size $state(size)
	}
    }
    # no longer needed since size is calculated during parsing
    #if {$state(encoding) eq {base64}} {
    #    set size [expr {($size * 3 + 2) / 4}]
    #}
    return $size
}


proc ::mime::getTransferEncoding _ {
    set token [$_ token]
    upvar 0 $token state
    # not the global [encoding]
    set encoding [encoding $_]
    # See also issues [#477088] and [#539952]
    switch $encoding {
	base64 - quoted-printable  - 7bit - 8bit - binary - {} {
	}
	default {
	    error [list {Can't handle content encoding} $encoding]
	}
    }
    return $encoding
}


namespace eval ::mime::header {
    variable tchar
    # hypen is first for inclusion in brackets
    variable tchar_re {-!#$%&'*+.^`|~0-9A-Za-z}
    variable token_re "^(\[$tchar_re]*)\\s*(?:;|$)?"
    variable notattchar_re "\[^[string map {* {} ' {} % {}} $tchar_re]]"

    # RFC 2045 lexemes
    variable typetokenL
    lappend typetokenL \; , < > : ? ( ) @ \" \[ ] = / \\
    variable typelexemeL {
        LX_SEMICOLON LX_COMMA
        LX_LBRACKET  LX_RBRACKET
        LX_COLON     LX_QUESTION
        LX_LPAREN    LX_RPAREN
        LX_ATSIGN    LX_QUOTE
        LX_LSQUARE   LX_RSQUARE
        LX_EQUALS    LX_SOLIDUS
        LX_QUOTE
    }

    variable internal 0
}


proc ::mime::header::boundary {} {
    return [uniqueID]
}


# ::mime::dunset --
#
#   Unset all values for $key, without "normalizing" other redundant keys
proc ::mime::header::dunset {dictname key} {
    upvar 1 $dictname dict
    set dict [join [lmap {key1 val} $dict[set dict {}] {
	if {$key1 eq $key} continue
	list $key1 $val
    }]]
}


proc ::mime::header::exists {token name} {
    upvar 0 $token state
    set lname [string tolower $name]
    expr {[dict exists $state(headerlower) $lname]
		|| [dict exists $state(headerinternallower) $lname]
		|| [dict exists $state(contentidlower) $lname]
		|| [dict exists $state(messageidlower) $lname]
    }
}


# ::mime::header get --
#
#    Returns the header of a message as a multidict where each value is a list
#    containing the header value and a dictionary parameters for that header.

#    If $key is provided, returns only the value and paramemters of the last
#    maching header, without regard for case. 
#
#    If -names is specified, a list of all header names is returned.
#

proc ::mime::header::get {_ {key {}}} {
    set token [$_ token]
    # FRINK: nocheck
    upvar 0 $token state
<<<<<<< HEAD
    upvar 0 \
	state(contentid) contentid \
	state(contentidlower) contentidlower \
	state(header) header \
	state(headerlower) headerlower \
	state(headerinternal) headerinternal \
	state(headerinternallower) headerinternallower \
	state(messageid) messageid \
	state(messageidlower) messageidlower
    parse $token
    switch $key {
	{} {
	    set result [list {*}$messageid {*}$contentid {*}$headerinternal \
		{*}$header]
	    if {![dict exists $headerlower content-transfer-encoding]
		&& !$state(canonicalP)} {
		set tencoding [getTransferEncoding $_]
		if {$tencoding ne {}} {
		    lappend result Content-Transfer-Encoding [list $tencoding {}]
		}
	    }
	    return $result
	}

	-names {
	    return [dict keys $header]
	}

	default {
	    set lower [string tolower $key]

	    switch $lower {
		content-id {
		    if {![dict size $contentidlower]} {
			contentid $token
		    }
		    return [dict get $contentidlower content-id]
		}
		content-transfer-encoding {
		    if {[dict exists $headerinternallower $lower]} {
			return [dict get $headerinternallower $lower]
		    } elseif {!$state(canonicalP)} {
			return [list [getTransferEncoding $_] {}]
		    } else {
			error [list {no such header} $key]
		    }
		}
		message-id {
		    if {![dict size $messageidlower]} {
			setinternal $token Message-ID [[namespace parent]::messageid $_]
		    }
		    return [dict get $messageidlower message-id]
		}
		mime-version {
		    return [list $state(version) {}]
		}
		default {
		    set res {}
		    if {[dict exists $headerinternallower $lower]} {
			return [dict get $headerinternallower $lower]
		    } elseif {[dict exists $headerlower $lower]} {
			return [dict get $headerlower $lower]
		    } else {
			error [list {no such header} $key]
		    }
		}
	    }
	}
=======
    foreach prop {comment domain error group local memberP phrase route} {
        unset -nocomplain state($prop)
>>>>>>> 365c068f
    }
}


proc ::mime::header::parse token {
    # FRINK: nocheck
    upvar 0 $token state
    upvar 0 state(fd) fd state(boundary) boundary
    if {$state(canonicalP) || $state(headerparsed)} {
	return
    }
    set state(headerparsed) 1

    if {[info exists boundary]} {
	set gets [list [namespace parent]::mimegets $token line]
    } else {
	set gets [list $fd gets line]
    }

    set vline {}
    while 1 {
	set blankP 0
	set x [{*}$gets]
	if {$x <= 0} {
	    set blankP 1
	}

	# to do 2018-11-13: probably remove this now that line translation
	# happens automatically,
	if {!$blankP && [string match *\r $line]} {
	    set line [string range $line 0 $x-2]
	    if {$x == 1} {
		set blankP 1
	    }
	}

	# there is a space and a tab between the brackets in next line
        if {!$blankP && [string match {[ 	]*} $line]} {
            append vline { } [string trimleft $line " \t"]
            continue
        }

        if {$vline eq {}} {
            if {$blankP} {
                break
            }

            set vline $line
            continue
        }

        if {
	    [set x [string first : $vline]] <= 0
	    ||
	    [set mixed [string trimright [
		string range $vline 0 [expr {$x - 1}]]]] eq {}
	} {
            error [list {improper line in header} $vline]
        }
        set value [string trim [string range $vline [expr {$x + 1}] end]]

        switch [set lower [string tolower $mixed]] {
	    content-disposition {
		set_ $token $mixed {*}[parseparts $token $value]
	    }

	    content-id {
		setinternal $token $mixed $value
	    }

            content-type {
                if {[exists $token content-type]} {
                    error [list {multiple Content-Type fields starting with} \
			$vline]
                }

                set x [parsetype $token $value]
		setinternal $token Content-Type {*}$x
            }

            content-md5 {
            }

            content-transfer-encoding {
                if {
		    $state(encoding) ne {}
		    &&
		    $state(encoding) ne [string tolower $value]
		} {
                    error [list [list multiple Content-Transfer-Encoding \
			fields starting with] $vline]
                }

                set state(encoding) [string tolower $value]
            }

            mime-version {
                set state(version) $value
            }

            default {
		set_ $token $mixed $value -mode append
            }
        }

        if {$blankP} {
            break
        }
        set vline $line
    }
}


proc ::mime::header::parseparams token {
    # FRINK: nocheck
    upvar 0 $token state
    set params {}

    while 1 {
        switch [parselexeme $token] {
            LX_END {
		return [processparams $params[set params {}]]
            }

	    LX_SEMICOLON {
		if {[dict size $params]} {
		    continue
		} else {
		    error [list {expecting attribute} not $state(buffer)]
		}
	    }

            LX_ATOM {
            }

            default {
                error [list {expecting attribute} not $state(buffer)]
            }
        }

        set attribute [string tolower $state(buffer)]

        if {[parselexeme $token] ne {LX_EQUALS}} {
            error [list expecting = found  $state(buffer)]
        }

        switch [parselexeme $token] {
            LX_ATOM {
            }

            LX_QSTRING {
                set state(buffer) [
                    string range $state(buffer) 1 [
                        expr {[string length $state(buffer)] - 2}]]
		set state(buffer) [unquote $state(buffer)]
            }

            default {
                error [list expecting value found $state(buffer)]
            }
        }
        dict set params $attribute $state(buffer)
    }
}


proc ::mime::header::parseparts {token value} {
    variable token_re
    upvar 0 $token state

    if {![regexp $token_re $value match type]} {
	error [list {expected disposition-type}]
    }

    variable typetokenL
    variable typelexemeL

    set value [string range $value[set value {}] [string length $match] end]

    set state(input)   $value
    set state(buffer)  {}
    set state(lastC)   LX_END
    set state(comment) {}
    set state(tokenL)  $typetokenL
    set state(lexemeL) $typelexemeL

    set code [catch {parseparams $token} result copts]

    unset {*}{
	state(input)
	state(buffer)
	state(lastC)
	state(comment)
	state(tokenL)
	state(lexemeL)
    }

    return -options $copts [list $type $result]
}


# ::mime::header::parsetype --
#
#       Parses the string passed in and identifies the content-type and
#       params strings.
#
# Arguments:
#       token  The MIME token to parse.
#       string The content-type string that should be parsed.
#
# Results:
#       Returns the content and params for the string as a two element
#       tcl list.

proc ::mime::header::parsetype {token string} {
    # FRINK: nocheck
    upvar 0 $token state

    variable typetokenL
    variable typelexemeL

    set state(input)   $string
    set state(buffer)  {}
    set state(lastC)   LX_END
    set state(comment) {}
    set state(tokenL)  $typetokenL
    set state(lexemeL) $typelexemeL

    catch {parsetypeaux $token} result copts

    unset {*}{
	state(input)
	state(buffer)
	state(lastC)
	state(comment)
	state(tokenL)
	state(lexemeL)
    }

    return -options $copts $result
}


# ::mime::header::parsetypeaux --
#
#       A helper function for mime::parsetype.  Parses the specified
#       string looking for the content type and params.
#
# Arguments:
#       token  The MIME token to parse.
#       string The content-type string that should be parsed.
#
# Results:
#       Returns the content and params for the string as a two element
#       tcl list.

proc ::mime::header::parsetypeaux token {
    # FRINK: nocheck
    upvar 0 $token state
    set params {}

    if {[parselexeme $token] ne {LX_ATOM}} {
        error [list expecting type found $state(buffer)]
    }
    set type [string tolower $state(buffer)]

    switch [parselexeme $token] {
        LX_SOLIDUS {
        }

        LX_END {
            if {$type ne {message}} {
                error [list expecting type/subtype found $type]
            }

            return [list message/rfc822 {}]
        }

        default {
            error [list expecting / found  $state(buffer)]
        }
    }

    if {[parselexeme $token] ne {LX_ATOM}} {
        error [list expecting subtype found $state(buffer)]
    }
    append type [string tolower /$state(buffer)]

    switch [parselexeme $token] {
	LX_END {
	}

	LX_SEMICOLON {
	    set params [parseparams $token]
	}

	default {
	    error [list expecting  {;  or end} found $state(buffer)]
	}
    }

    list $type $params
}


proc ::mime::header::processparams params {
    set info {}
    foreach key [lsort -dictionary [dict keys $params]] {
	set pvalue [dict get $params $key]
	# a trailing asterisk is ignored if this is not the first field in an
	# identically-named series

	# this expression can't fail
	regexp {^([^*]+?)(?:([*])([0-9]+))?([*])?$} $key -> name star1 counter star2
	dict update info $name dict1 {
	    if {![info exists dict1]} {
		set dict1 {}
	    }
	    dict update dict1 encoding encoding value value {
		if {$star1 ne {}} {
		    if {$star2 ne {} || $counter eq {}} {
			if {![regexp {^([^']*)'([^']*)'(.*)$} $pvalue \
			    -> charset lang pvalue]} {

			    error [list [list malformed language information in \
				extended parameter name]]
			}
			if {$charset ne {}} {
			    set encoding [reversemapencoding $charset]
			}
		    }
		}
		append value $pvalue
	    }
	}
    }

    set params {}
    dict for {key pinfo} $info[set info {}] {
	dict update pinfo encoding encoding value value {}
	if {[info exists encoding]} {
	    set value [string map {% {\x}} $value[set value {}]]
	    set value [subst -novariables -nocommands $value[set value {}]]
	    set value [::encoding convertfrom $encoding $value]
	}
	dict set params $key $value
    }
    return $params
}


proc ::mime::header::serialize {name value params} {
    variable notattchar_re
    set lname [string tolower $name]

    # to do: check key for conformance
    # to do: properly quote/process $value for interpolation
    if {[regexp {[^\x21-\x39\x3b-\x7e]} $name]} {
	error [
	    list {non-printing character or colon character in header name} $name]
    }
    if {[regexp {[^\t\x20-\x7e]} $value]} {
	error [
	    list {non-printing character in header value}]
    }

    switch $lname {
	content-id - message-id {
	    set value <$value>
	}
    }

    set res "$name: $value"

    if {[llength $params] % 2} {
	set extra [lindex $params end]
	set params [lreplace $params[set params {}] end end]
    } else {
	set extra {}
    }
    foreach {key value} $params {
	if {[regexp $notattchar_re $key]} {
	    error [list {illegal character found in attribute name}]
	}
	set len [expr {[string length $key]} + 1 + [string length $value]]
	# save one byte for the folding white space continuation space
	# and two bytes for "; "
	if {$len > 73 || ![regexp {[^-!#$%&'*+,.\w`~^@{}|]+$} $value]} {
	    # save two bytes for the quotes
	    if {$len <= 71 && ![regexp {[^\x20-\x7e]} $value]} {
		set value "[string map [list \\ \\\\ \" \\\"] $value[set value {}]]"
		append res "\n\t; $key=$value"
	    } else {
		set value [::encoding convertto utf-8 $value]

		regsub -all -- $notattchar_re $value {[format %%%02X [scan "\\&" %c]]} value
		set value [subst -novariables $value]

		set partnum 0
		set start 0
		set param $key*$partnum*=utf-8''
		while {$start < [string length $value]} {
		    # subtract one from the limit to ensure that at least one byte
		    # is included in the part value
		    if {[string length $param] > 72} {
			error [list {parameter name is too long}]
		    }
		    set end [expr {$start + 72 - [string length $param]}]
		    set part [string range $value $start $end]
		    incr start [string length $part]
		    append res "\n\t; $param$part"
		    set param $key*$partnum=
		    incr partnum
		}
	    }
	} else {
	    append res "\n\t; $key=$value"
	}
    }
    foreach item $extra {
	append res "\n\t; $item"
    }
    return $res
}


# ::mime::header::set --
#
#    mime::header::set writes, appends to, or deletes the value associated
#    with a key in the header.
#
#    The value for -mode is one of:
#
#       write: the key/value is either created or overwritten (the
#       default);
#
#       append: a new value is appended for the key (creating it as
#       necessary); or,
#
#       delete: all values associated with the key are removed (the
#       "value" parameter is ignored).
#
#    Regardless, mime::setheader returns the previous value associated
#    with the key.
#
# Arguments:
#       token      The MIME token to parse.
#       key        The name of the key whose value should be set.
#       value      The value for the header key to be set to.
#       ?params?   A dictionary of parameters for the header.
#       ?args?       An optional argument of the form:
#                  ?-mode "write" | "append" | "delete"?
#
# Results:
#       Returns previous value associated with the specified key.

proc ::mime::header::set_ {token key value args} {
    variable internal
    # FRINK: nocheck
    upvar 0 $token state
    upvar 0 \
	state(contentid) contentid \
	state(contentidlower) contentidlower \
	state(header) header \
	state(headerinternal) headerinternal \
	state(headerinternallower) headerinternallower \
	state(headerlower) headerlower \
	state(messageid) messageid \
	state(messageidlower) messageidlower
    parse $token

    set params {}
    switch [llength $args] {
	1 - 3 {
	    set args [lassign $args[set args {}] params]
	}
	0 - 2 {
	    # carry on
	}
	default {
	    error [list {wrong # args}]
	}
    }
    array set options [list -mode write]
    array set options {}
    dict for {opt val} $args {
	switch $opt {
	    -mode {
		set options($opt) $val
	    }
	    default {
		error [list {unknon option} $opt]
	    }
	}
    }

    set lower [string tolower $key]
    set result {}
    switch $options(-mode) {
	append - write {
	    switch $lower {
		content-md5
		    -
		content-transfer-encoding
		    -
		mime-version
		    -
		content-type {
		    if {!$internal} {
			switch $lower {
			    default {
				if {[exists $token $lower]} {
				    lassign [get $token $lower] values params1
				    if {$value ni $values} {
					error "key $key may not be set"
				    }
				}
			    }
			}
		    }
		    switch $lower {
			content-type {
			    if {[string match multipart/* $value]
				&&
				![dict exists $params boundary]
			    } {
				dict set params boundary [boundary]
			    }
			}
			default {
			    #carry on
			}
		    }
		}
	    }
	    if {$options(-mode) eq {write}} {
		if {[dict exists $header $key]} {
		    dunset header $key
		}
		if {[dict exists $headerlower $lower]} {
		    dunset headerlower $lower
		}

		if {[dict exists headerinternal $key]} {
		    dunset headerinternal $key
		}
		if {[dict exists $headerinternallower $lower]} {
		    dunset headerinternallower $lower
		}

	    }
	    set newval [list $value $params]
	    if {$internal} {
		switch $lower {
		    content-id {
			lappend contentid $key $newval 
			lappend contentidlower $lower $newval 
		    }
		    message-id {
			lappend messageid $key $newval 
			lappend messageidlower $lower $newval 
		    }
		    default {
			lappend headerinternal $key $newval 
			lappend headerinternallower $lower $newval 
		    }
		}
	    } else {
		lappend header $key $newval 
		lappend headerlower $lower $newval 
	    }
	}
        delete {
            dunset headerlower $lower
	    dunset headerinternallower $lower
	    dunset header $key
	    dunset headerinternal $key
        }

        default {
            error "unknown value for -mode $options(-mode)"
        }
    }

    return $result
}


proc ::mime::header::setinternal args {
    variable internal 1
    try {
	set_ {*}$args
    } finally {
	set internal 0
    }
}


# ::mime::.new --
#
#    the public interface for initializeaux

proc ::mime::.new args {
    variable mime
    if {[llength $args] % 2} {
	set args [lassign $args[set args {}] name]
    } elseif {[llength $args]} {
	error [list {wrong # args}]
    } else {
	set name {}
    }
    set mimeid [incr mime(uid)]
    set token [namespace current]::$mimeid
    if {$name eq {}} {
	set name $token
    } elseif {![string match ::* $name]} {
	set name [uplevel 1 {namespace current}]::$name
    }

    set cookiecmd [namespace current]::${mimeid}_cookie
    namespace ensemble create -command $cookiecmd -map [list \
	delete [list cookie_delete $name] \
	set [list cookie_set $name]
    ]

    set headercmd [namespace current]::${mimeid}_header
    namespace ensemble create -command $headercmd -map [list \
	get [list header::get $name] \
	exists [list header::exists $token] \
	parse [list header::parse $token] \
	set [list header::set_ $token] \
	serialize header::serialize \
	setinternal [list header::setinternal $token]
    ]

    namespace ensemble create -command $name -map [list \
	.destroy [list .destroy $token] \
	body [list body $name] \
	contenttype [list contenttype $name] \
	cookie [list $cookiecmd] \
	datetime [list datetime $token] \
	field_decode [list field_decode $token] \
	header [list $headercmd] \
	mapencoding [list mapencoding $token] \
	qp [list qp $token] \
	parseaddress [list parseaddress $token] \
	parsepart [list parsepart $name] \
	property [list property $name] \
	reversemapencoding [list reversemapencoding $token] \
	serialize [list serialize $name] \
	setheader [list setheader $token] \
	token [list ::lindex $token]  \
	uniqueID [list uniqueID $token] \
	word_decode [list word_decode $token] \
	word_encode [list word_encode $token]
    ]

    trace add command $name delete [list apply [list {
	token cookiecmd headercmd old new op} {
	::mime::.destroy $token
	rename $cookiecmd {}
	rename $headercmd {}
    }] $token $cookiecmd $headercmd]

    # FRINK: nocheck
    upvar 0 $token state
    set state(ensemble) $name

    if {[catch {uplevel 1 [
	list mime::initializeaux $name {*}$args]} result eopts]} {
        catch {mime::.destroy $token -subordinates dynamic}
        return -options $eopts $result
    }
    return $name
}

# ::mime::initializeaux --
#
#    Creates a MIME part, and returnes the MIME token for that part.
#
# Arguments:
#    args   Args can be any one of the following:
#                  ?-canonical type/subtype
#                  ?-params    {?key value? ...}
#                  ?-encoding value?
#                  ?-headers   {?key value? ...}
#                  ?-spec   ?mime | cgi | http? 
#                  (-chan value | -parts {token1 ... tokenN})
#
#       If the -canonical option is present, then the body is in
#       canonical (raw) form and is found by consulting either the,
#       -chan, or -parts option.
#
#       -header
#           a dictionary of headers
#               with possibliy-redundant keys
#
#       -params
#           a dictionary of parameters
#           with possibly-redundant keys
#
#
#       Also, -encoding, if present, specifies the
#       "Content-Transfer-Encoding" when copying the body.
#
#       If the -canonical option is not present, then the MIME part
#       contained in -chan option is parsed,
#       dynamically generating subordinates as appropriate.
#
# Results:
#    An initialized mime token.


proc ::mime::initializeaux {_ args} {
    set token [$_ token]
    variable channels
    # FRINK: nocheck
    upvar 0 $token state
    upvar 0 state(canonicalP) canonicalP state(params) params \
	state(relax) relax

    set ipnuts 0

    set params {}

    set state(addcontentid) 1
    set state(addmessageid) 1
    set state(addmimeversion) 1

    # contains the decoded message body 
    set state(bodychan) {}
    set state(bodydecoded) 0
    set state(bodyparsed) 0
    set state(dynamic) {}
    set canonicalP 0
    set state(closechan) 1
    set state(contentid) {}
    set state(contentidlower) {}
    set state(encoding) {}
    set state(encodingdone) 0
    set state(eof) 0
    set state(header) {}
    set state(headerinternal) {}
    set state(headerinternallower) {}
    set state(headerlower) {}
    set state(headerparsed) 0
    set state(isstring) 0 
    set relax [dict create finalboundary 0]
    set state(messageid) {}
    set state(messageidlower) {}
    set state(root) $token
    set state(sawclosing) 0
    set state(spec) mime
    set state(size) 0
    set state(usemem) 0 
    set state(version) 1.0
	set state(warnings) {}

    set userparams 0

    set argc [llength $args]
    for {set argx 0} {$argx < $argc} {incr argx} {
        set option [lindex $args $argx]
        if {[incr argx] >= $argc} {
            error "missing argument to $option"
        }
        set value [lindex $args $argx]

        switch $option {
	    -addcontentid {
		set state(addcontentid) [expr {!!$value}]
	    }
	    -addmessageid {
		set state(addmessageid) [expr {!!$value}]
	    }
	    -addmimeversion {
		set state(addmimeversion) [expr {!!$value}]
	    }
	    -boundary {
		set state(boundary) $value
	    }
            -canonical {
		set canonicalP 1
		set type [string tolower $value]
            }
	    -chan {
		checkinputs
		addchan $token [uplevel 1 [list namespace which $value]]
	    }

	    -close {
		set state(closechan) [expr {!!$value}]
	    }

            -encoding {
		set value [string tolower $value[set value {}]]

                switch $value {
                    7bit - 8bit - binary - quoted-printable - base64 {
                    }

                    default {
                        error "unknown value for -encoding $state(encoding)"
                    }
                }
                set state(encoding) [string tolower $value]
            }

	    -file {
		checkinputs
		addchan $token [[tcllib::chan::base new [
		    info cmdcount]_chan] .init [open $value]]
	    }

            -headers {
		# process headers later in order to assure that content-id and
		# content-type occur first
		if {[info exists headers]} {
		    error [list {-headers option occurred more than once}]
		}
                if {[llength $value] % 2} {
                    error [list -headers expects a dictionary]
                }
		set headers $value
            }

            -params {
		if {$userparams} {
		    error [list {-params can only be provided once}]
		}
		set userparams 1
                if {[llength $value] % 2} {
		    error [list -params expects a dictionary]
                }
		foreach {mixed pvalue} $value {
		    set lower [string tolower $mixed]
		    if {[dict exists params $lower]} {
			error "the $mixed parameter may be specified at most once"
		    }

		    dict set params $lower $pvalue
		}
            }

            -parts {
		checkinputs
		set canonicalP 1
                set state(parts) $value
            }

	    -relax {
		relax $token $value 1 
	    }

            -root {
                # the following are internal options
                set state(root) $value
            }

	    -spec {
		switch $value {
		    cgi - http {
			set state(addcontentid) 0
			set state(addmimeversion) 0
			set state(addmessageid) 0
			set state(spec) http
		    }
		    mime {
			set state(addcontentid) 1
			set state(addmimeversion) 1
			set state(spec) mime
		    }
		    default {
			error [list {unknown protocol}]
		    }
		}
	    }

	    -strict {
		relax $token $value [expr {!$value}]
	    }

	    -string {
		checkinputs
		addchan $token [[tcllib::chan::base new [
		    info cmdcount]_chan] .init [::tcl::chan::string $value]]
	    }

	    -usemem {
		set state(usemem) [expr {!!$value}] 
	    }

            default {
                error [list {unknown option} $option]
            }
        }
    }

    if {![info exists inputs]} {
	error [list {specify exactly one of} {-chan -file -parts -string}]
    }

    if {$canonicalP} {
        if {![header::exists $token content-id] && $state(addcontentid)} {
	    header::setinternal $token Content-ID [contentid $token]
        }

	if {![info exists type]} {
	    set type multipart/mixed
	}

	header::setinternal $token Content-Type $type $params

	if {[info exists headers]} {
	    foreach {name hvalue} $headers {
		set lname [string tolower $name]
		if {$lname eq {content-type}} {
		    error [list {use -canonical instead of -headers} $hkey $name]
		}
		if {$lname eq {content-transfer-encoding}} {
		    error [list {use -encoding instead of -headers} $hkey $name]
		}
		if {$lname in {content-md5 mime-version}} {
		    error [list {don't go there...}]
		}
		header::setinternal $token $name $hvalue
	    }
	}

	lassign [$_ header get content-type] content dummy

	if {[info exists state(parts)]} {
	    switch -glob $content {
		text/*
		    -
		image/*
		    -
		audio/*
		    -
		video/* {
		    error "-canonical $content and -parts do not mix"
		}

		default {
		    if {$state(encoding) ne {}} {
			error "-encoding and -parts do not mix"
		    }
		}
	    }
	}

        set state(version) 1.0
        return
    }

    if {[dict size $params]} {
        error "-param requires -canonical"
    }
    if {$state(encoding) ne {}} {
        error "-encoding requires -canonical"
    }
    if {[info exists headers]} {
        error "-header requires -canonical"
    }

}


proc mime::makeseekable token {
    upvar 0 $token state
    upvar 0 state(bodychan) bodychan state(fd) inputchan 
    set chan2 [::tcllib::chan::base [info cmdcount]_chan [file tempfile]]
    chan configure $chan2 -translation binary
    chan copy $inputchan $chan2
    incr size [tell $chan2]
    seek $chan2 0
    close $inputchan
    set inputchan [::tcllib::chan::base [info cmdcount]_chan $chan2]
    return
}


# ::mime::mapencoding --
#
#    mime::mapencodings maps tcl encodings onto the proper names for their
#    MIME charset type.  This is only done for encodings whose charset types
#    were known.  The remaining encodings return {} for now.
#
# Arguments:
#       enc      The tcl encoding to map.
#
# Results:
#    Returns the MIME charset type for the specified tcl encoding, or {}
#       if none is known.

proc ::mime::mapencoding {enc} {

    variable encodings

    if {[info exists encodings($enc)]} {
        return $encodings($enc)
    }
    return {}
}

# ::mime::parsepart --
#
#       Parses the MIME headers and attempts to break up the message
#       into its various parts, creating a MIME token for each part.
#
# Arguments:
#       token  The MIME token to parse.
#
# Results:
#       Throws an error if it has problems parsing the MIME token,
#       otherwise it just sets up the appropriate variables.

proc ::mime::parsepart _ {
    set token [$_ token]
    upvar 0 $token state
    if {$state(canonicalP) || $state(bodyparsed)} {
	return
    }
    set state(bodyparsed) 1
    parsepartaux $_
}


proc ::mime::parsepartaux _ {
    set token [$_ token]
    # FRINK: nocheck
    upvar 0 $token state
    upvar 0 state(bodychan) bodychan state(eof) eof \
	state(fd) fd state(size) size state(usemem) usemem state(relax) relax

    header::parse $token

    # although rfc 2045 5.2 defines a default treatment for content without a
    # type, don't automatically add an explicit content-type field

    #if {![header::exists $token content-type]} {
    #    # rfc 2045 5.2
    #    header::setinternal $token Content-Type text/plain [
    #        dict create charset us-ascii]
    #}

    lassign [$_ contenttype] content params

    if {$usemem} {
	set bodychan [tcllib::chan::base new [info cmdcount]_bodychan [
	    ::tcl::chan::memchan]]
    } else {
	set bodychan [tcllib::chan::getslimit new [info cmdcount]_bodychan]
	$bodychan .init [file tempfile]
    }
    if {[dict exists $params charset]} {
	set charset [reversemapencoding [dict get $params charset]]
	if {$charset eq {}} {
		upvar 0 state(warnings) warnings
		lappend warnings [list {unknown charset} [
		dict get $params charset] {using binary translation instead}]
	    # but still do line automatic translation
	    $fd configure -encoding binary -translation auto
	} else {
	    $fd configure -encoding [reversemapencoding [dict get $params charset]]
	}
    }
    $bodychan configure -translation binary

    if {[info exists state(boundary)]} {
	set gets [list mimegets $token line]
	set iseof {$eof}
    } else {
	set gets [list $fd gets line]
	set iseof {[$fd eof] || $eof}
    }

    if {[string match multipart/* $content]} {
	set state(parts) {}

	dict update params boundary boundary {}
	if {![info exists state(boundary)]} {
	    if {![info exists boundary]} {
		error "boundary parameter is missing in $content"
	    }

	    if {[string trim $boundary] eq {}} {
		error "boundary parameter is empty in $content"
	    }
	}

	while 1 {
	    if $iseof {
		break
	    }
	    if {![llength $state(parts)]} {
		set x [{*}$gets]
		if {$x == -1} {
		    break
		}
	    }
	    if {[string first --$boundary-- $line] >= 0} {
		    # No starting boundary was seen prior to the terminating boundary.
		    # Interpret this to mean there are no more parts, and also attempt
		    # to make a part from data already seen.

		    # Covered by by test case mime-3.7, using  "badmail1.txt".

		    set state(sawclosing) 1

		    $bodychan puts $line
		    $bodychan seek 0

		    set child [.new {} -chan $bodychan \
			-root $state(root) -boundary $boundary -usemem $usemem]
		    $child parsepart
		    
		    lappend state(parts) $child
		    lappend state(dynamic) $child
		    $child header setinternal Content-Type application/octet-stream
		    break
	    } elseif {[llength $state(parts)] || [string first --$boundary $line] == 0} {
		    # either just saw the first boundary or saw a boundary between parts

		    # do not brace this expression 
		    if $iseof {
			# either saw the closing boundary or reached the end of the file
			break
		    } elseif {[string first --$boundary-- $line] >= 0} {
			set state(sawclosing) 1
			break
		    } else {
			#mimegets returned 0 because it found a border

			set child [.new {} -chan $fd \
			    -root $state(root) -boundary $boundary -usemem $usemem]
			$child parsepart
			lappend state(parts) $child
			lappend state(dynamic) $child
			upvar 0 $child childstate
			set state(sawclosing) $childstate(sawclosing)
			if {$childstate(eof)} break
		    }
	    } else {
		# Accumulate data in case the terminating boundary occurs starting
		# boundary was found, so that a part can be generated from data
		# seen so far.
		if $iseof {
		    $bodychan puts -nonewline $line
		} else {
		    $bodychan puts $line
		}
		set size [expr {$size + [
		    string length $line] + 1}]
	    }
	}
	if {!$state(sawclosing) && ![dict get $relax finalboundary]} {
	    error {end-of-string encountered while parsing multipart/form-data}
	}
    } else {
	if {[info exists state(boundary)]} {
	    while 1 {
		set x [{*}$gets]
		if {$x == -1} {
		    break
		} else {
		    if {[incr linesout] > 1} {
			$bodychan puts -nonewline \n$line
		    } else {
			$bodychan puts -nonewline $line
		    }
		    set size [expr {$size + [
			string length $line] + 1}]
		}
	    }
	} else {
	    $fd copy [$bodychan configure -chan]
	    set size [$bodychan tell]
	}
	$bodychan seek 0

        if {[string match message/* $content]} {
            # FRINK: nocheck
	    setencoding $token $bodychan
	    setcharset $_ $bodychan

	    set child [.new {} -chan $bodychan -usemem $usemem]

            lappend state(parts) $child
	    lappend state(dynamic) $child
	    $child parsepart
        } else {
	    # this is untrusted data, so keep the getslimit enabled on the
	    # assumption that no one else wants to get hit by a long-line
	    # attack either.
	    #$bodychan configure -getslimit -1
	}
    }
    return
}


# ::mime::property --
#
#   mime::property returns the properties of a MIME part.
#
#   The properties are:
#
#       property    value
#       ========    =====
#       content     the type/subtype describing the content
#       encoding    the "Content-Transfer-Encoding"
#       params      a list of "Content-Type" parameters
#       parts       a list of tokens for the part's subordinates
#       size        the approximate size of the content {before decoding} 
#
#   The "parts" property is present only if the MIME part has
#   subordinates.
#
#   If mime::property is invoked with the name of a specific
#   property, then the corresponding value is returned; instead, if
#   -names is specified, a list of all properties is returned;
#   otherwise, a dictionary of properties is returned.
#
# Arguments:
#       token      The MIME token to parse.
#       property   One of 'content', 'encoding', 'params', 'parts', and
#                  'size'. Defaults to returning a dictionary of
#                  properties.
#
# Results:
#       Returns the properties of a MIME part

proc ::mime::property {_ {property {}}} {
    set token [$_ token]
    # FRINK: nocheck
    upvar 0 $token state
    $_ parsepart

    lassign [$_ contenttype] content params

    switch $property {
        {} {
            array set properties [list content  $content \
                                       encoding $state(encoding) \
                                       params   $params \
                                       size     [getsize $_]]
            if {[info exists state(parts)]} {
                set properties(parts) $state(parts)
            }

            return [array get properties]
        }

        -names {
            set names [list content encoding params]
            if {[info exists state(parts)]} {
                lappend names parts
            }
	    lappend nams size

            return $names
        }

        content
            -
        params {
	    return [set $property]
        }

        encoding {
            return $state($property)
	}
        parts {
            if {![info exists state(parts)]} {
                error [list not a multipart message]
            }

            return $state(parts)
        }

        size {
            return [getsize $_]
        }

        default {
            error [list {unknown property} $property]
        }
    }
}


# ::mime::parseaddress --
#
#       This was originally written circa 1982 in C. we're still using it
#       because it recognizes virtually every buggy address syntax ever
#       generated!
#
#       mime::parseaddress takes a string containing one or more 822-style
#       address specifications and returns a list of dictionaries, for each
#       address specified in the argument.
#
#    Each dictionary contains these properties:
#
#       property    value
#       ========    =====
#       address     local@domain
#       comment     822-style comment
#       domain      the domain part (rhs)
#       error       non-empty on a parse error
#       group       this address begins a group
#       friendly    user-friendly rendering
#       local       the local part (lhs)
#       memberP     this address belongs to a group
#       phrase      the phrase part
#       proper      822-style address specification
#       route       822-style route specification (obsolete)
#
#    Note that one or more of these properties may be empty.
#
# Arguments:
#    string        The address string to parse
#
# Results:
#    Returns a list of dictionaries, one element for each address
#       specified in the argument.

proc ::mime::parseaddress {string args} {
    variable mime
    set token [namespace current]::[incr mime(uid)]
    # FRINK: nocheck
    upvar 0 $token state

    if {[llength $args]} {
	set string2 [lindex $args end]
	set args [list $string {*}[lrange $args 0 end-1]]
	set string $string2
    }
    dict for {opt val} $args {
	switch $opt {
	    hostname {
		set state(default_host) $val
	    }
	}
    }

    catch {mime::parseaddressaux $token $string} result copts

    foreach name [array names state] {
        unset state($name)
    }
    # FRINK: nocheck
    catch {unset $token}

    return -options $copts $result
}


# ::mime::parseaddressaux --
#
#       This was originally written circa 1982 in C. we're still using it
#       because it recognizes virtually every buggy address syntax ever
#       generated!
#
#       mime::parseaddressaux does the actually parsing for mime::parseaddress
#
#    Each dictionary contains these properties:
#
#       property    value
#       ========    =====
#       address     local@domain
#       comment     822-style comment
#       domain      the domain part (rhs)
#       error       non-empty on a parse error
#       group       this address begins a group
#       friendly    user-friendly rendering
#       local       the local part (lhs)
#       memberP     this address belongs to a group
#       phrase      the phrase part
#       proper      822-style address specification
#       route       822-style route specification (obsolete)
#
#    Note that one or more of these properties may be empty.
#
# Arguments:
#    token         The MIME token to work from.
#    string        The address string to parse
#
# Results:
#    Returns a list of dictionaries, one for each address specified in the
#    argument.

proc ::mime::parseaddressaux {token string} {
    # FRINK: nocheck
    upvar 0 $token state

    variable addrtokenL
    variable addrlexemeL

    set state(input)   $string
    set state(glevel)  0
    set state(buffer)  {}
    set state(lastC)   LX_END
    set state(tokenL)  $addrtokenL
    set state(lexemeL) $addrlexemeL

    set result {}
    while {[addr_next $token]} {
        if {[set tail $state(domain)] ne {}} {
            set tail @$state(domain)
        } else {
			if {![info exists state(default_host)]} {
				set state(default_host) [info hostname]
			}
            set tail @$state(default_host)
        }
        if {[set address $state(local)] ne {}} {
            #TODO: this path is not covered by tests
            append address $tail
        }

        if {$state(phrase) ne {}} {
            #TODO: this path is not covered by tests
            set state(phrase) [string trim $state(phrase) \"]
            foreach t $state(tokenL) {
                if {[string first $t $state(phrase)] >= 0} {
                    #TODO:  is this quoting robust enough?
                    set state(phrase) \"$state(phrase)\"
                    break
                }
            }

            set proper "$state(phrase) <$address>"
        } else {
            set proper $address
        }

        if {[set friendly $state(phrase)] eq {}} {
            #TODO: this path is not covered by tests
            if {[set note $state(comment)] ne {}} {
                if {[string first ( $note] == 0} {
                    set note [string trimleft [string range $note 1 end]]
                }
                if {
		    [string last ) $note]
                        == [set len [expr {[string length $note] - 1}]]
		} {
                    set note [string range $note 0 [expr {$len - 1}]]
                }
                set friendly $note
            }

            if {
		$friendly eq {}
		&&
		[set mbox $state(local)] ne {}
	    } {
                #TODO: this path is not covered by tests
                set mbox [string trim $mbox \"]

                if {[string first / $mbox] != 0} {
                    set friendly $mbox
                } elseif {[set friendly [addr_x400 $mbox PN]] ne {}} {
                } elseif {
		    [set friendly [addr_x400 $mbox S]] ne {}
                    &&
		    [set g [addr_x400 $mbox G]] ne {}
		} {
                    set friendly "$g $friendly"
                }

                if {$friendly eq {}} {
                    set friendly $mbox
                }
            }
        }
        set friendly [string trim $friendly \"]

        lappend result [list address  $address        \
                             comment  $state(comment) \
                             domain   $state(domain)  \
                             error    $state(error)   \
                             friendly $friendly       \
                             group    $state(group)   \
                             local    $state(local)   \
                             memberP  $state(memberP) \
                             phrase   $state(phrase)  \
                             proper   $proper         \
                             route    $state(route)]

    }

    unset {*}{
	state(input)
	state(glevel)
	state(buffer)
	state(lastC)
	state(tokenL)
	state(lexemeL)
    }

    return $result
}


# ::mime::parselexeme --
#
#    Used to implement a lookahead parser.
#
# Arguments:
#       token    The MIME token to operate on.
#
# Results:
#    Returns the next token found by the parser.

proc ::mime::parselexeme token {
    # FRINK: nocheck
    upvar 0 $token state

    set state(input) [string trimleft $state(input)]

    set state(buffer) {}
    if {$state(input) eq {}} {
        set state(buffer) end-of-input
        return [set state(lastC) LX_END]
    }

    set c [string index $state(input) 0]
    set state(input) [string range $state(input) 1 end]

    if {$c eq {(}} {
        set noteP 0
        set quoteP 0

        while 1 {
            append state(buffer) $c

            #TODO: some of these paths are not covered by tests
            switch $c/$quoteP {
                (/0 {
                    incr noteP
                }

                \\/0 {
                    set quoteP 1
                }

                )/0 {
                    if {[incr noteP -1] < 1} {
                        if {[info exists state(comment)]} {
                            append state(comment) { }
                        }
                        append state(comment) $state(buffer)

                        return [parselexeme $token]
                    }
                }

                default {
                    set quoteP 0
                }
            }

            if {[set c [string index $state(input) 0]] eq {}} {
                set state(buffer) "end-of-input during comment"
                return [set state(lastC) LX_ERR]
            }
            set state(input) [string range $state(input) 1 end]
        }
    }

    if {$c eq "\""} {
        set firstP 1
        set quoteP 0

        while 1 {
            append state(buffer) $c

            switch $c/$quoteP {
                "\\/0" {
                    set quoteP 1
                }

                "\"/0" {
                    if {!$firstP} {
                        return [set state(lastC) LX_QSTRING]
                    }
                    set firstP 0
                }

                default {
                    set quoteP 0
                }
            }

            if {[set c [string index $state(input) 0]] eq {}} {
                set state(buffer) "end-of-input during quoted-string"
                return [set state(lastC) LX_ERR]
            }
            set state(input) [string range $state(input) 1 end]
        }
    }

    if {$c eq {[}} {
        set quoteP 0

        while 1 {
            append state(buffer) $c

            switch $c/$quoteP {
                \\/0 {
                    set quoteP 1
                }

                ]/0 {
                    return [set state(lastC) LX_DLITERAL]
                }

                default {
                    set quoteP 0
                }
            }

            if {[set c [string index $state(input) 0]] eq {}} {
                set state(buffer) "end-of-input during domain-literal"
                return [set state(lastC) LX_ERR]
            }
            set state(input) [string range $state(input) 1 end]
        }
    }

    if {[set x [lsearch -exact $state(tokenL) $c]] >= 0} {
        append state(buffer) $c
        return [set state(lastC) [lindex $state(lexemeL) $x]]
    }

    while 1 {
        append state(buffer) $c

        switch [set c [string index $state(input) 0]] {
            {} - " " - "\t" - "\n" {
                break
            }

            default {
                if {[lsearch -exact $state(tokenL) $c] >= 0} {
                    break
                }
            }
        }

        set state(input) [string range $state(input) 1 end]
    }

    return [set state(lastC) LX_ATOM]
}


# ::mime::reversemapencoding --
#
#    mime::reversemapencodings maps MIME charset types onto tcl encoding names.
#    Those that are unknown return {}.
#
# Arguments:
#       mimeType  The MIME charset to convert into a tcl encoding type.
#
# Results:
#    Returns the tcl encoding name for the specified mime charset, or {}
#       if none is known.

proc ::mime::reversemapencoding mimeType {
    variable reversemap

    set lmimeType [string tolower $mimeType]
    if {[info exists reversemap($lmimeType)]} {
        return $reversemap($lmimeType)
    }
    return {}
}


proc ::mime::relax {token args} {
    upvar 0 $token state
    upvar 0 state(relax) relax
    foreach {key val} $args {
	switch $key {
	    all {
		dict set relax finalboundary 1
	    }
	    finalboundary {
		dict set relax $key [expr {!!$val}]
	    }
	    default {
		error [list {unknown value for -relax} $key {should be one of} {
		    all finalboundary
		}]
	    }
	}
    }
}


# ::mime::serialize --
#
#    Serializes a message to a value or a channel.
#
# Arguments:
#       token      The MIME token to parse.
#       channel    The channel to copy the message to.
#
# Results:
#       Returns nothing unless an error is thrown while the message
#       is being written to the channel.


proc ::mime::serialize {_ args} {
    set level 0
    set chan {} 
    dict for {arg val} $args {
	switch $arg {
	    -chan {
		if {$val eq {}} {
		    error [list {chan must not be the empty string}]
		}
		set chan [uplevel 1 [list ::namespace which $val]]
	    }
	    -level {
		set level [expr {$val + 0}]
	    }
	    default {
		error [list {unknown option} $arg]
	    }
	}
    }

    if {$chan eq {}} {
	set token [$_ token]
	upvar 0 $token state
	set code [catch {serialize_value $_ $level} result copts]
	return -options $copts $result
    } else {
	return [serialize_chan $_ $chan $level]
    }
}


proc ::mime::serialize_chan {_ channel level} {
    set token [$_ token]
    # FRINK: nocheck
    upvar 0 $token state
    upvar 0 state(bodychan) bodychan
    $_ parsepart

    set result {}
    if {!$level && $state(addmimeversion)} {
	$channel puts [header::serialize MIME-Version $state(version) {}]
    }
    contentid $_
    if {![header::exists $token content-id] && $state(addcontentid)} {
	header::setinternal $token Content-ID [contentid $_]
    }
    if {![header::exists $token message-id] && $state(addmessageid)} {
	header::setinternal $token Message-ID [messageid $_]
    }

    foreach {name value} [$_ header get] {
	$channel puts [header::serialize $name {*}$value]
    }

    set converter {}
    set encoding {}
    if {![info exists state(parts)]} {
        if {$state(canonicalP)} {
	    set encoding [getTransferEncoding $_]
            if {$encoding ne {}} {
                $channel puts "Content-Transfer-Encoding: $encoding"
            }
        }
    }

    if {[info exists state(error)]} {
        unset state(error)
    }

    if {[info exists state(parts)]} {
	lassign [$_ contenttype] content params
	set boundary [dict get $params boundary]

	switch -glob $content {
	    message/* {
		$channel puts {}
		foreach part $state(parts) {
		    serialize_chan $part $channel 1
		    break
		}
	    }

	    default {
		# Note RFC 2046: See serialize_value for details.
		#
		# The boundary delimiter MUST occur at the
		# beginning of a line, i.e., following a CRLF, and
		# the initial CRLF is considered to be attached to
		# the boundary delimiter line rather than part of
		# the preceding part.
		#
		# - The above means that the CRLF before $boundary
		#   is needed per the RFC, and the parts must not
		#   have a closing CRLF of their own. See Tcllib bug
		#   1213527, and patch 1254934 for the problems when
		#   both file/string branches added CRLF after the
		#   body parts.


		foreach part $state(parts) {
		    $channel puts \n--$boundary
		    serialize_chan $part $channel 1
		}
		$channel puts \n--$boundary--
	    }
	}
    } else {
	$channel puts {}
	if {$state(canonicalP)} {
	    set transforms [setencoding $token $channel]
	    $state(fd) seek 0
	    $state(fd) copy [$channel configure -chan]
	    while {[incr transforms -1] >= 0} {
		$channel $channel
	    }
	} else {
	    $state(bodychan) seek 0
	    $state(bodychan) copy [$channel configure -chan]
	}
    }

    $channel flush

    if {[info exists state(error)]} {
        error $state(error)
    }
}


proc ::mime::serialize_value {_ level} {
    set chan [::tcllib::chan::base new [info cmdcount]_serialize_value]
    $chan .init [tcl::chan::memchan]
    $chan configure -translation crlf
    serialize_chan $_ $chan $level
    $chan seek 0
    $chan configure -translation binary
    set res [$chan read]
    $chan close
    return $res
}


proc ::mime::setencoding {token chan} {
    upvar 0 $token state

    set transforms 0

    if {[info exists state(encoding)]} {
	switch $state(encoding) {
	    base64 {
		package require tcl::transform::base64
		::tcl::transform::base64 [$chan configure -chan]
		incr transforms
	    }
	    quoted-printable {
		package require {tcl transform qp}
		::tcl::transform::qp [$chan configure -chan]
		incr transforms
	    }
	    7bit - 8bit - binary - {} {
		# Bugfix for [#477088]
		# Go ahead, leave chunk alone
	    }
	    default {
		error [list {Can't handle content encoding} $state(encoding)]
	    }
	}
    }
    return $transforms
}

proc ::mime::setcharset {_ chan} {
    set token [$_ token]
    upvar 0 $token state
    lassign [$_ contenttype] content params
    if {[dict exists $params charset]} {
	set mcharset [dict get $params charset]
    } else {
	switch $state(spec) {
	    cgi - http {
		set mcharset UTF-8
	    }
	    mime - default {
		# mime
		set mcharset US-ASCII
	    }
	}
    }
    set encoding [reversemapencoding $mcharset]
    if {$encoding eq {}} {
	$chan configure -translation binary
    } else {
	$chan configure -encoding $encoding 
    }
    return
}


# ::mime::uniqueID --
#
#    Used to generate a 'globally unique identifier' for the content-id.
#    The id is built from the pid, the current time, the hostname, and
#    a counter that is incremented each time a message is sent.
#
# Arguments:
#
# Results:
#    Returns the a string that contains the globally unique identifier
#       that should be used for the Content-ID of an e-mail message.

proc ::mime::uniqueID {} {
    set id [base64 -mode encode -- [
	sha2::sha256 -bin [expr {rand()}][pid][clock clicks][array get state]]]
    return $id
}


# ::mime::unquote
#
#    Removes any enclosing quotes and unquotes quoted pairs in a string.
proc ::mime::unquote string {
    set qstring [string match "\"*" $string]
    regsub -all {\\(.)} $string[set string {}] {\1} string 

    # this isn't exactly right because it doesn't validate that a quote at the
    # end of the string wsan't just replaced as part of a quoted pair.
    if {$qstring} {
	regexp {^["]?(.*?)["]?$} $string[set string {}] -> string
	# a quote for vim syntax coloring: "
    }
    return $string
}


# ::mime::word_encode --
#
#    Word encodes strings as per RFC 2047.
#
# Arguments:
#       charset   The character set to encode the message to.
#       method    The encoding method (base64 or quoted-printable).
#       string    The string to encode.
#       ?-charset_encoded   0 or 1      Whether the data is already encoded
#                                       in the specified charset (default 1)
#       ?-maxlength         maxlength   The maximum length of each encoded
#                                       word to return (default 66)
#
# Results:
#    Returns a word encoded string.

proc ::mime::word_encode {charset method string {args}} {

    variable encodings

    if {![info exists encodings($charset)]} {
        error [list {unknown charset} $charset]
    }

    if {$encodings($charset) eq {}} {
        error [list {invalid charset} $charset]
    }

    if {$method ne {base64} && $method ne {quoted-printable}} {
        error [list {unknown method} $method {must be one of} \
	    {base64 quoted-printable}]
    }

    # default to encoded and a length that won't make the Subject header to long
    array set options [list -charset_encoded 1 -maxlength 66]
    array set options $args

    if {$options(-charset_encoded)} {
        set unencoded_string [::encoding convertfrom $charset $string]
    } else {
        set unencoded_string $string
    }

    set string_length [string length $unencoded_string]

    if {!$string_length} {
        return {}
    }

    set string_bytelength \
        [string length [::encoding convertto utf-8 $unencoded_string]]

    # the 7 is for =?, ?Q?, ?= delimiters of the encoded word
    set maxlength [expr {$options(-maxlength) - [string length $encodings($charset)] - 7}]
    switch -exact $method {
        base64 {
            if {$maxlength < 4} {
                error [list maxlength $options(-maxlength) \
		    {too short for chosen charset and encoding}]
            }
            set count 0
            set maxlength [expr {($maxlength / 4) * 3}]
            while {$count < $string_length} {
                set length 0
                set enc_string {}
                while {$length < $maxlength && $count < $string_length} {
                    set char [string range $unencoded_string $count $count]
                    set enc_char [::encoding convertto $charset $char]
                    if {$length + [string length $enc_char] > $maxlength} {
                        set length $maxlength
                    } else {
                        append enc_string $enc_char
                        incr count
                        incr length [string length $enc_char]
                    }
                }
                set encoded_word [string map [
                    list \n {}] [base64 -mode encode -- $enc_string]]
                append result "=?$encodings($charset)?B?$encoded_word?=\n "
            }
            # Trim off last "\n ", since the above code has the side-effect
            # of adding an extra "\n " to the encoded string.

            set result [string range $result 0 end-2]
        }
        quoted-printable {
            if {$maxlength < 1} {
                error [list maxlength $options(-maxlength) \
		    {too short for chosen charset and encoding}]
            }
            set count 0
            while {$count < $string_length} {
                set length 0
                set encoded_word {}
                while {$length < $maxlength && $count < $string_length} {
                    set char [string range $unencoded_string $count $count]
                    set enc_char [::encoding convertto $charset $char]
                    set qp_enc_char [qp::encode $enc_char 1]
                    set qp_enc_char_length [string length $qp_enc_char]
                    if {$qp_enc_char_length > $maxlength} {
                        error [list maxlength $options(-maxlength) \
			    {too short for chosen charset and encoding}]
                    }
                    if {
			$length + [string length $qp_enc_char] > $maxlength
		    } {
                        set length $maxlength
                    } else {
                        append encoded_word $qp_enc_char
                        incr count
                        incr length [string length $qp_enc_char]
                    }
                }
                append result "=?$encodings($charset)?Q?$encoded_word?=\n "
            }
            # Trim off last "\n ", since the above code has the side-effect
            # of adding an extra "\n " to the encoded string.

            set result [string range $result 0 end-2]
        }
        {} {
            # Go ahead
        }
        default {
            error "Can't handle content encoding \"$method\""
        }
    }
    return $result
}


# ::mime::word_decode --
#
#    Word decodes strings that have been word encoded as per RFC 2047.
#
# Arguments:
#       encoded   The word encoded string to decode.
#
# Results:
#    Returns the string that has been decoded from the encoded message.

proc ::mime::word_decode {encoded} {

    variable reversemap

    if {[regexp -- {=\?([^?]+)\?(.)\?([^?]*)\?=} $encoded \
	- charset method string] != 1
    } {
        error "malformed word-encoded expression '$encoded'"
    }

    set enc [reversemapencoding $charset]
    if {$enc eq {}} {
        error "unknown charset '$charset'"
    }

    switch -exact $method {
        b -
        B {
            set method base64
        }
        q -
        Q {
            set method quoted-printable
        }
        default {
            error "unknown method '$method', must be B or Q"
        }
    }

    switch -exact $method {
        base64 {
            set result [base64 -mode decode -- $string]
        }
        quoted-printable {
            set result [qp::decode $string 1]
        }
        {} {
            # Go ahead
        }
        default {
            error "Can't handle content encoding \"$method\""
        }
    }

    return [list $enc $method $result]
}


# ::mime::field_decode --
#
#    Word decodes strings that have been word encoded as per RFC 2047
#    and converts the string from the original encoding/charset to UTF.
#
# Arguments:
#       field     The string to decode
#
# Results:
#    Returns the decoded string in UTF.

proc ::mime::field_decode {field} {
    # ::mime::field_decode is broken.  Here's a new version.
    # This code is in the public domain.  Don Libes <don@libes.com>

    # Step through a field for mime-encoded words, building a new
    # version with unencoded equivalents.

    # Sorry about the grotesque regexp.  Most of it is sensible.  One
    # notable fudge: the final $ is needed because of an apparent bug
    # in the regexp engine where the preceding .* otherwise becomes
    # non-greedy - perhaps because of the earlier ".*?", sigh.

    while {[regexp {(.*?)(=\?(?:[^?]+)\?(?:.)\?(?:[^?]*)\?=)(.*)$} $field \
	ignore prefix encoded field]
    } {
        # don't allow whitespace between encoded words per RFC 2047
        if {{} ne $prefix} {
            if {![string is space $prefix]} {
                append result $prefix
            }
        }

        set decoded [word_decode $encoded]
        foreach {charset - string} $decoded break

        append result [::encoding convertfrom $charset $string]
    }

    append result $field
    return $result
}

namespace eval ::mime::header {
    ::apply [list {} {
	set saved [namespace eval [namespace parent] {
	    namespace export
	}]
	namespace eval [namespace parent] {
	    namespace export *
	}
	namespace import [namespace parent]::getTransferEncoding
	namespace import [namespace parent]::parselexeme
	namespace import [namespace parent]::reversemapencoding
	namespace import [namespace parent]::uniqueID
	namespace import [namespace parent]::unquote
	namespace eval [namespace parent] [
	    list namespace export -clear {*}$saved
	]
    } [namespace current]]
}


## One-Shot Initialization

::apply {{} {
    variable encList
    variable encAliasList
    variable reversemap
    variable timeformats

    foreach {enc mimeType} $encList {
        if {$mimeType eq {}} continue
	set reversemap([string tolower $mimeType]) $enc
    }

    foreach {enc mimeType} $encAliasList {
        set reversemap([string tolower $mimeType]) $enc
    }

    set formats1 {
	{%a, %d %b %Y %H:%M:%S %z}
	{%a, %d %b %Y %H:%M %z}
	{%a , %d %b %Y %H:%M:%S %z}
	{%a , %d %b %Y %H:%M %z}
	{%d %b %Y %H:%M:%S %z}
	{%d %b %Y %H:%M %z}
    }

    set timeformats [list {*}$formats1 {*}[string map {%Y %y} $formats1]]

    # Drop the helper variables
    unset encList encAliasList

} ::mime}<|MERGE_RESOLUTION|>--- conflicted
+++ resolved
@@ -21,7 +21,7 @@
 #
 
 # new string features and inline scan are used, requiring 8.3.
-<<<<<<< HEAD
+package require Tcl 8.5 9
 
 # Fix for 00d04c4f12l, base64 transchan over a refchan: segmentation fault,
 # requires 8.6.9
@@ -31,11 +31,6 @@
 package require namespacex
 package require tcl::chan::cat
 package provide mime 3.0.0 
-=======
-package require Tcl 8.5 9
-
-package provide mime 1.7.2
->>>>>>> 365c068f
 package require tcl::chan::memchan
 package require tcl::chan::string
 package require {chan base}
@@ -94,13 +89,7 @@
 #     encoding: transfer encoding
 #     version: MIME-version
 #     header: dictionary (keys are lower-case)
-<<<<<<< HEAD
 #     value: either "chan" or  "parts"
-=======
-#     lowerL: list of header keys, lower-case
-#     mixedL: list of header keys, mixed-case
-#     value: either "file", "parts", or "string"
->>>>>>> 365c068f
 #
 #     file: input file
 #     fd: cached file-descriptor, typically for root
@@ -374,13 +363,10 @@
 proc ::mime::addr_next token {
     # FRINK: nocheck
     upvar 0 $token state
-    set nocomplain [package vsatisfies [package provide Tcl] 8.4]
     foreach prop {comment domain error group local memberP phrase route} {
-        if {$nocomplain} {
-            unset -nocomplain state($prop)
-        } else {
-            catch {unset state($prop)}
-        }
+	if {[info exists state($prop)]} {
+	    unset state($prop)
+	}
     }
 
     switch [set code [catch {mime::addr_specification $token} result copts]] {
@@ -578,37 +564,7 @@
         set state(input) $lookahead
     }
 
-<<<<<<< HEAD
     mime::addr_local $token
-=======
-    set vline {}
-    while 1 {
-        set blankP 0
-        if {$fileP} {
-            if {($pos > $last) || ([set x [gets $state(fd) line]] <= 0)} {
-                set blankP 1
-            } else {
-                incr pos [expr {$x + 1}]
-            }
-        } else {
-	    if {$state(lines.current) >= $state(lines.count)} {
-		set blankP 1
-		set line {}
-	    } else {
-		set line [lindex $state(lines) $state(lines.current)]
-		incr state(lines.current)
-		set x [string length $line]
-		if {$x == 0} {set blankP 1}
-	    }
-        }
-
-         if {!$blankP && [string match *\r $line]} {
-             set line [string range $line 0 $x-2]
-             if {$x == 1} {
-                 set blankP 1
-             }
-         }
->>>>>>> 365c068f
 
     switch $state(lastC) {
         LX_ATSIGN {
@@ -1026,7 +982,6 @@
 proc ::mime::contenttype _ {
     set token [$_ token]
     upvar 0 $token state
-<<<<<<< HEAD
     try {
 	$_ header get content-type
     } on error {cres copts} {
@@ -1057,36 +1012,6 @@
     $_ cookie set value {} {*}$args expires [
 	format 0 -timezone :UTC -format {%a, %d %b %Y %H:%M:%S %z}]
     return
-=======
-    set res $state(content)
-
-    set boundary {}
-    foreach {k v} $state(params) {
-        if {$k eq {boundary}} {
-	    set boundary $v
-	}
-        append res ";\n              $k=\"$v\""
-    }
-
-    # Save boundary separate from the params
-    set state(boundary) $boundary
-
-    if {([string match multipart/* $state(content)]) \
-        && ($boundary eq {})} {
-        # we're doing everything in one pass...
-        set key [clock seconds]$token[info hostname][array get state]
-        set seqno 8
-        while {[incr seqno -1] >= 0} {
-            set key [md5 -- $key]
-        }
-        set boundary "----- =_[string trim [base64 -mode encode -- $key]]"
-
-	set state(boundary) $boundary
-
-        append res ";\n              boundary=\"$boundary\""
-    }
-    return $res
->>>>>>> 365c068f
 }
 
 
@@ -1096,7 +1021,6 @@
 #	ncgi::header or ncgi::redirect
 #
 # Arguments:
-<<<<<<< HEAD
 #	args	Name value pairs, where the names are:
 #		name		Cookie name
 #		value		Cookie value
@@ -1115,33 +1039,6 @@
 	switch $key {
 	    domain - expires - httponly - path {
 		set $key $val
-=======
-#       token      The MIME token to parse.
-#       key        Either a key or '-names'.  If it is '-names' a list
-#                  of all keys is returned.
-#
-# Results:
-#       Returns the header of a MIME part.
-
-proc ::mime::getheader {token {key {}}} {
-    # FRINK: nocheck
-    variable $token
-    upvar 0 $token state
-
-    array set header $state(header)
-    switch -- $key {
-        {} {
-            set result {}
-	    lappend result MIME-Version $state(version)
-            foreach lower $state(lowerL) mixed $state(mixedL) {
-		foreach value $header($lower) {
-		    lappend result $mixed $value
-		}
-            }
-	    set tencoding [getTransferEncoding $token]
-	    if {$tencoding ne {}} {
-		lappend result Content-Transfer-Encoding $tencoding
->>>>>>> 365c068f
 	    }
 	    default {
 		return -code error -errorcode {MIME WRONGARGS} [
@@ -1325,133 +1222,9 @@
             return [lindex $WDAYS_SHORT [clock format $clock -format %w]]
         }
 
-<<<<<<< HEAD
         yday {
             set value [clock format $clock -format %j]
         }
-=======
-proc ::mime::copymessage {token channel} {
-    global errorCode errorInfo
-    # FRINK: nocheck
-    variable $token
-    upvar 0 $token state
-
-    set openP [info exists state(fd)]
-
-    set code [catch {mime::copymessageaux $token $channel} result]
-    set ecode $errorCode
-    set einfo $errorInfo
-
-    if {!$openP && [info exists state(fd)]} {
-        if {![info exists state(root)]} {
-            catch {close $state(fd)}
-        }
-        unset state(fd)
-    }
-
-    return -code $code -errorinfo $einfo -errorcode $ecode $result
-}
-
-# ::mime::copymessageaux --
-#
-#    mime::copymessageaux copies the MIME part to the specified channel.
-#
-# Arguments:
-#       token      The MIME token to parse.
-#       channel    The channel to copy the message to.
-#
-# Results:
-#       Returns nothing unless an error is thrown while the message
-#       is being written to the channel.
-
-proc ::mime::copymessageaux {token channel} {
-    # FRINK: nocheck
-    variable $token
-    upvar 0 $token state
-
-    array set header $state(header)
-
-    set result {}
-    foreach {mixed value} [getheader $token] {
-	puts $channel "$mixed: $value"
-    }
-
-    set boundary $state(boundary) ;# computed by `getheader`
-
-    set converter {}
-    set encoding {}
-    if {$state(value) ne {parts}} {
-        if {$state(canonicalP)} {
-            if {[set encoding $state(encoding)] eq {}} {
-                set encoding [encoding $token]
-            }
-            if {$encoding ne {}} {
-                puts $channel "Content-Transfer-Encoding: $encoding"
-            }
-            switch -- $encoding {
-                base64
-                    -
-                quoted-printable {
-                    set converter $encoding
-                }
-                7bit - 8bit - binary - {} {
-                    # Bugfix for [#477088], also [#539952]
-                    # Go ahead
-                }
-                default {
-                    error "Can't handle content encoding \"$encoding\""
-                }
-            }
-        }
-    }
-
-    if {[info exists state(error)]} {
-        unset state(error)
-    }
-
-    switch -- $state(value) {
-        file {
-            set closeP 1
-            if {[info exists state(root)]} {
-                # FRINK: nocheck
-                variable $state(root)
-                upvar 0 $state(root) root
-
-                if {[info exists root(fd)]} {
-                    set fd $root(fd)
-                    set closeP 0
-                } else {
-                    set fd [set state(fd) [open $state(file) RDONLY]]
-                }
-                set size $state(count)
-            } else {
-                set fd [set state(fd) [open $state(file) RDONLY]]
-                # read until eof
-                set size -1
-            }
-            seek $fd $state(offset) start
-            if {$closeP} {
-                fconfigure $fd -translation binary
-            }
-
-            puts $channel {}
-
-            while {$size != 0 && ![eof $fd]} {
-                if {$size < 0 || $size > 32766} {
-                    set X [read $fd 32766]
-                } else {
-                    set X [read $fd $size]
-                }
-                if {$size > 0} {
-                    set size [expr {$size - [string length $X]}]
-                }
-                if {$converter eq {}} {
-                    puts -nonewline $channel $X
-                } else {
-                    puts -nonewline $channel [$converter -mode encode -- $X]
-                }
-            }
->>>>>>> 365c068f
 
         year {
             set value [clock format $clock -format %Y]
@@ -1522,34 +1295,6 @@
     return $value
 }
 
-<<<<<<< HEAD
-=======
-# ::mime::buildmessage --
-#
-#     Like copymessage, but produces a string rather than writing the message into a channel.
-#
-# Arguments:
-#       token      The MIME token to parse.
-#
-# Results:
-#       The message.
-
-proc ::mime::buildmessage token {
-    global errorCode errorInfo
-    # FRINK: nocheck
-    variable $token
-    upvar 0 $token state
-
-    set openP [info exists state(fd)]
-
-    set code [catch {mime::buildmessageaux $token} result]
-    if {![info exists errorCode]} {
-        set ecode {}
-    } else {
-        set ecode $errorCode
-    }
-    set einfo $errorInfo
->>>>>>> 365c068f
 
 proc ::mime::datetimescan value {
     variable timeformats
@@ -2052,7 +1797,6 @@
     set token [$_ token]
     # FRINK: nocheck
     upvar 0 $token state
-<<<<<<< HEAD
     upvar 0 \
 	state(contentid) contentid \
 	state(contentidlower) contentidlower \
@@ -2121,10 +1865,6 @@
 		}
 	    }
 	}
-=======
-    foreach prop {comment domain error group local memberP phrase route} {
-        unset -nocomplain state($prop)
->>>>>>> 365c068f
     }
 }
 
