# mime.test - Test suite for TclMIME                     -*- tcl -*-
#
# This file contains a collection of tests for one or more of the Tcl
# built-in commands.  Sourcing this file into Tcl runs the tests and
# generates output for errors.  No output means no errors were found.
#
<<<<<<< HEAD
# Copyright (c) 2000 by Ajuba Solutions
# Copyright (c) 2018 Poor Yorick
=======
# Copyright (c) 2000 by Ajuba Solutions, 2023 AK
>>>>>>> 365c068f
# All rights reserved.

# -------------------------------------------------------------------------

source [file join [
	file dirname [file dirname [file join [pwd] [info script]]]
] devtools testutilities.tcl]

<<<<<<< HEAD
testsNeedTcl     8.6.9
testsNeedTcltest 2 
=======
testsNeedTcl     8.5
testsNeedTcltest 2.0
>>>>>>> 365c068f

support {
    # This code loads md5x, i.e. md5 v2. Proper testing should do one
    # run using md5 v1, aka md5.tcl as well.
    use md5/md5x.tcl md5

    use namespacex/namespacex.tcl namespacex
}
testing {
    useLocal mime.tcl mime
}

package require {chan base}

# -------------------------------------------------------------------------

namespace import mime::datetime mime::field_decode mime::mapencoding \
    mime::.new mime::parseaddress mime::qp mime::reversemapencoding \
    mime::word_decode mime::word_encode

# -------------------------------------------------------------------------


proc channamescmp names {
    expr {[llength $names] == [llength [chan names]]}
}


proc cleanly script {
    set ns [info cmdcount]
    namespace eval $ns {
	namespace path [namespace parent]
    }
    catch {namespace eval $ns $script} cres copts
    foreach name [info vars ${ns}::*] {
	set val [set $name]
	if {[namespace which $val] ne {} && [string match ::mime* $val]} {
	    rename $val {}
	}
    }
    namespace delete $ns
    return -options $copts $cres
}


proc setup1 {} {
    uplevel 1 {
	set channames [chan names]
    }
}


proc with.chan {name args} {
    set body [lindex $args end]
    set args [lrange $args 0 end-1]
    set chan chan_[info cmdcount]
    [::tcllib::chan::base new $chan] .init [open $name]
    uplevel 1 [list set tok [.new {} {*}$args -chan $chan]]
    try {
	uplevel 1 $body
    } finally {
	rename $chan {}
    }
}


proc with.file {name args} {
    set body [lindex $args end]
    set args [lrange $args 0 end-1]
    uplevel 1 [list set tok [.new {} {*}$args -file $name]]
    uplevel 1 $body
}


proc main {} {
variable encoded
variable name
variable n

set message1 {MIME-Version: 1.0
Content-Type: Text/plain

I'm the message.}

test mime-1.1 {.new with no args} {cleanly {
    catch .new res
    subst $res
}} {{specify exactly one of} {-chan -file -parts -string}}


test mime-2.1 {Generate a MIME message} {cleanly {
    set tok [.new {} -canonical Text/plain -string {jack and jill}]
    set msg [$tok serialize]
}} "MIME-Version: 1.0\r
Message-ID: <ac7319c5a872e80af7fe7fb7efa5fd7ac7356ec74eb4410d23287b6cf7fa0129@|>\r
Content-ID: <8e84af0326e6170dfb2720eeb49b23337250b571c563247605c9ec6910772d2c@|>\r
Content-Type: text/plain\r
\r
jack and jill"

test mime-2.1.1 {Generate a MIME message} {cleanly {
    setup1
    with.chan [makeFile {jack and jill} input.txt] -canonical Text/plain {
	set msg [[$tok body raw] read]
	$tok .destroy

	# The generated message is predictable except for the Content-ID
	lappend res $msg
	lappend res [channamescmp $channames]
	return $res
    }
}} [list "jack and jill\n" 1]


test mime-2.2 {Generate a multi-part MIME message} {cleanly {
    set tok1 [.new {} -canonical Text/plain -string {jack and jill}]
    set tok2 [.new {} -canonical Text/plain -string james]
    set bigTok [.new {} -canonical Multipart/MyType \
	    -params [list MyParam foo boundary bndry] \
	    -headers [list Content-Description {Test Multipart}] \
	    -parts [list $tok1 $tok2]]
    $bigTok serialize
}} "MIME-Version: 1.0\r
Message-ID: <0b1ce38bc23a7af000d136b6227d7e47af437c850c83145d8ae807bb4ab4d748@|>\r
Content-ID: <b534a48db81537371fd048c0fc6da3047924c773b8f1b1691df58d032ed717c1@|>\r
Content-Type: multipart/mytype\r
	; myparam=foo\r
	; boundary=bndry\r
Content-Description: Test Multipart\r
\r
--bndry\r
Message-ID: <ac7319c5a872e80af7fe7fb7efa5fd7ac7356ec74eb4410d23287b6cf7fa0129@|>\r
Content-ID: <8e84af0326e6170dfb2720eeb49b23337250b571c563247605c9ec6910772d2c@|>\r
Content-Type: text/plain\r
\r
jack and jill\r
--bndry\r
Message-ID: <ab7737bc7bbff0d4096ba7e130fd69e77ea5a1e1d7618d17e15f4914bae8600f@|>\r
Content-ID: <119c9ae6f9ca741bd0a76f87fba0b22cab5413187afb2906aa2875c38e213603@|>\r
Content-Type: text/plain\r
\r
james\r
--bndry--\r
"


test mime-2.3 {Generate a multi-part MIME message} {cleanly {
    set tok1 [.new {} -canonical Text/plain -string {jack and jill}]
    set tok2 [.new {} -canonical Text/plain -string james]
    set bigTok [.new {} \
	    -params [list MyParam foo boundary bndry] \
	    -headers [list Content-Description {Test Multipart}] \
	    -parts [list $tok1 $tok2]]
    $bigTok serialize
}} "MIME-Version: 1.0\r
Message-ID: <6fd7e9b06fe3961dbc67d3bcc058451c3674403801ed18714d11aa200aed02a2@|>\r
Content-ID: <b534a48db81537371fd048c0fc6da3047924c773b8f1b1691df58d032ed717c1@|>\r
Content-Type: multipart/mixed\r
	; myparam=foo\r
	; boundary=bndry\r
Content-Description: Test Multipart\r
\r
--bndry\r
Message-ID: <ac7319c5a872e80af7fe7fb7efa5fd7ac7356ec74eb4410d23287b6cf7fa0129@|>\r
Content-ID: <8e84af0326e6170dfb2720eeb49b23337250b571c563247605c9ec6910772d2c@|>\r
Content-Type: text/plain\r
\r
jack and jill\r
--bndry\r
Message-ID: <ab7737bc7bbff0d4096ba7e130fd69e77ea5a1e1d7618d17e15f4914bae8600f@|>\r
Content-ID: <119c9ae6f9ca741bd0a76f87fba0b22cab5413187afb2906aa2875c38e213603@|>\r
Content-Type: text/plain\r
\r
james\r
--bndry--\r
"


test mime-3.1 {Parse a MIME message} {cleanly {
    set msg {MIME-Version: 1.0
Content-Type: Text/plain

I'm the message.}
    set tok [.new {} -string $msg]
    [$tok body raw] read
}} {I'm the message.}


test mime-3.2 {Parse a multi-part MIME message} {cleanly {
    set msg {MIME-Version: 1.0
Content-Type: Multipart/foo; boundary="bar"

--bar
MIME-Version: 1.0
Content-Type: Text/plain

part1
--bar
MIME-Version: 1.0
Content-Type: Text/plain

part2
--bar
MIME-Version: 1.0
Content-Type: Text/plain

part3
--bar--
}

    set tok [.new {} -string $msg]
    set partToks [$tok property parts]

    set res {} 
    foreach childTok $partToks {
	lappend res [[$childTok body raw] read]
    }
    set res
}} [list part1 part2 part3]


test mime-3.3 {Try to parse a totally invalid message} {cleanly {
	set token [.new {} -string blah]
    catch {$token header get} err0
    set err0
}} {{improper line in header} blah}


test mime-3.4 {Try to parse a MIME message with an invalid version} {cleanly {
    set msg1 {MIME-Version: 2.0
Content-Type: text/plain

msg1}

    set tok [.new {} -string $msg1]
    catch {[$tok body raw] read} err1
    catch {$tok serialize} err1a
    list $err1 $err1a
}} "msg1 {MIME-Version: 2.0\r
Message-ID: <d956986793d51d614044c01a7e7650665330a4a170d071aff1de6dceda8c8b0d@|>\r
Content-ID: <289e5175e02c788c2d442cfe81d6be0533d8c13e253ef763fda45d37accfe4d4@|>\r
Content-Type: text/plain\r
\r
msg1}"


test mime-3.5 {Try to parse a MIME message with no newline between headers and data} {cleanly {
    set msg2 {MIME-Version: 1.0
Content-Type: foobar
data without newline}

    .new mime1 -string $msg2
    catch {mime1 header get} err2
    set err2
}} {expecting type/subtype found foobar}


test mime-3.6 {Try to parse a MIME message with no MIME version and generate a new message from it} {cleanly {
    # No MIME version
    set msg3 {Content-Type: text/plain

foo}
    .new mime1 -string $msg3
    catch {[mime1 body raw] read} err3
    catch {mime1 serialize} err3a copts
    list $err3 $err3a
}} "foo {MIME-Version: 1.0\r
Message-ID: <fb8bfc091f5ff55264834b7ea21278fbcb7bf875b20ddeae2f5e4eb662de2129@|>\r
Content-ID: <2c26b46b68ffc68ff99b453c1d30413413422d706483bfa0f98a5e886266e7ae@|>\r
Content-Type: text/plain\r
\r
foo}"


foreach name {file chan} {
    test mime-3.7.$name {Test mime with a bad email [SF Bug 631314 ]} {cleanly {
	with.$name [localPath test-assets badmail1.txt] {
	    set res {}
	    lappend res [llength [$tok property parts]]
	    set ctok [lindex [$tok property parts] 0]
	    lappend res [dictsort [$tok property]]
	    lappend res [dictsort [$ctok property]]
	    $tok .destroy
	    string map [list $ctok CHILD] $res
	}
    }} {1 {content multipart/mixed encoding {} params {boundary ----------CSFNU9QKPGZL79} parts CHILD size 0} {content application/octet-stream encoding {} params {} size 0}}
}

foreach name {file chan} {

    test mime-3.8.1.$name {Test mime with another bad email [SF Bug 631314 ]} -body {cleanly {
	with.$name [localPath test-assets badmail2.txt] {
	    set ctok [lindex [$tok property parts] 0]
	}
    }} -returnCodes 1 -result {end-of-string encountered while parsing multipart/form-data}
}

foreach name {file chan} {

    test mime-3.8.2.$name {Test mime with another bad email [SF Bug 631314 ]} {cleanly {
	with.$name [localPath test-assets badmail2.txt] -relax finalboundary {
	    set res {}
	    set ctok [lindex [$tok property parts] 0]
	    lappend res [dictsort [$tok property]]
	    lappend res [dictsort [$ctok property]]
	    $tok .destroy
	    string map [list $ctok CHILD] $res
	}
    }} {{content multipart/related encoding {} params {boundary ----=_NextPart_000_0000_2CBA2CBA.150C56D2} parts CHILD size 879} {content text/html encoding base64 params {} size 879}}
}


test mime-3.9 {Parse a MIME message with a charset encoded body and use [body decoded] to get it back} {cleanly {
    set msg {MIME-Version: 1.0
Content-Type: text/plain; charset=ISO-8859-1

Fran\xE7ois
}
    set tok [.new {} -string $msg]
    [$tok body decoded] read
}} {Fran\xE7ois
}


test mime-3.10 {Parse a MIME message with a charset encoded body and use [body decoded] to get it back (example from encoding man page)} {cleanly {
    set msg {MIME-Version: 1.0
Content-Type: text/plain; charset=EUC-JP
Content-Transfer-Encoding: quoted-printable

=A4=CF}
    set tok [.new {} -string $msg]
    [$tok body decoded] read
}} \u306F


test mime-3.11 {Parse a MIME message without a charset encoded body and use [body decoded] to get it back} {cleanly {
    set msg {MIME-Version: 1.0
Content-Type: text/plain
Content-Transfer-Encoding: quoted-printable

A plain text message.}
    set tok [.new {} -string $msg]
    [$tok body decoded] read
}} {A plain text message.}


test mime-3.12 {Parse a MIME message with a charset encoded body in an unrecognised charset and use [body decoded] to attempt to get it back} {cleanly {
    set msg {MIME-Version: 1.0
Content-Type: text/plain; charset=SCRIBBLE
Content-Transfer-Encoding: quoted-printable

This is a message in the scribble charset that tcl does not recognise.}
    set tok [.new {} -string $msg]
    lappend res [$tok header get content-type]
    lappend res [[$tok body decoded] configure -encoding]
    catch {[$tok body decoded] read} errmsg
    lappend res $errmsg
}} {{text/plain {charset SCRIBBLE}} binary {This is a message in the scribble charset that tcl does not recognise.}}



test mime-4.1 {Test qp::encode with a > 76 character string containing special chars.} {cleanly {
    set str1 "foo!\"\t barbaz \$ ` \{ # jack and jill went up a hill to fetch a pail of water. Jack fell down and said !\"\#\$@\[\\\]^`\{\|\}\~  \nJill said, \"Oh my\""
    qp encode $str1
}} "foo=21=22\t barbaz =24 =60 =7B =23 jack and jill went up a hill to fetch a=\n pail of water. Jack fell down and said =21=22=23=24=40=5B=5C=5D=5E=60=7B=\n=7C=7D=7E =20\nJill said, =22Oh my=22"


test mime-4.2 {Check that encode/decode yields original string} {cleanly {
    set str1 "foo!\"\t barbaz \$ ` \{ # jack and jill went up a hill to fetch a pail of water. Jack fell down and said !\"\#\$@\[\\\]^`\{\|\}\~  \nJill said, \"Oh my\"  "
    set enc [qp encode $str1]
    set dec [qp decode $enc]
    string equal $dec $str1
}} 1


test mime-4.3 {decode data that might come from an MUA} {cleanly {
    set enc "I'm the =22 message =\nwith some new lines=  \n but with some extra space, too.   "
    qp decode $enc
}} "I'm the \" message with some new lines but with some extra space, too."


test mime-4.4 {Test qp::encode with non-US_ASCCI characters.} {cleanly {
    set str1 "Test de caractères accentués : â î é ç et quelques contrôles \"\[|\]()\""
    qp encode $str1
}} "Test de caract=E8res accentu=E9s : =E2 =EE =E9 =E7 et quelques contr=F4le=\ns =22=5B=7C=5D()=22"


test mime-4.5 {Test qp::encode with softbreak} {cleanly {
    set str1 [string repeat abc 40]
    qp encode $str1
}} "abcabcabcabcabcabcabcabcabcabcabcabcabcabcabcabcabcabcabcabcabcabcabcabca=
bcabcabcabcabcabcabcabcabcabcabcabcabcabcabcabc"


test mime-4.6 {Test qp::encode with softbreak} {cleanly {
    set str1 [string repeat abc 40]
    qp encode $str1 0 1
}} [string repeat abc 40]


test mime-4.7 {Test qp::encode/decode in encoded_word mode} {cleanly {
    set enc [qp encode {jack and jill went up the hill} 1]
    qp decode $enc 1
}} {jack and jill went up the hill}


test mime-4.8 {Test qp::encode in encoded_word mode with equal signs} {cleanly {
    qp encode 1and1=2 1
}} 1and1=3D2

test mime-4.9 {Test qp::encode in encoded_word mode with tabs and spaces} {cleanly {
    qp encode "1 and 1 =\t2" 1
}} 1_and_1_=3D=092


test mime-4.10 {Test qp::encode in encoded_word mode with underscores} {cleanly {
    qp encode 2003_06_30 1
}} 2003=5F06=5F30


test mime-4.11 {Test qp::encode in encoded_word mode with underscores and spaces} {cleanly {
    qp encode {2003_06_30 is 30 June 2003} 1
}} 2003=5F06=5F30_is_30_June_2003


test mime-4.12 {Test qp::encode in encoded_word mode with question marks} {cleanly {
    qp encode {How long is a piece of string ?} 1
}} How_long_is_a_piece_of_string_=3F


<<<<<<< HEAD
test mime-4.13 {Test qp::encode in no_softbreak mode} {cleanly {
    qp encode {This is a very long string into which we do not want inserted softbreaks as we want one very long line returned even though that's probably not how we whould be doing it (see RFC2047) but we don't want to break backward compatibility} 0 1
}} {This is a very long string into which we do not want inserted softbreaks as we want one very long line returned even though that's probably not how we whould be doing it (see RFC2047) but we don't want to break backward compatibility}
 
=======
test mime-4.13 {Test qp_encode in no_softbreak mode} {
    mime::qp_encode "This is a very long string into which we do not want inserted softbreaks as we want one very long line returned even though that's probably not how we whould be doing it (see RFC2047) but we don't want to break backward compatibility" 0 1
} "This is a very long string into which we do not want inserted softbreaks as we want one very long line returned even though that's probably not how we whould be doing it (see RFC2047) but we don't want to break backward compatibility"

>>>>>>> 365c068f


test mime-5.1 {Test word_encode with quoted-printable method} {cleanly {
    word_encode iso8859-1 quoted-printable {Test de contrôle effectué}
}} =?ISO-8859-1?Q?Test_de_contr=F4le_effectu=E9?=


test mime-5.2 {Test word_encode with base64 method} {cleanly {
    word_encode iso8859-1 base64 {Test de contrôle effectué}
}} =?ISO-8859-1?B?VGVzdCBkZSBjb250cvRsZSBlZmZlY3R16Q==?=


test mime-5.3 {Test encode+decode with quoted-printable method} {cleanly {
    set enc [word_encode iso8859-1 quoted-printable {Test de contrôle effectué}]
    word_decode $enc
}} {iso8859-1 quoted-printable {Test de contrôle effectué}}


test mime-5.4 {Test encode+decode with base64 method} {cleanly {
    set enc [word_encode iso8859-1 base64 {Test de contrôle effectué}]
    word_decode $enc
}} {iso8859-1 base64 {Test de contrôle effectué}}


test mime-5.5 {Test decode with lowercase quoted-printable method} {cleanly {
	word_decode =?ISO-8859-1?q?Test_lowercase_q?=
}} {iso8859-1 quoted-printable {Test lowercase q}}


test mime-5.6 {Test decode with lowercase base64 method} {cleanly {
	word_decode =?ISO-8859-1?b?VGVzdCBsb3dlcmNhc2UgYg==?=
}} {iso8859-1 base64 {Test lowercase b}}


test mime-5.7 {Test word_encode with quoted-printable method across encoded word boundaries} {cleanly {
    word_encode iso8859-1 quoted-printable {Test de contrôle effectué} -maxlength 31
}} "=?ISO-8859-1?Q?Test_de_contr?=
 =?ISO-8859-1?Q?=F4le_effectu?=
 =?ISO-8859-1?Q?=E9?="


test mime-5.8 {Test word_encode with quoted-printable method across encoded word boundaries} {cleanly {
    word_encode iso8859-1 quoted-printable {Test de contrôle effectué} -maxlength 32
}} "=?ISO-8859-1?Q?Test_de_contr?=
 =?ISO-8859-1?Q?=F4le_effectu?=
 =?ISO-8859-1?Q?=E9?="


test mime-5.9 {Test word_encode with quoted-printable method and multibyte character} {cleanly {
    word_encode euc-jp quoted-printable "Following me is a multibyte character \xA4\xCF"
}} =?EUC-JP?Q?Following_me_is_a_multibyte_character_=A4=CF?=

set n 10
while {$n < 14} {
    test mime-5.$n {Test word_encode with quoted-printable method and multibyte character across encoded word boundary} {cleanly {
	word_encode euc-jp quoted-printable "Following me is a multibyte character \xA4\xCF" -maxlength [expr 42 + $n]
    }} "=?EUC-JP?Q?Following_me_is_a_multibyte_character_?=
 =?EUC-JP?Q?=A4=CF?="
    incr n
}


test mime-5.14 {Test word_encode with quoted-printable method and multibyte character (triple)} {cleanly {
    word_encode utf-8 quoted-printable "Here is a triple byte encoded character \xE3\x81\xAF"
}} =?UTF-8?Q?Here_is_a_triple_byte_encoded_character_=E3=81=AF?=

set n 15
while {$n < 23} {
    test mime-5.$n {Test word_encode with quoted-printable method and triple byte character across encoded word boundary} {cleanly {
	word_encode utf-8 quoted-printable "Here is a triple byte encoded character \xE3\x81\xAF" -maxlength [expr 38 + $n]
    }} "=?UTF-8?Q?Here_is_a_triple_byte_encoded_character_?=
 =?UTF-8?Q?=E3=81=AF?="
    incr n
}

while {$n < 25} {
    test mime-5.$n {Test word_encode with quoted-printable method and triple byte character across encoded word boundary} {cleanly {
	word_encode utf-8 quoted-printable "Here is a triple byte encoded character \xE3\x81\xAF" -maxlength [expr 38 + $n]
    }} =?UTF-8?Q?Here_is_a_triple_byte_encoded_character_=E3=81=AF?=
    incr n
}

while {$n < 29} {
    test mime-5.$n {Test word_encode with base64 method across encoded word boundaries} {cleanly {
	word_encode euc-jp base64 "There is a multibyte character \xA4\xCF" -maxlength [expr 28 + $n]
    }} "=?EUC-JP?B?VGhlcmUgaXMgYSBtdWx0aWJ5dGUgY2hhcmFjdGVy?=
 =?EUC-JP?B?IKTP?="
    incr n
}

while {$n < 33} {
    test mime-5.$n {Test word_encode with base64 method and triple byte character across encoded word boundary} {cleanly {
	word_encode utf-8 base64 "Here is a multibyte character \xE3\x81\xAF" -maxlength [expr 23 + $n]
    }} "=?UTF-8?B?SGVyZSBpcyBhIG11bHRpYnl0ZSBjaGFyYWN0ZXIg?=
 =?UTF-8?B?44Gv?="
    incr n
}


test mime-5.33 {Test word_encode with quoted-printable method and -maxlength set to same length as will the result} {cleanly {
    word_encode iso8859-1 quoted-printable 123 -maxlength 20
}} =?ISO-8859-1?Q?123?=


test mime-5.34 {Test word_encode with base64 method and -maxlength set to same length as will the result} {cleanly {
    word_encode iso8859-1 base64 123 -maxlength 21
}} =?ISO-8859-1?B?MTIz?=


test mime-5.35 {Test word_encode with quoted-printable method and non charset encoded string} {cleanly {
    word_encode utf-8 quoted-printable \u306F -charset_encoded 0
}} =?UTF-8?Q?=E3=81=AF?=


test mime-5.36 {Test word_encode with base64 method and non charset encoded string} {cleanly {
    word_encode utf-8 base64 \u306F -charset_encoded 0
}} =?UTF-8?B?44Gv?=


test mime-5.36 {Test word_encode with base64 method and one byte} {cleanly {
    word_encode iso8859-1 base64 a
}} =?ISO-8859-1?B?YQ==?=


test mime-5.37 {Test word_encode with base64 method and two bytes} {cleanly {
    word_encode euc-jp base64 \xA4\xCF
}} =?EUC-JP?B?pM8=?=


test mime-5.38 {Test word_encode with unknown charset} {cleanly {
    catch {word_encode scribble  quoted-printable {scribble is an unknown charset}} errmsg
    set errmsg
}} {{unknown charset} scribble}


test mime-5.39 {Test word_encode with invalid charset} {cleanly {
    catch {word_encode unicode quoted-printable {unicode is not a valid charset}} errmsg
    set errmsg
}} {{invalid charset} unicode}


test mime-5.40 {Test word_encode with invalid method} {cleanly {
    catch {word_encode iso8859-1 tea-leaf {tea-leaf is not a valid method}} errmsg
    set errmsg
}} {{unknown method} tea-leaf {must be one of} {base64 quoted-printable}}


test mime-5.41 {Test word_encode with maxlength to short for method quoted-printable} {cleanly {
    catch {word_encode iso8859-1 quoted-printable 1 -maxlength 17} errmsg
    set errmsg
}} {maxlength 17 {too short for chosen charset and encoding}}


test mime-5.42 {Test word_encode with maxlength on the limit for quoted_printable and an unquoted character} {cleanly {
   catch {word_encode iso8859-1 quoted-printable _ -maxlength 20} errmsg
   set errmsg
}} =?ISO-8859-1?Q?=5F?=


test mime-5.43 {Test word_encode with maxlength to short for method quoted_printable and a character to be quoted} {cleanly {
   catch {word_encode iso8859-1 quoted-printable = -maxlength 18} errmsg
   set errmsg
}} {maxlength 18 {too short for chosen charset and encoding}}


test mime-5.44 {Test word_encode with maxlength to short for method quoted-printable and multibyte character} {cleanly {
    catch {word_encode euc-jp quoted-printable \xA4\xCF -maxlength 17} errmsg
    set errmsg
}} {maxlength 17 {too short for chosen charset and encoding}}


test mime-5.45 {Test word_encode with maxlength to short for method base64} {cleanly {
    catch {word_encode iso8859-1 base64 1 -maxlength 20} errmsg
    set errmsg
}} {maxlength 20 {too short for chosen charset and encoding}}


test mime-6.1 {Test field_decode (from RFC 2047, part 8)} {cleanly {
    field_decode {=?US-ASCII?Q?Keith_Moore?= <moore@cs.utk.edu>}
}} {Keith Moore <moore@cs.utk.edu>}


test mime-6.2 {Test field_decode (from RFC 2047, part 8)} {cleanly {
    field_decode {=?ISO-8859-1?Q?Patrik_F=E4ltstr=F6m?= <paf@nada.kth.se>}
}} {Patrik Fältström <paf@nada.kth.se>}


test mime-6.3 {Test field_decode (from RFC 2047, part 8)} {cleanly {
    field_decode {=?ISO-8859-1?B?SWYgeW91IGNhbiByZWFkIHRoaXMgeW8=?=
			=?ISO-8859-2?B?dSB1bmRlcnN0YW5kIHRoZSBleGFtcGxlLg==?=}
}} {If you can read this you understand the example.}

foreach {n encoded expected} {
    4 (=?ISO-8859-1?Q?a?=)
    (a)
    5 {(=?ISO-8859-1?Q?a?= b)}
    {(a b)}
    6 {(=?ISO-8859-1?Q?a?= =?ISO-8859-1?Q?b?=)}
    (ab)
    7 {(=?ISO-8859-1?Q?a?=  =?ISO-8859-1?Q?b?=)}
    (ab)
    8 "(=?ISO-8859-1?Q?a?=
    =?ISO-8859-1?Q?b?=)"
    (ab)
    9 (=?ISO-8859-1?Q?a_b?=)
    {(a b)}
    10 {(=?ISO-8859-1?Q?a?= =?ISO-8859-2?Q?_b?=)}
    {(a b)}
    11 {(=?ISO-8859-1?Q?a?=x=?ISO-8859-2?Q?_b?=)}
    {(ax b)}
    12 {a         b         c}
    {a         b         c}
    13 {} 
    {}
} {
    test mime-6.$n {Test field_decode (from RFC 2047, part 8)} {cleanly {
	field_decode $encoded
    }} $expected ; # {}
}

foreach {bug n encoded expected} {
    764702 1 {(=?utf-8?Q?H=C3=BCrz?=)} {(Hürz)}
} {
    test mime-7.$n "Test field_decode (from SF Tcllib bug $bug)" {cleanly {
	field_decode $encoded
    }} $expected ; # {}
}


test mime-8.1 {Test reversemapencoding+mapencoding with preferred name} {cleanly {
    set charset [reversemapencoding US-ASCII]
    mapencoding $charset
}} US-ASCII


test mime-8.2 {Test reversemapencoding+mapencoding with alias} {cleanly {
    set charset [reversemapencoding UTF8]
    mapencoding $charset
}} UTF-8


foreach name {file chan} {
    test mime-9.0.$name {Test chunk handling of serialize and helpers} {cleanly {
	set in [makeFile [set data [string repeat [string repeat {123456789 } 10]\n 350]] input.txt]
	set mi [makeFile {} mime.txt]

	with.$name $in -canonical text/plain {
	    [::tcllib::chan::base new chan1] .init [open $mi w]
	    chan1 configure -translation binary
	    $tok serialize -chan chan1 
	    chan1 close

	    with.$name $mi {
		set newdata [[$tok body raw] read]
		set res [string compare $data $newdata]

		removeFile input.txt
		removeFile mime.txt
		unset data newdata tok in mi
		set res
	    }
	}
    }} 0
}

set ::env(TZ) UTC0
set epoch [clock scan 2000-01-01]
foreach {n stamp date} {
    1     86340 {Sat, 01 Jan 2000 23:59:00 +0000}
    2   5176620 {Tue, 29 Feb 2000 21:57:00 +0000}
    3  31610520 {Sun, 31 Dec 2000 20:42:00 +0000}
    4  31708740 {Mon, 01 Jan 2001 23:59:00 +0000}
    5  68248620 {Thu, 28 Feb 2002 21:57:00 +0000}
    6 126218520 {Wed, 31 Dec 2003 20:42:00 +0000}
} {
<<<<<<< HEAD
    test mime-10.$n "Test formatting dates (RFC 822)" {
	# To verify that clock scan gets the expected value.
	set stamp_test [expr {[datetime $date clock] - $epoch}]
	# Parse and re-format should get us the original.
	set parsed_test [datetime $date proper]
	list $stamp_test $parsed_test
=======
    test mime-10.$n "Test formatting dates (RFC 822), $date" {
        # To verify that clock scan gets the expected value.
        set stamp_test [expr {[mime::parsedatetime $date clock] - $epoch}]
        # Parse and re-format should get us the original.
        set parsed_test [mime::parsedatetime $date proper]
        list $stamp_test $parsed_test
>>>>>>> 365c068f
    } [list $stamp $date]
}


test mime-11.0 {Bug 1825092} {cleanly {
    set in [makeFile {From sw@fooooooooo.de  Sat Oct 20 17:58:49 2007
Return-Path: <sw@fooooooooo.de>
Message-ID: <17849372.3849122@fooooooooo.de>
From: Somwhere <sw@fooooooooo.de>
MIME-Version: 1.0
To: Here <h@fooooooooo.de>
Subject: test
Content-Type: multipart/mixed;
 boundary="------------090305080603000703000106"

This is a multi-part message in MIME format.
--------------090305080603000703000106
Content-Type: text/plain; charset=ISO-8859-15
Content-Transfer-Encoding: 8bit

XXX

--------------090305080603000703000106
Content-Disposition: attachment;
 filename="a0036.dss"
Content-Transfer-Encoding: base64
Content-Type: application/octet-stream;
 name="a0036.dss"

BGRzcwEAAQABAAAAYQAAAAAAAAAAAAAAAAAAACQAAAD+//7/+/8wNzA2MTYwODE1MjQwNzA2
AAAAAAAAAAAAAAAAAAAAAAAAAAAAAAAAAAAAAAAAAAAAAAAAAAAAAAAAAAAAAAAZ
--------------090305080603000703000106--
} mail_part]
    set token [.new {} -file $in]
    set allparts [$token property parts]
    set attachment [lindex $allparts 1]

    set out [makeFile {} mail_att]
    [::tcllib::chan::base new chan1] .init [open $out w]
    chan1 configure -translation binary
    $attachment serialize -chan chan1 -level 1
    chan1 close

    set data [viewFile $out]
    file delete $in $out
    set data
}} {Message-ID: <f60c78370648168a30158b8cda876db2f875d1531e86e5594c5a108dcf5209db@|>
Content-ID: <93755e1312eacd488b6170673caa5e7a9a9445ce82ff11c934055bd1f907b229@|>
Content-Type: application/octet-stream
	; name=a0036.dss
Content-Disposition: attachment
	; filename=a0036.dss
Content-Transfer-Encoding: base64

BGRzcwEAAQABAAAAYQAAAAAAAAAAAAAAAAAAACQAAAD+//7/+/8wNzA2MTYwODE1MjQwNzA2
AAAAAAAAAAAAAAAAAAAAAAAAAAAAAAAAAAAAAAAAAAAAAAAAAAAAAAAAAAAAAAAZ}

# -------------------------------------------------------------------------


test mime-12.0 {Bug 3483716} {cleanly {
    set token [.new {} -string {Content-Type: message/delivery-status; name="deliverystatus.txt"
Content-Disposition: attachment; filename="deliverystatus.txt"; size=138;
creation-date="Thu, 02 Feb 2012 13:50:05 GMT";
modification-date="Thu, 02 Feb 2012 13:50:05 GMT"
Content-Description: deliverystatus.txt
Content-Transfer-Encoding: base64

T3JpZ2luYWwtUmVjaXBpZW50OiA8L2ZheD1ibHViYkBndW1taS5ib290PgpBY3Rpb246IGZhaWxl
ZApEaWFnbm9zdGljLUNvZGU6IHNtdHA7IDU1MCAjNS4xLjAgQWRkcmVzcyByZWplY3RlZC4KUmVt
b3RlLU1UQTogNTMuMjQuMjgyLjE1MA==
}]
    set parts [$token property parts]
    set result [[lindex $parts end] header get Remote-MTA]
    return $result
}} {53.24.282.150 {}}

# -------------------------------------------------------------------------

<<<<<<< HEAD

test mime-13.0 {cleanly {
=======
test mime-13.0 {
>>>>>>> 365c068f
    issue a16b1095974e071d
}} {
    set msg "MIME-Version: 1.0
Content-Type: text/plain\r
\r
so plain
"

    set tok [.new {} -string $msg]
    [$tok body raw] read 
} "so plain\n"

# -------------------------------------------------------------------------

<<<<<<< HEAD
test mime-14.0 {cleanly {
	hostname argument to parseaddress
}} {
	set parsed [parseaddress hostname fakedomain.fake {Here <h>}] 
    list [llength $parsed] [lindex $parsed 0]
} [list 1 [list address h@fakedomain.fake comment {} domain {} error {} \
	friendly Here group {} local h memberP 0 phrase Here \
	proper {Here <h@fakedomain.fake>} route {}]]



test mime-14.1 {cleanly {
	special characters in local part
}} {
	set parsed [parseaddress hostname fakedomain.fake foo<>bar@grill.com]
    list [llength $parsed] [lindex $parsed 0]
} [list 1 [list address {} comment {} domain {} \
	error {expecting mailbox in local-part (found >)} friendly foo group {} \
	local {} memberP 0 phrase foo proper {foo <>} route {}]]

test mime-14.2 {cleanly {
	special characters in local part
}} {
	set parsed [parseaddress hostname fakedomain.fake {"foobar"@grill.com}]
    list [llength $parsed] [lindex $parsed 0]
} [list 1 [
    list address {"foobar"@grill.com} comment {} domain grill.com error {} \
    friendly foobar group {} local {"foobar"} memberP 0 phrase {} \
    proper {"foobar"@grill.com} route {}]]


# -------------------------------------------------------------------------


test mime-15.0 {cleanly {
	a multipart/mixed message with an invalid body
}} {
    set msg "MIME-Version: 1.0
Content-Type: multipart/mixed; boundary=\"something\"\r
\r
so plain
"

    set tok [.new {} -string $msg]
    $tok header get
} [list Content-Type {multipart/mixed {boundary something}}]


# -------------------------------------------------------------------------


test mime-16.0 {cleanly {
}} {
    set msg "MIME-Version: 1.0
Content-Type: text/plain\r
Content-Disposition: attachment
    ; param1=\"a parameter value\";  param2*1=\"another param\";
	param2*2=\"eter value\" \r
\r
so plain
"

    set tok [.new {} -string $msg]
    $tok header get
} [list Content-Type {text/plain {}} Content-Disposition [
    list attachment [list param1 {a parameter value} \
	param2 {another parameter value}]]]


set char [encoding convertfrom utf-8 \xE3\x81\xAF]
test mime-16.1 {cleanly {
}} {
    set res {}
    set mime [.new {} -canonical text/plain -string {dawg one}]
    $mime header set Content-Disposition attachment [list param1 $char]
    set msg [$mime serialize]
    lappend res $msg
    set mime2 [.new {} -string $msg]
    lappend res [$mime2 header get]
    return $res

} [list "MIME-Version: 1.0\r
Message-ID: <c7aa6d4b48aa9fcfe18d9c24adf71de96efbaaf2e261eb1de738ef45f453d1a4@|>\r
Content-ID: <086570e97284c5bc5145f32689a5342363b10b64963446293b83930fa8a9fa45@|>\r
Content-Type: text/plain\r
Content-Disposition: attachment\r
	; param1*0*=utf-8''%E3%81%AF\r
\r
dawg one" \
[list Content-ID {<086570e97284c5bc5145f32689a5342363b10b64963446293b83930fa8a9fa45@|> {}} Content-Type {text/plain {}} \
    Message-ID {<c7aa6d4b48aa9fcfe18d9c24adf71de96efbaaf2e261eb1de738ef45f453d1a4@|> {}} \
    Content-Disposition [list attachment [list param1 $char]]]

]


# -------------------------------------------------------------------------

test mime-17.1 {header parsing} {cleanly {
    set mime [.new {} -string {Content-Type: text/html}]
    $mime header get Content-Type
}} {text/html {}}


test mime-17.2 {header parsing} {cleanly {
    set mime [.new {} -string {Content-Type: text/html; charset=iso-8859-1}]
    $mime header get Content-Type
}} {text/html {charset iso-8859-1}}


test mime-17.3 {header parsing} {
    set mime [.new {} -string {Content-Type: text/html; charset='iso-8859-1'}]
    $mime header get Content-Type
} {text/html {charset 'iso-8859-1'}}


test mime-17.4 {header parsing} {
    set mime [.new {} -string {Content-Type: text/html; charset="iso-8859-1"}]
    $mime header get Content-Type
} {text/html {charset iso-8859-1}}


test mime-17.5 {header parsing} -body {
    set mime [.new {} -string {Content-Type: text/html; charset="iso-8859-1"; ignored}]
    $mime header get Content-Type
} -returnCodes 1 -result {expecting = found end-of-input}


test mime-17.6 {header parsing} -body {
    set mime [.new {} -string {Content-Type: text/html; charset="iso-8859-1"morecrap}]
    $mime header get Content-Type
} -returnCodes 1 -result {expecting = found end-of-input}


test mime-17.7 {header parsing} {
    set mime [.new {} -string {Content-Type: test/test; foo="bar\"baz\""}]
    $mime header get Content-Type
} [list test/test [list foo bar"baz"]]


test mime-17.8 {header parsing} {
    set mime [.new {} -string {Content-Type: test/test; foo=""}]
    $mime header get Content-Type
} {test/test {foo {}}}


test mime-17.9 {
    header supplied by a component message, retrieved by lowercase name
} {
    set mime [.new {} -string {Content-Disposition: form-data; name="field2"}]
    $mime header get content-disposition 
} {form-data {name field2}}


test mime-17.10 {
    Content-Type is not automatically added to a subordinate
} {
    set mime [.new {} -string {Content-Disposition: form-data; name="field2"}]
    $mime header get content-disposition 
} {form-data {name field2}}


test mime-18.1 {
    non-seekable channel
} {
    set script [list puts -nonewline $message1]
    set chan [open |[list [info nameofexecutable] <<$script]]
    [tcllib::chan::base new chan1] .init $chan
    set mime [.new {} -spec http -chan chan1]
    $mime serialize
} "Content-Type: text/plain\r
\r
I'm the message."

test mime-19.1 {
    -http
} {
    set mime [.new {} -spec http -string {}]
    $mime serialize
} "\r
"


test mime-19.1 {
	cookie serialization
} {
	set mime [.new {} -spec http -string {}]
	$mime cookie set one two
	set res [$mime serialize]
	$mime .destroy
	return $res
	
} "Set-Cookie: one=two\r
\t; HttpOnly\r
\r
"

test mime-19.2 {
	cookie serialization
} {
	set mime [.new {} -spec http -string {}]
	$mime cookie set one two path /three/four
	set res [$mime serialize]
	$mime .destroy
	return $res
	
} "Set-Cookie: one=two\r
\t; path=/three/four\r
\t; HttpOnly\r
\r
"



=======
test mime-14.0 {ticket 5f455d6343} -setup {
    set part  [mime::initialize \
		   -canonical application/x-simile \
		   -header [list "Content-Description" "Run Status"] \
		   -encoding base64 -string "This is a test"]
    set whole [mime::initialize -canonical multipart/mixed -parts [list $part]]

    set saved checkmime.msg
    set stm [open $saved w]
    mime::copymessage $whole $stm
    close $stm

} -body {
    set stm [open $saved r]
    set str [read $stm]
    close $stm
    set restore [mime::initialize -string $str]
} -cleanup {
    mime::finalize $restore
    unset part whole saved stm str
} -match glob -result "::mime::*"

# -------------------------------------------------------------------------

>>>>>>> 365c068f
testsuiteCleanup
set [namespace current]::done 1
return
}

after 0 [list ::coroutine [info cmdcount]_main [namespace which main]]
vwait [namespace current]::done
return
<|MERGE_RESOLUTION|>--- conflicted
+++ resolved
@@ -4,12 +4,8 @@
 # built-in commands.  Sourcing this file into Tcl runs the tests and
 # generates output for errors.  No output means no errors were found.
 #
-<<<<<<< HEAD
-# Copyright (c) 2000 by Ajuba Solutions
+# Copyright (c) 2000 by Ajuba Solutions, 2023 AK
 # Copyright (c) 2018 Poor Yorick
-=======
-# Copyright (c) 2000 by Ajuba Solutions, 2023 AK
->>>>>>> 365c068f
 # All rights reserved.
 
 # -------------------------------------------------------------------------
@@ -18,13 +14,8 @@
 	file dirname [file dirname [file join [pwd] [info script]]]
 ] devtools testutilities.tcl]
 
-<<<<<<< HEAD
 testsNeedTcl     8.6.9
-testsNeedTcltest 2 
-=======
-testsNeedTcl     8.5
 testsNeedTcltest 2.0
->>>>>>> 365c068f
 
 support {
     # This code loads md5x, i.e. md5 v2. Proper testing should do one
@@ -455,17 +446,10 @@
 }} How_long_is_a_piece_of_string_=3F
 
 
-<<<<<<< HEAD
 test mime-4.13 {Test qp::encode in no_softbreak mode} {cleanly {
     qp encode {This is a very long string into which we do not want inserted softbreaks as we want one very long line returned even though that's probably not how we whould be doing it (see RFC2047) but we don't want to break backward compatibility} 0 1
 }} {This is a very long string into which we do not want inserted softbreaks as we want one very long line returned even though that's probably not how we whould be doing it (see RFC2047) but we don't want to break backward compatibility}
  
-=======
-test mime-4.13 {Test qp_encode in no_softbreak mode} {
-    mime::qp_encode "This is a very long string into which we do not want inserted softbreaks as we want one very long line returned even though that's probably not how we whould be doing it (see RFC2047) but we don't want to break backward compatibility" 0 1
-} "This is a very long string into which we do not want inserted softbreaks as we want one very long line returned even though that's probably not how we whould be doing it (see RFC2047) but we don't want to break backward compatibility"
-
->>>>>>> 365c068f
 
 
 test mime-5.1 {Test word_encode with quoted-printable method} {cleanly {
@@ -536,8 +520,7 @@
 while {$n < 23} {
     test mime-5.$n {Test word_encode with quoted-printable method and triple byte character across encoded word boundary} {cleanly {
 	word_encode utf-8 quoted-printable "Here is a triple byte encoded character \xE3\x81\xAF" -maxlength [expr 38 + $n]
-    }} "=?UTF-8?Q?Here_is_a_triple_byte_encoded_character_?=
- =?UTF-8?Q?=E3=81=AF?="
+    }} =?UTF-8?Q?Here_is_a_triple_byte_encoded_character_?=
     incr n
 }
 
@@ -741,21 +724,12 @@
     5  68248620 {Thu, 28 Feb 2002 21:57:00 +0000}
     6 126218520 {Wed, 31 Dec 2003 20:42:00 +0000}
 } {
-<<<<<<< HEAD
-    test mime-10.$n "Test formatting dates (RFC 822)" {
+    test mime-10.$n "Test formatting dates (RFC 822), $date" {
 	# To verify that clock scan gets the expected value.
 	set stamp_test [expr {[datetime $date clock] - $epoch}]
 	# Parse and re-format should get us the original.
 	set parsed_test [datetime $date proper]
 	list $stamp_test $parsed_test
-=======
-    test mime-10.$n "Test formatting dates (RFC 822), $date" {
-        # To verify that clock scan gets the expected value.
-        set stamp_test [expr {[mime::parsedatetime $date clock] - $epoch}]
-        # Parse and re-format should get us the original.
-        set parsed_test [mime::parsedatetime $date proper]
-        list $stamp_test $parsed_test
->>>>>>> 365c068f
     } [list $stamp $date]
 }
 
@@ -835,12 +809,7 @@
 
 # -------------------------------------------------------------------------
 
-<<<<<<< HEAD
-
 test mime-13.0 {cleanly {
-=======
-test mime-13.0 {
->>>>>>> 365c068f
     issue a16b1095974e071d
 }} {
     set msg "MIME-Version: 1.0
@@ -855,7 +824,30 @@
 
 # -------------------------------------------------------------------------
 
-<<<<<<< HEAD
+test mime-14.0 {ticket 5f455d6343} -setup {
+    set part  [mime::initialize \
+		   -canonical application/x-simile \
+		   -header [list "Content-Description" "Run Status"] \
+		   -encoding base64 -string "This is a test"]
+    set whole [mime::initialize -canonical multipart/mixed -parts [list $part]]
+
+    set saved checkmime.msg
+    set stm [open $saved w]
+    mime::copymessage $whole $stm
+    close $stm
+
+} -body {
+    set stm [open $saved r]
+    set str [read $stm]
+    close $stm
+    set restore [mime::initialize -string $str]
+} -cleanup {
+    mime::finalize $restore
+    unset part whole saved stm str
+} -match glob -result "::mime::*"
+
+# -------------------------------------------------------------------------
+
 test mime-14.0 {cleanly {
 	hostname argument to parseaddress
 }} {
@@ -1070,32 +1062,6 @@
 
 
 
-=======
-test mime-14.0 {ticket 5f455d6343} -setup {
-    set part  [mime::initialize \
-		   -canonical application/x-simile \
-		   -header [list "Content-Description" "Run Status"] \
-		   -encoding base64 -string "This is a test"]
-    set whole [mime::initialize -canonical multipart/mixed -parts [list $part]]
-
-    set saved checkmime.msg
-    set stm [open $saved w]
-    mime::copymessage $whole $stm
-    close $stm
-
-} -body {
-    set stm [open $saved r]
-    set str [read $stm]
-    close $stm
-    set restore [mime::initialize -string $str]
-} -cleanup {
-    mime::finalize $restore
-    unset part whole saved stm str
-} -match glob -result "::mime::*"
-
-# -------------------------------------------------------------------------
-
->>>>>>> 365c068f
 testsuiteCleanup
 set [namespace current]::done 1
 return
