# smtp.tcl - SMTP client
#
# Copyright (c) 1999-2000 Marshall T. Rose
# Copyright (c) 2003-2006 Pat Thoyts
# Copyright (c) 2003-2018 Poor Yorick 
#
# See the file "license.terms" for information on usage and redistribution
# of this file, and for a DISCLAIMER OF ALL WARRANTIES.
#

<<<<<<< HEAD
package require Tcl 8.3
package require mime 3.0-
=======
package require Tcl 8.5 9
package require mime 1.4.1
>>>>>>> 365c068f

catch {
    package require SASL 1.0;           # tcllib 1.8
    package require SASL::NTLM 1.0;     # tcllib 1.8
}

#
# state variables:
#
#    sd: socket to server
#    afterID: afterID associated with ::smtp::timer
#    options: array of user-supplied options
#    readable: semaphore for vwait
#    addrs: number of recipients negotiated
#    error: error during read
#    line: response read from server
#    crP: just put a \r in the data
#    nlP: just put a \n in the data
#    size: number of octets sent in DATA
#

namespace eval ::smtp {
    variable  trf 1
    variable  smtp
    array set smtp { uid 0 }

    namespace export sendmessage
}

if {[catch {package require Trf  2.0}]} {
    # Trf is not available, but we can live without it as long as the
    # transform and unstack procs are defined.

    # Warning!
    # This is a fragile emulation of the more general calling sequence
    # that appears to work with this code here.

    proc transform {args} {
	upvar state mystate
	set mystate(size) 1
    }
    proc unstack {channel} {
        # do nothing
        return
    }
    set ::smtp::trf 0
}


# ::smtp::sendmessage --
#
#	Sends a mime object (containing a message) to some recipients
#
# Arguments:
#	part  The MIME object containing the message to send
#       args  A list of arguments specifying various options for sending the
#             message:
#             -atleastone  A boolean specifying whether or not to send the
#                          message at all if any of the recipients are
#                          invalid.  A value of false (as defined by
#                          ::smtp::boolean) means that ALL recipients must be
#                          valid in order to send the message.  A value of
#                          true means that as long as at least one recipient
#                          is valid, the message will be sent.
#             -debug       A boolean specifying whether or not debugging is
#                          on.  If debugging is enabled, status messages are
#                          printed to stderr while trying to send mail.
#             -queue       A boolean specifying whether or not the message
#                          being sent should be queued for later delivery.
#             -header      A single RFC 822 header key and value (as a list),
#                          used to specify to whom to send the message
#                          (To, Cc, Bcc), the "From", etc.
#             -originator  The originator of the message (equivalent to
#                          specifying a From header).
#             -recipients  A string containing recipient e-mail addresses.
#                          NOTE: This option overrides any recipient addresses
#                          specified with -header.
#             -servers     A list of mail servers that could process the
#                          request.
#             -ports       A list of SMTP ports to use for each SMTP server
#                          specified
#             -client      The string to use as our host name for EHLO or HELO
#                          This defaults to 'localhost' or [info hostname]
#             -maxsecs     Maximum number of seconds to allow the SMTP server
#                          to accept the message. If not specified, the default
#                          is 120 seconds.
#             -usetls      A boolean flag. If the server supports it and we
#                          have the package, use TLS to secure the connection.
#             -tlspolicy   A command to call if the TLS negotiation fails for
#                          some reason. Return 'insecure' to continue with
#                          normal SMTP or 'secure' to close the connection and
#                          try another server.
#             -tlsimport   after a succesfull socket command, import tls on
#                          channel - used for native smtps negotiation
#             -username    These are needed if your SMTP server requires
#             -password    authentication.
#
# Results:
#	Message is sent.  On success, return "".  On failure, throw an
#       exception with an error code and error message.

proc ::smtp::sendmessage {part args} {
    # Here are the meanings of the following boolean variables:
    # aloP -- value of -atleastone option above.
    # debugP -- value of -debug option above.
    # origP -- 1 if -originator option was specified, 0 otherwise.
    # queueP -- value of -queue option above.

    set aloP 0
    set debugP 0
    set origP 0
    set queueP 0
    set maxsecs 120
    set originator ""
    set recipients ""
    set servers [list localhost]
    set client "" ;# default is set after options processing
    set ports [list 25]
    set tlsP 1
    set tlspolicy {}
    set tlsimport 0
    set username {}
    set password {}

    array set header ""

    # lowerL will contain the list of header keys (converted to lower case)
    # specified with various -header options.  mixedL is the mixed-case version
    # of the list.
    set lowerL ""
    set mixedL ""

    # Parse options (args).

    if {[expr {[llength $args]%2}]} {
        # Some option didn't get a value.
        error "Each option must have a value!  Invalid option list: $args"
    }

    foreach {option value} $args {
        switch -- $option {
            -atleastone {set aloP   [boolean $value]}
            -debug      {set debugP [boolean $value]}
            -queue      {set queueP [boolean $value]}
            -usetls     {set tlsP   [boolean $value]}
            -tlspolicy  {set tlspolicy $value}
            -tlsimport  {set tlsimport [boolean $value]}
	    -maxsecs    {set maxsecs [expr {$value < 0 ? 0 : $value}]}
            -header {
                if {[llength $value] != 2} {
                    error "-header expects a key and a value, not $value"
                }
                set mixed [lindex $value 0]
                set lower [string tolower $mixed]
                set disallowedHdrList \
                    [list content-type \
                          content-transfer-encoding \
                          content-md5 \
                          mime-version]
                if {[lsearch -exact $disallowedHdrList $lower] > -1} {
                    error "Content-Type, Content-Transfer-Encoding,\
                        Content-MD5, and MIME-Version cannot be user-specified."
                }
                if {[lsearch -exact $lowerL $lower] < 0} {
                    lappend lowerL $lower
                    lappend mixedL $mixed
                }

                lappend header($lower) [lindex $value 1]
            }

            -originator {
                set originator $value
                if {$originator == ""} {
                    set origP 1
                }
            }

            -recipients {
                set recipients $value
            }

            -servers {
                set servers $value
            }

            -client {
                set client $value
            }

            -ports {
                set ports $value
            }

            -username { set username $value }
            -password { set password $value }

            default {
                error "unknown option $option"
            }
        }
    }

    if {[lsearch -glob $lowerL resent-*] >= 0} {
        set prefixL resent-
        set prefixM Resent-
    } else {
        set prefixL ""
        set prefixM ""
    }

    # Set a bunch of variables whose value will be the real header to be used
    # in the outbound message (with proper case and prefix).

    foreach mixed {From Sender To cc Dcc Bcc Date Message-ID} {
        set lower [string tolower $mixed]
	# FRINK: nocheck
        set ${lower}L $prefixL$lower
	# FRINK: nocheck
        set ${lower}M $prefixM$mixed
    }

    if {$origP} {
        # -originator was specified with "", so SMTP sender should be marked "".
        set sender ""
    } else {
        # -originator was specified with a value, OR -originator wasn't
        # specified at all.

        # If no -originator was provided, get the originator from the "From"
        # header.  If there was no "From" header get it from the username
        # executing the script.

        set who "-originator"
        if {$originator == ""} {
            if {![info exists header($fromL)]} {
                set originator $::tcl_platform(user)
            } else {
                set originator [join $header($fromL) ,]

                # Indicate that we're using the From header for the originator.

                set who $fromM
            }
        }

	# If there's no "From" header, create a From header with the value
	# of -originator as the value.

        if {[lsearch -exact $lowerL $fromL] < 0} {
            lappend lowerL $fromL
            lappend mixedL $fromM
            lappend header($fromL) $originator
        }

	# ::mime::parseaddress returns a list whose elements are huge key-value
	# lists with info about the addresses.  In this case, we only want one
	# originator, so we want the length of the main list to be 1.

        set addrs [::mime::parseaddress $originator]
        if {[llength $addrs] > 1} {
            error "too many mailboxes in $who: $originator"
        }
        array set aprops {error "invalid address \"$from\""}
        array set aprops [lindex $addrs 0]
        if {$aprops(error) != ""} {
            error "error in $who: $aprops(error)"
        }

	# sender = validated originator or the value of the From header.

        set sender $aprops(address)

	# If no Sender header has been specified and From is different from
	# originator, then set the sender header to the From.  Otherwise, don't
	# specify a Sender header.
        set from [join $header($fromL) ,]
        if {[lsearch -exact $lowerL $senderL] < 0 && \
                [string compare $originator $from]} {
            if {[info exists aprops]} {
                unset aprops
            }
            array set aprops {error "invalid address \"$from\""}
            array set aprops [lindex [::mime::parseaddress $from] 0]
            if {$aprops(error) != ""} {
                error "error in $fromM: $aprops(error)"
            }
            if {[string compare $aprops(address) $sender]} {
                lappend lowerL $senderL
                lappend mixedL $senderM
                lappend header($senderL) $aprops(address)
            }
        }
    }

    # We're done parsing the arguments.

    if {$recipients ne {}} {
        set who -recipients
    } elseif {![info exists header($toL)]} {
        error "need -header \"$toM ...\""
    } else {
        set recipients [join $header($toL) ,]
	# Add Cc values to recipients list
	set who $toM
        if {[info exists header($ccL)]} {
            append recipients ,[join $header($ccL) ,]
            append who /$ccM
        }

        set dccInd [lsearch -exact $lowerL $dccL]
        if {$dccInd >= 0} {
	    # Add Dcc values to recipients list, and get rid of Dcc header
	    # since we don't want to output that.
            append recipients ,[join $header($dccL) ,]
            append who /$dccM

            unset header($dccL)
            set lowerL [lreplace $lowerL $dccInd $dccInd]
            set mixedL [lreplace $mixedL $dccInd $dccInd]
        }
    }

    set brecipients ""
    set bccInd [lsearch -exact $lowerL $bccL]
    if {$bccInd >= 0} {
        set bccP 1

	# Build valid bcc list and remove bcc element of header array (so that
	# bcc info won't be sent with mail).
        foreach addr [::mime::parseaddress [join $header($bccL) ,]] {
            if {[info exists aprops]} {
                unset aprops
            }
            array set aprops {error "invalid address \"$from\""}
            array set aprops $addr
            if {$aprops(error) != ""} {
                error "error in $bccM: $aprops(error)"
            }
            lappend brecipients $aprops(address)
        }

        unset header($bccL)
        set lowerL [lreplace $lowerL $bccInd $bccInd]
        set mixedL [lreplace $mixedL $bccInd $bccInd]
    } else {
        set bccP 0
    }

    # If there are no To headers, add "" to bcc list.  WHY??
    if {[lsearch -exact $lowerL $toL] < 0} {
        lappend lowerL $bccL
        lappend mixedL $bccM
        lappend header($bccL) ""
    }

    # Construct valid recipients list from recipients list.

    set vrecipients ""
    foreach addr [::mime::parseaddress $recipients] {
        if {[info exists aprops]} {
            unset aprops
        }
        array set aprops {error "invalid address \"$from\""}
        array set aprops $addr
        if {$aprops(error) != ""} {
            error "error in $who: $aprops(error)"
        }
        lappend vrecipients $aprops(address)
    }

    # If there's no date header, get the date from the mime message.  Same for
    # the message-id.

    if {([lsearch -exact $lowerL $dateL] < 0) \
            && ([catch {$part header get $dateL}])} {
        lappend lowerL $dateL
        lappend mixedL $dateM
        lappend header($dateL) [::mime::datetime -now proper]
    }
    if {([lsearch -exact $lowerL ${message-idL}] < 0) \
            && ([catch {$part header get ${message-idL}}])} {
        lappend lowerL ${message-idL}
        lappend mixedL ${message-idM}
        lappend header(${message-idL}) [::mime::uniqueID]
    }

    # Get all the headers from the MIME object and save them so that they can
    # later be restored.
    set origheaders {}
    set orignames [join [lmap name [$part header get -names] {
	list [string tolower $name] $name
    }]]

    # Take all the headers defined earlier and add them to the MIME message.
    foreach lower $lowerL mixed $mixedL {
        foreach value $header($lower) {
	    if {![dict exists $origheaders $lower]} {
		if {![catch {$part header get $lower} cres]} {
		    dict set origheaders $lower $cres
		}
	    }
	    $part header set $mixed $value -mode append
        }
    }

    if {[string length $client] < 1} {
        if {![string compare $servers localhost]} {
            set client localhost
        } else {
            set client [info hostname]
        }
    }

    # Create smtp token, which essentially means begin talking to the SMTP
    # server.
    set token [initialize -debug $debugP -client $client \
		                -maxsecs $maxsecs -usetls $tlsP \
                                -multiple $bccP -queue $queueP \
                                -servers $servers -ports $ports \
                                -tlspolicy $tlspolicy -tlsimport $tlsimport \
                                -username $username -password $password]


    if {![string match ::smtp::* $token]} {
	# An error occurred and $token contains the error info
	array set respArr $token
	return -code error $respArr(diagnostic)
    }

    set code [catch {
	sendmessageaux $token $part $sender $vrecipients $aloP
    } cres copts]

    if {!$code && $bccP} {
	# Send the message to bcc recipients as a MIME attachment.
        set inner [::mime::.new {} -canonical message/rfc822 \
                                    -headers [list Content-Description \
                                                  {Original Message}] \
                                    -parts [list $part]]

        set subject "\[$bccM\]"
        if {[info exists header(subject)]} {
            append subject " " [lindex $header(subject) 0]
        }

        set outer [::mime::.new {} \
	    -canonical multipart/digest \
	    -headers [list \
		From [list $originator {}] \
		Bcc 
		Date [::mime::datetime -now proper] \
		Subject $subject \
		Message-ID [::mime::uniqueID] \
		Content-Description {Blind Carbon Copy} \
	     -parts [list $inner]]]


        set code [catch {
	    sendmessageaux $token $outer $sender $brecipients $aloP
	} cres copts]

	lappend results $code2 $cres2 $copts2

        catch {$inner .destroy -subordinates none}
        catch {$outer .destroy -subordinates none}
    }

    # Determine if there was any error in prior operations and set errorcodes
    # and error messages appropriately.

    switch -- $code {
	0 {
	    set status orderly
	}
	default {
	    set status abort
	    break
	}
    }

    # Destroy SMTP token 'cause we're done with it.
    set code3 [catch {finalize $token -close $status} cres3 copts3]

    if {$code3 && !$code} {
	set cres $cres3
	set copts $copts3
    }

    # Restore provided MIME object to original state (without the SMTP
    # headers).  To avoid an incorect attempt to set a read-only header like
    # "Content-Type', the only original headers that were saved were those that
    # were later modified.
    foreach {key value} $origheaders {
	    $part header set $key "" -mode delete
	    $part header set [dict get $orignames $key] {*}$value -mode append
    }
    return -options $copts $cres
}

# ::smtp::sendmessageaux --
#
#	Sends a mime object (containing a message) to some recipients using an
#       existing SMTP token.
#
# Arguments:
#       token       SMTP token that has an open connection to the SMTP server.
#	part        The MIME object containing the message to send.
#       originator  The e-mail address of the entity sending the message,
#                   usually the From clause.
#       recipients  List of e-mail addresses to whom message will be sent.
#       aloP        Boolean "atleastone" setting; see the -atleastone option
#                   in ::smtp::sendmessage for details.
#
# Results:
#	Message is sent.  On success, return "".  On failure, throw an
#       exception with an error code and error message.

proc ::smtp::sendmessageaux {token part originator recipients aloP} {
    global errorCode errorInfo

    winit $token $part $originator

    set goodP 0
    set badP 0
    set oops ""
    foreach recipient $recipients {
        set code [catch { waddr $token $recipient } cres copts]

        switch -- $code {
            0 {
                incr goodP
            }

            7 {
                incr badP
                lappend oops [list $recipient $cres $copts]
            }

            default {
		return -options $copts $cres
            }
        }
    }

    if {($goodP) && ((!$badP) || ($aloP))} {
        set status [catch {wtext $token $part} cres copts]
	if {$status} {
	    lappend oops [list $recipient $cres $copts]
	}
    } else {
        catch { talk $token 300 RSET }
    }

    if {[llength $oops]} {
	error $oops
    } else {
	return
    }
}

# ::smtp::initialize --
#
#	Create an SMTP token and open a connection to the SMTP server.
#
# Arguments:
#       args  A list of arguments specifying various options for sending the
#             message:
#             -debug       A boolean specifying whether or not debugging is
#                          on.  If debugging is enabled, status messages are
#                          printed to stderr while trying to send mail.
#             -client      Either localhost or the name of the local host.
#             -multiple    Multiple messages will be sent using this token.
#             -queue       A boolean specifying whether or not the message
#                          being sent should be queued for later delivery.
#             -servers     A list of mail servers that could process the
#                          request.
#             -ports       A list of ports on mail servers that could process
#                          the request (one port per server-- defaults to 25).
#             -usetls      A boolean to indicate we will use TLS if possible.
#             -tlspolicy   Command called if TLS setup fails.
#             -tlsimport   after a succesfull socket command, import tls on
#                          channel - used for native smtps negotiation
#             -username    These provide the authentication information
#             -password    to be used if needed by the SMTP server.
#
# Results:
#	On success, return an smtp token.  On failure, throw
#       an exception with an error code and error message.

proc ::smtp::initialize {args} {
    global errorCode errorInfo

    variable smtp

    set token [namespace current]::[incr smtp(uid)]
    # FRINK: nocheck
    variable $token
    upvar 0 $token state

    array set state [list afterID "" options "" readable 0]
    array set options [list -debug 0 -client localhost -multiple 1 \
                            -maxsecs 120 -queue 0 -servers localhost \
                            -ports 25 -usetls 1 -tlspolicy {} \
                            -tlsimport 0 \
                            -username {} -password {}]
    array set options $args
    set state(options) [array get options]

    # Iterate through servers until one accepts a connection (and responds
    # nicely).

    foreach server $options(-servers) port $options(-ports) {
        if {$server == ""} continue

	set state(readable) 0
        if {$port == ""} { set port 25 }

        if {$options(-debug)} {
            puts stderr "Trying $server..."
            flush stderr
        }

        if {[info exists state(sd)]} {
            unset state(sd)
        }

        if {[set code [catch {
            set state(sd) [socket -async $server $port]
            if { $options(-tlsimport) } {
                package require tls
                tls::import $state(sd)
            }
            fconfigure $state(sd) -blocking off -translation binary
            fileevent $state(sd) readable [list ::smtp::readable $token]
        } result]]} {
            set ecode $errorCode
            set einfo $errorInfo

            catch { close $state(sd) }
            continue
        }

        if {[set code [catch { hear $token 600 } result]]} {
            array set response [list code 400 diagnostic $result]
        } else {
            array set response $result
        }
        set ecode $errorCode
        set einfo $errorInfo
        switch -- $response(code) {
            220 {
            }

            421 - default {
                # 421 - Temporary problem on server
                catch {close $state(sd)}
                continue
            }
        }

        set r [initialize_ehlo $token]
        if {$r != {}} {
            return $r
        }
    }

    # None of the servers accepted our connection, so close everything up and
    # return an error.
    finalize $token -close drop

    return -code $code -errorinfo $einfo -errorcode $ecode $result
}

# If we cannot load the tls package, ignore the error
# Result value is a Tcl return code, not a bool.
# 0 == OK
proc ::smtp::load_tls {} {
    set r [catch {package require tls}]
    if {$r} {set ::errorInfo ""}
    return $r
}

proc ::smtp::initialize_ehlo {token} {
    global errorCode errorInfo
    upvar einfo einfo
    upvar ecode ecode
    upvar code  code

    # FRINK: nocheck
    variable $token
    upvar 0 $token state
    array set options $state(options)

    # Try enhanced SMTP first.

    if {[set code [catch {smtp::talk $token 300 "EHLO $options(-client)"} \
                       result]]} {
        array set response [list code 400 diagnostic $result args ""]
    } else {
        array set response $result
    }
    set ecode $errorCode
    set einfo $errorInfo
    if {(500 <= $response(code)) && ($response(code) <= 599)} {
        if {[set code [catch { talk $token 300 \
                                   "HELO $options(-client)" } \
                           result]]} {
            array set response [list code 400 diagnostic $result args ""]
        } else {
            array set response $result
        }
        set ecode $errorCode
        set einfo $errorInfo
    }

    if {$response(code) == 250} {
        # Successful response to HELO or EHLO command, so set up queuing
        # and whatnot and return the token.

        set state(esmtp) $response(args)

        if {(!$options(-multiple)) \
                && ([lsearch $response(args) ONEX] >= 0)} {
            catch {smtp::talk $token 300 ONEX}
        }
        if {($options(-queue)) \
                && ([lsearch $response(args) XQUE] >= 0)} {
            catch {smtp::talk $token 300 QUED}
        }

        # Support STARTTLS extension.
        # The state(tls) item is used to see if we have already tried this.
        if {($options(-usetls)) && ![info exists state(tls)] \
                && (([lsearch $response(args) STARTTLS] >= 0)
                    || ([lsearch $response(args) TLS] >= 0))} {
            if {[load_tls] == 0} {
                set state(tls) 0
                if {![catch {smtp::talk $token 300 STARTTLS} resp]} {
                    array set starttls $resp
                    if {$starttls(code) == 220} {
                        fileevent $state(sd) readable {}
                        catch {
                            ::tls::import $state(sd)
                            catch {::tls::handshake $state(sd)} msg
                            set state(tls) 1
                        }
                        fileevent $state(sd) readable \
                            [list ::smtp::readable $token]
                        return [initialize_ehlo $token]
                    } else {
                        # Call a TLS client policy proc here
                        #  returns secure   - close and try another server.
                        #  returns insecure - continue on current socket
                        set policy insecure
                        if {$options(-tlspolicy) != {}} {
                            catch {
                                eval $options(-tlspolicy) \
                                    [list $starttls(code)] \
                                    [list $starttls(diagnostic)]
                            } policy
                        }
                        if {$policy != "insecure"} {
                            set code error
                            set ecode $starttls(code)
                            set einfo $starttls(diagnostic)
                            catch {close $state(sd)}
                            return {}
                        }
                    }
                }
            }
        }

        # If we have not already tried and the server supports it and we
        # have a username -- lets try to authenticate.
        #
        if {![info exists state(auth)]
            && [llength [package provide SASL]] != 0
            && [set andx [lsearch -glob $response(args) "AUTH*"]] >= 0
            && [string length $options(-username)] > 0 } {

            # May be AUTH mech or AUTH=mech
            # We want to use the strongest mechanism that has been offered
            # and that we support. If we cannot find a mechanism that
            # succeeds, we will go ahead and try to carry on unauthenticated.
            # This may still work else we'll get an unauthorised error later.

            set mechs [string range [lindex $response(args) $andx] 5 end]
            foreach mech [SASL::mechanisms] {
                if {[lsearch -exact $mechs $mech] == -1} { continue }
                if {[catch {
                    Authenticate $token $mech
                } msg]} {
                    if {$options(-debug)} {
                        puts stderr "AUTH $mech failed: $msg "
                        flush stderr
                    }
                }
                if {[info exists state(auth)] && $state(auth)} {
                    if {$state(auth) == 1} {
                        break
                    } else {
                        # After successful AUTH we are supposed to redo
                        # our connection for mechanisms that setup a new
                        # security layer -- these should set state(auth)
                        # greater than 1
                        fileevent $state(sd) readable \
                            [list ::smtp::readable $token]
                        return [initialize_ehlo $token]
                    }
                }
            }
        }

        return $token
    } else {
        # Bad response; close the connection and hope the next server
        # is happier.
        catch {close $state(sd)}
    }
    return {}
}

proc ::smtp::SASLCallback {token context command args} {
    upvar #0 $token state
    upvar #0 $context ctx
    array set options $state(options)
    switch -exact -- $command {
        login    { return "" }
        username { return $options(-username) }
        password { return $options(-password) }
        hostname { return [info host] }
        realm    {
            if {[string equal $ctx(mech) "NTLM"] \
                    && [info exists ::env(USERDOMAIN)]} {
                return $::env(USERDOMAIN)
            } else {
                return ""
            }
        }
        default  {
            return -code error "error: unsupported SASL information requested"
        }
    }
}

proc ::smtp::Authenticate {token mechanism} {
    upvar 0 $token state
    package require base64
    set ctx [SASL::new -mechanism $mechanism \
                 -callback [list [namespace origin SASLCallback] $token]]

    set state(auth) 0
    set result [smtp::talk $token 300 "AUTH $mechanism"]
    array set response $result

    while {$response(code) == 334} {
        # The NTLM initial response is not base64 encoded so handle it.
        if {[catch {base64::decode $response(diagnostic)} challenge]} {
            set challenge $response(diagnostic)
        }
        SASL::step $ctx $challenge
        set result [smtp::talk $token 300 \
                        [base64::encode -maxlen 0 [SASL::response $ctx]]]
        array set response $result
    }

    if {$response(code) == 235} {
        set state(auth) 1
        return $result
    } else {
	return -code 7 $result
    }
}

# ::smtp::finalize --
#
#	Deletes an SMTP token by closing the connection to the SMTP server,
#       cleanup up various state.
#
# Arguments:
#       token   SMTP token that has an open connection to the SMTP server.
#       args    Optional arguments, where the only useful option is -close,
#               whose valid values are the following:
#               orderly     Normal successful completion.  Close connection and
#                           clear state variables.
#               abort       A connection exists to the SMTP server, but it's in
#                           a weird state and needs to be reset before being
#                           closed.  Then clear state variables.
#               drop        No connection exists, so we just need to clean up
#                           state variables.
#
# Results:
#	SMTP connection is closed and state variables are cleared.  If there's
#       an error while attempting to close the connection to the SMTP server,
#       throw an exception with the error code and error message.

proc ::smtp::finalize {token args} {
    # FRINK: nocheck
    variable $token
    upvar 0 $token state

    array set options [list -close orderly]
    array set options $args

    try {
	switch -- $options(-close) {
	    orderly {
		set code [catch { talk $token 120 QUIT } result]
	    }

	    abort {
		set code [catch {
		    talk $token 0 RSET
		    talk $token 0 QUIT
		} result]
	    }

	    drop {
		set code 0
		set result ""
	    }

	    default {
		error "unknown value for -close $options(-close)"
	    }
	}
    } finally {
	if {$state(sd) in [chan names]} {
	    close $state(sd)
	}

	if {$state(afterID) ne {}} {
	    after cancel $state(afterID)
	}

	foreach name [array names state] {
	    unset state($name)
	}
	# FRINK: nocheck
	unset $token
    }
}

# ::smtp::winit --
#
#	Send originator info to SMTP server.  This occurs after HELO/EHLO
#       command has completed successfully (in ::smtp::initialize).  This function
#       is called by ::smtp::sendmessageaux.
#
# Arguments:
#       token       SMTP token that has an open connection to the SMTP server.
#       part        MIME token for the message to be sent. May be used for
#                   handling some SMTP extensions.
#       originator  The e-mail address of the entity sending the message,
#                   usually the From clause.
#       mode        SMTP command specifying the mode of communication.  Default
#                   value is MAIL.
#
# Results:
#	Originator info is sent and SMTP server's response is returned.  If an
#       error occurs, throw an exception.

proc ::smtp::winit {token part originator {mode MAIL}} {
    # FRINK: nocheck
    variable $token
    upvar 0 $token state

    if {[lsearch -exact [list MAIL SEND SOML SAML] $mode] < 0} {
        error "unknown origination mode $mode"
    }

    set from "$mode FROM:<$originator>"

    # RFC 1870 -  SMTP Service Extension for Message Size Declaration
    if {[info exists state(esmtp)]
        && [lsearch -glob $state(esmtp) "SIZE*"] != -1} {
        catch {
            set size [string length [$part serialize]]
            append from " SIZE=$size"
        }
    }

    array set response [set result [talk $token 600 $from]]

    if {$response(code) == 250} {
        set state(addrs) 0
        return $result
    } else {
	return -code 7 $result
    }
}

# ::smtp::waddr --
#
#	Send recipient info to SMTP server.  This occurs after originator info
#       is sent (in ::smtp::winit).  This function is called by
#       ::smtp::sendmessageaux.
#
# Arguments:
#       token       SMTP token that has an open connection to the SMTP server.
#       recipient   One of the recipients to whom the message should be
#                   delivered.
#
# Results:
#	Recipient info is sent and SMTP server's response is returned.  If an
#       error occurs, throw an exception.

proc ::smtp::waddr {token recipient} {
    # FRINK: nocheck
    variable $token
    upvar 0 $token state

    set result [talk $token 3600 "RCPT TO:<$recipient>"]
    array set response $result

    switch -- $response(code) {
        250 - 251 {
            incr state(addrs)
            return $result
        }
        default {
            return -code 7 $result
        }
    }
}

# ::smtp::wtext --
#
#	Send message to SMTP server.  This occurs after recipient info
#       is sent (in ::smtp::winit).  This function is called by
#       ::smtp::sendmessageaux.
#
# Arguments:
#       token       SMTP token that has an open connection to the SMTP server.
#	part        The MIME object containing the message to send.
#
# Results:
#	MIME message is sent and SMTP server's response is returned.  If an
#       error occurs, throw an exception.

proc ::smtp::wtext {token part} {
    # FRINK: nocheck
    variable $token
    upvar 0 $token state
    array set options $state(options)

    set result [talk $token 300 DATA]
    array set response $result
    if {$response(code) != 354} {
	error $result
    }

    if {[catch { wtextaux $token $part } result]} {
        catch { puts -nonewline $state(sd) "\r\n.\r\n" ; flush $state(sd) }
	error [list code 400 diagnostic $result]
    }

    set secs $options(-maxsecs)

    set result [talk $token $secs .]
    array set response $result
    switch -- $response(code) {
        250 - 251 {
            return $result
        }

        default {
	    error $result
        }
    }
}

# ::smtp::wtextaux --
#
#	Helper function that coordinates writing the MIME message to the socket.
#       In particular, it stacks the channel leading to the SMTP server, sets up
#       some file events, sends the message, unstacks the channel, resets the
#       file events to their original state, and returns.
#
# Arguments:
#       token       SMTP token that has an open connection to the SMTP server.
#	part        The MIME object containing the message to send.
#
# Results:
#	Message is sent.  If anything goes wrong, throw an exception.

proc ::smtp::wtextaux {token part} {
    global errorCode errorInfo

    # FRINK: nocheck
    variable $token
    upvar 0 $token state

    # Workaround a bug with stacking channels on top of TLS.
    # FRINK: nocheck
    set trf [set [namespace current]::trf]
    if {[info exists state(tls)] && $state(tls)} {
        set trf 0
    }

    flush $state(sd)
    fileevent $state(sd) readable ""
    if {$trf} {
        transform -attach $state(sd) -command [list ::smtp::wdata $token]
        fconfigure $state(sd) -blocking on
    } else {
        set state(size) 1
    }
    fileevent $state(sd) readable [list ::smtp::readable $token]

    # If trf is not available, get the contents of the message,
    # replace all '.'s that start their own line with '..'s, and
    # then write the mime body out to the filehandle. Do not forget to
    # deal with bare LF's here too (SF bug #499242).

    if {$trf} {
        set code [catch { ::mime::copymessage $part $state(sd) } result]
    } else {
        set code [catch {$part serialize} result]
        if {$code == 0} {
	    # Detect and transform bare LF's into proper CR/LF
	    # sequences.

	    while {[regsub -all -- {([^\r])\n} $result "\\1\r\n" result]} {}
            regsub -all -- {\n\.}      $result "\n.."   result

            # Fix for bug #827436 - mail data must end with CRLF.CRLF
            if {[string compare [string index $result end] "\n"] != 0} {
                append result "\r\n"
            }
            set state(size) [string length $result]
            puts -nonewline $state(sd) $result
            set result ""
	}
    }
    set ecode $errorCode
    set einfo $errorInfo

    flush $state(sd)
    fileevent $state(sd) readable ""
    if {$trf} {
        unstack $state(sd)
        fconfigure $state(sd) -blocking off
    }
    fileevent $state(sd) readable [list ::smtp::readable $token]

    return -code $code -errorinfo $einfo -errorcode $ecode $result
}

# ::smtp::wdata --
#
#	This is the custom transform using Trf to do CR/LF translation.  If Trf
#       is not installed on the system, then this function never gets called and
#       no translation occurs.
#
# Arguments:
#       token       SMTP token that has an open connection to the SMTP server.
#       command     Trf provided command for manipulating socket data.
#	buffer      Data to be converted.
#
# Results:
#	buffer is translated, and state(size) is set.  If Trf is not installed
#       on the system, the transform proc defined at the top of this file sets
#       state(size) to 1.  state(size) is used later to determine a timeout
#       value.

proc ::smtp::wdata {token command buffer} {
    # FRINK: nocheck
    variable $token
    upvar 0 $token state

    switch -- $command {
        create/write -
        clear/write  -
        delete/write {
            set state(crP) 0
            set state(nlP) 1
            set state(size) 0
        }

        write {
            set result ""

            foreach c [split $buffer ""] {
                switch -- $c {
                    "." {
                        if {$state(nlP)} {
                            append result .
                        }
                        set state(crP) 0
                        set state(nlP) 0
                    }

                    "\r" {
                        set state(crP) 1
                        set state(nlP) 0
                    }

                    "\n" {
                        if {!$state(crP)} {
                            append result "\r"
                        }
                        set state(crP) 0
                        set state(nlP) 1
                    }

                    default {
                        set state(crP) 0
                        set state(nlP) 0
                    }
                }

                append result $c
            }

            incr state(size) [string length $result]
            return $result
        }

        flush/write {
            set result ""

            if {!$state(nlP)} {
                if {!$state(crP)} {
                    append result "\r"
                }
                append result "\n"
            }

            incr state(size) [string length $result]
            return $result
        }

	create/read -
        delete/read {
	    # Bugfix for [#539952]
        }

	query/ratio {
	    # Indicator for unseekable channel,
	    # for versions of Trf which ask for
	    # this.
	    return {0 0}
	}
	query/maxRead {
	    # No limits on reading bytes from the channel below, for
	    # versions of Trf which ask for this information
	    return -1
	}

	default {
	    # Silently pass all unknown commands.
	    #error "Unknown command \"$command\""
	}
    }

    return ""
}

# ::smtp::talk --
#
#	Sends an SMTP command to a server
#
# Arguments:
#       token       SMTP token that has an open connection to the SMTP server.
#	secs        Timeout after which command should be aborted.
#       command     Command to send to SMTP server.
#
# Results:
#	command is sent and response is returned.  If anything goes wrong, throw
#       an exception.

proc ::smtp::talk {token secs command} {
    # FRINK: nocheck
    variable $token
    upvar 0 $token state

    array set options $state(options)

    if {$options(-debug)} {
        puts stderr "--> $command (wait upto $secs seconds)"
        flush stderr
    }

    if {[catch {
	puts -nonewline $state(sd) $command\r\n
	flush $state(sd) } result]
    } {
        return [list code 400 diagnostic $result]
    }

    if {$secs == 0} {
        return ""
    }

    return [hear $token $secs]
}

# ::smtp::hear --
#
#	Listens for SMTP server's response to some prior command.
#
# Arguments:
#       token       SMTP token that has an open connection to the SMTP server.
#	secs        Timeout after which we should stop waiting for a response.
#
# Results:
#	Response is returned.

proc ::smtp::hear {token secs} {
    # FRINK: nocheck
    variable $token
    upvar 0 $token state

    array set options $state(options)

    array set response [list args {}]

    set firstP 1
    while 1 {
        if {$secs >= 0} {
	    ## SF [ 836442 ] timeout with large data
	    ## correction, aotto 031105 -
	    if {$secs > 600} {set secs 600}
            set state(afterID) [after [expr {$secs*1000}] \
                                      [list ::smtp::timer $token]]
        }

        if {!$state(readable)} {
            vwait ${token}(readable)
        }

        # Wait until socket is readable.
        if {$state(readable) !=  -1} {
            catch { after cancel $state(afterID) }
            set state(afterID) ""
        }

        if {$state(readable) < 0} {
            array set response [list code 400 diagnostic $state(error)]
            break
        }
        set state(readable) 0

        if {$options(-debug)} {
            puts stderr "<-- $state(line)"
            flush stderr
        }

        if {[string length $state(line)] < 3} {
            array set response \
                  [list code 500 \
                        diagnostic "response too short: $state(line)"]
            break
        }

        if {$firstP} {
            set firstP 0

            if {[scan [string range $state(line) 0 2] %d response(code)] \
                    != 1} {
                array set response \
                      [list code 500 \
                            diagnostic "unrecognizable code: $state(line)"]
                break
            }

            set response(diagnostic) \
                [string trim [string range $state(line) 4 end]]
        } else {
            lappend response(args) \
                    [string trim [string range $state(line) 4 end]]
        }

        # When status message line ends in -, it means the message is complete.

        if {[string compare [string index $state(line) 3] -]} {
            break
        }
    }

    return [array get response]
}

# ::smtp::readable --
#
#	Reads a line of data from SMTP server when the socket is readable.  This
#       is the callback of "fileevent readable".
#
# Arguments:
#       token       SMTP token that has an open connection to the SMTP server.
#
# Results:
#	state(line) contains the line of data and state(readable) is reset.
#       state(readable) gets the following values:
#       -3  if there's a premature eof,
#       -2  if reading from socket fails.
#       1   if reading from socket was successful

proc ::smtp::readable {token} {
    # FRINK: nocheck
    variable $token
    upvar 0 $token state

    if {[catch { array set options $state(options) }]} {
        return
    }

    set state(line) ""
    if {[catch { gets $state(sd) state(line) } result]} {
        set state(readable) -2
        set state(error) $result
    } elseif {$result == -1} {
        if {[eof $state(sd)]} {
            set state(readable) -3
            set state(error) "premature end-of-file from server"
        }
    } else {
        # If the line ends in \r, remove the \r.
        if {![string compare [string index $state(line) end] "\r"]} {
            set state(line) [string range $state(line) 0 end-1]
        }
        set state(readable) 1
    }

    if {$state(readable) < 0} {
        if {$options(-debug)} {
            puts stderr "    ... $state(error) ..."
            flush stderr
        }

        catch { fileevent $state(sd) readable "" }
    }
}

# ::smtp::timer --
#
#	Handles timeout condition on any communication with the SMTP server.
#
# Arguments:
#       token       SMTP token that has an open connection to the SMTP server.
#
# Results:
#	Sets state(readable) to -1 and state(error) to an error message.

proc ::smtp::timer {token} {
    # FRINK: nocheck
    variable $token
    upvar 0 $token state

    array set options $state(options)

    set state(afterID) ""
    set state(readable) -1
    set state(error) "read from server timed out"

    if {$options(-debug)} {
        puts stderr "    ... $state(error) ..."
        flush stderr
    }
}

# ::smtp::boolean --
#
#	Helper function for unifying boolean values to 1 and 0.
#
# Arguments:
#       value   Some kind of value that represents true or false (i.e. 0, 1,
#               false, true, no, yes, off, on).
#
# Results:
#	Return 1 if the value is true, 0 if false.  If the input value is not
#       one of the above, throw an exception.

proc ::smtp::boolean {value} {
    switch -- [string tolower $value] {
        0 - false - no - off {
            return 0
        }

        1 - true - yes - on {
            return 1
        }

        default {
            error "unknown boolean value: $value"
        }
    }
}

# -------------------------------------------------------------------------

package provide smtp 1.5.2

# -------------------------------------------------------------------------
# Local variables:
# indent-tabs-mode: nil
# End:<|MERGE_RESOLUTION|>--- conflicted
+++ resolved
@@ -8,13 +8,8 @@
 # of this file, and for a DISCLAIMER OF ALL WARRANTIES.
 #
 
-<<<<<<< HEAD
-package require Tcl 8.3
+package require Tcl 8.5 9
 package require mime 3.0-
-=======
-package require Tcl 8.5 9
-package require mime 1.4.1
->>>>>>> 365c068f
 
 catch {
     package require SASL 1.0;           # tcllib 1.8
