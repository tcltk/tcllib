# ncgi.tcl
#
# Basic support for CGI programs
#
# Copyright (c) 2000 Ajuba Solutions.
# Copyright (c) 2012 Richard Hipp, Andreas Kupries
# Copyright (c) 2013-2014 Andreas Kupries
# Copyright (c) 2018 Poor Yorick 
#
# See the file "license.terms" for information on usage and redistribution
# of this file, and for a DISCLAIMER OF ALL WARRANTIES.


# Please note that Don Libes' has a "cgi.tcl" that implements version 1.0
# of the cgi package.  That implementation provides a bunch of cgi_ procedures
# (it doesn't use the ::cgi:: namespace) and has a wealth of procedures for
# generating HTML.  In contrast, the package provided here is primarly
# concerned with processing input to CGI programs.

# Note, I use the term "query data" to refer to the data that is passed in
# to a CGI program.  Typically this comes from a Form in an HTML browser.
# The query data is composed of names and values, and the names can be
# repeated.  The names and values are encoded, and this module takes care
# of decoding them.

# We use newer string routines
<<<<<<< HEAD
package require Tcl 8.6
package require {chan base}
=======
package require Tcl 8.5 9
>>>>>>> 365c068f
package require fileutil ; # Required by importFile.
package require mime 3.0-
package require uri

<<<<<<< HEAD
package provide ncgi 1.5.0
=======
package provide ncgi 1.4.6
>>>>>>> 365c068f

namespace eval ::ncgi {

    # Support for x-www-urlencoded character mapping
    # The spec says: "non-alphanumeric characters are replaced by '%HH'"

    variable i
    variable c
    variable map

    for {set i 1} {$i <= 256} {incr i} {
	set c [format %c $i]
	if {![string match \[a-zA-Z0-9\] $c]} {
	    set map($c) %[format %.2X $i]
	}
    }
     
    # These are handled specially
    array set map {
	{ } + \n %0D%0A
    }

}

proc ::ncgi::.namespace token {
    namespace ensemble configure $token -namespace
}


# ::ncgi::all
#
#	Returns all the values of a named query element as a list, or
#	the empty list if $name was not not specified.  Always returns
#	lists.  Consider using ncgi::get instead.
#
# Arguments:
#	key	The name of the query element
#
# Results:
#	The first value of the named element, or ""

proc ::ncgi::all {token name} {
    namespace upvar $token query query form form
    query $token parse
    if {[form $token exists]} {
	form $token get 
    }
    set result {}
    foreach {qname val} $query {
	if {$qname eq $name} {
	    lappend result $val
	}
    }
    if {[form $token exists]} {
	foreach {fname val} $form {
	    if {$fname eq $name} {
		lappend result [lindex $val 0]
	    }
	}
    }
    return $result
}


proc ::ncgi::body token {
    global env
    namespace upvar $token {*}{
	body body content_length content_length method method
    }
    if {![info exists body]} {
	if {([info exists method] && $method eq {post})
	    && [info exist content_length]
	} {
	    chan configure stdin -translation binary
	    set body [read stdin $env(CONTENT_LENGTH)]
	} else {
	    set body {}
	}
    }
    chan configure stdout -translation binary
    return $body
}


# ::ncgi::cookie
#
#	Returns a multidict of incoming cookies.

namespace eval ::ncgi::cookies {
    namespace ensemble create -parameters token
    namespace export all get

    proc all {token name} {
	namespace upvar $token cookies cookies
	init $token
	lmap {name1 val} $cookies {
	    if {$name1 ne $name} continue
	    lindex $val
	}
    }

<<<<<<< HEAD
    proc init token {
	global env
	namespace upvar $token cookies cookies
	if {![info exists cookies]} {
	    if {[info exists env(HTTP_COOKIE)]} {
		set cookies [join [lmap pair [split $env(HTTP_COOKIE) \;] {
		    split [string trim $pair] =
		}]]
	    } else {
		set cookies {}
=======
    set query ""
    if {[info exists env(REQUEST_METHOD)]} {
	if {$env(REQUEST_METHOD) == "GET"} {
	    if {[info exists env(QUERY_STRING)]} {
		set query $env(QUERY_STRING)
	    }
	} elseif {$env(REQUEST_METHOD) == "POST"} {
	    if {[info exists env(CONTENT_LENGTH)] &&
		    [string length $env(CONTENT_LENGTH)] != 0} {
 		## added by Steve Cassidy to try to fix binary file upload
 		fconfigure stdin -translation binary
		set query [read stdin $env(CONTENT_LENGTH)]
>>>>>>> 365c068f
	    }
	}
	return 
    }

    proc get {token args} {
	init $token
	namespace upvar $token cookies cookies
	switch [llength $args] {
	    1 {
		return [dict get $cookies [lindex $args 0]]
	    }
	    0 {
		return $cookies
	    }
	    default {
		error [list {wrong # args}]
	    }
	}
    }
}

proc ::ncgi::delete token {
    namespace delete [namespace ensemble configure $token -namespace]
}


# ::ncgi::decode
#
#	Decodes data in www-url-encoded format.
#
# Arguments:
#	An encoded value.
#
# Results:
<<<<<<< HEAD
#	The decoded value.
proc ::ncgi::DecodeHex {hex} {
    return [binary decode hex $hex]
=======
#	The decoded value

if {[package vsatisfies [package present Tcl] 8.6 9]} {
    # 8.6+, use 'binary decode hex'
    proc ::ncgi::DecodeHex {hex} {
	return [binary decode hex $hex]
    }
} else {
    # 8.4+. More complex way of handling the hex conversion.
    proc ::ncgi::DecodeHex {hex} {
	return [binary format H* $hex]
    }
>>>>>>> 365c068f
}

proc ::ncgi::decode str {
    # rewrite "+" back to space
    # protect \ from quoting another '\'
    set str [string map [list + { } "\\" "\\\\" \[ \\\[ \] \\\]] $str]

    # prepare to process all %-escapes
    regsub -all -nocase -- {%([E][A-F0-9])%([89AB][A-F0-9])%([89AB][A-F0-9])} \
	$str {[encoding convertfrom utf-8 [DecodeHex \1\2\3]]} str
    regsub -all -nocase -- {%([CDcd][A-F0-9])%([89AB][A-F0-9])} \
	$str {[encoding convertfrom utf-8 [DecodeHex \1\2]]} str
    regsub -all -nocase -- {%([A-F0-9][A-F0-9])} $str {\\u00\1} str

    # process \u unicode mapped chars
    return [subst -novar $str]
}


# ::ncgi::encode
#
#	Encodes data in www-url-encoded format.
#
# Arguments:
#	A string
#
# Results:
#	The encoded value

proc ::ncgi::encode string {
    variable map

    # 1 leave alphanumerics characters alone
    # 2 Convert every other character to an array lookup
    # 3 Escape constructs that are "special" to the tcl parser
    # 4 "subst" the result, doing all the array substitutions

    regsub -all -- \[^a-zA-Z0-9\] $string {$map(&)} string
    # This quotes cases like $map([) or $map($) => $map(\[) ...
    regsub -all -- {[][{})\\]\)} $string {\\&} string
    set string [string map {$map(() $map(\\()} $string]
    return [subst -nocommand $string]
}


proc ::ncgi::form_get {token args} {
    namespace upvar $token form form
    set type [type $token]
    if {![info exists form]} {
	set form {}
	switch -glob $type {
	    {} -
	    text/xml* -
	    application/x-www-form-urlencoded* -
	    application/x-www-urlencoded* {
		foreach {key val} [urlquery [body $token]] {
		    lappend form $key [list $val {}]
		}
	    }
	    multipart/* {
		multipart $token
	    }
	    default {
		return -code error "Unknown Content-Type: $type"
	    }
	}
    }
    if {[llength $args] == 1} {
	lindex [dict get $form {*}$args] 0
    } elseif {[llength $args] == 2} {
	set args [lassign $args[set args {}] key]
	lassign [dict get $form $key] value params
	dict get $params {*}$args
    } elseif {[llength $args]} {
	error [list wrong # args]
    } else {
	return $form
    }
}


proc ::ncgi::form_exists token {
    namespace upvar $token content_length content_length
    if {[info exists content_length]} {
	switch -glob [type $token] {
	    {}
	    - text/xml*
	    - application/x-www-form-urlencoded*
	    - application/x-www-urlencoded*
	    - multipart/* {
		return 1
	    }
	}
    }
    return 0
}

proc ::ncgi::headerfilter headers {
    join [lmap {key val} $headers[set headers {}] {
	if {[string tolower $key] in {content-type}} continue
	list $key $val
    }]
}


proc ::ncgi::header_send {token type args} {
    namespace upvar $token respons response 
    set mimeout [mime::.new {} -canonical $type -params $args \
	-addcontentid 0 -addmimeversion 0 -addmessageid 0 -string {}
    ]
    foreach {n v} [headerfilter [$token response header get]] {
	$mimeout header set $n {*}$v
    }
    $token response .destroy
    $mimeout serialize -chan ${token}::stdout
    ${token}::stdout flush
    $mimeout .destroy
}


# ::ncgi::get
#
#	Returns the value of a named query element, or the empty string if
#	it was not not specified.  This only returns the first value of
#	associated with the name.  If you want them all (like all values
#	of a checkbox), use ncgi::all
#
# Arguments:
#	key	The name of the query element
#	default	The value to return if the value is not present
#
# Results:
#	The first value of the named element, or the default

proc ::ncgi::get {token args} {
    namespace upvar $token form form query query
    query $token parse
    if {[form $token exists]} {
	form $token get
    }
    set merged [merge $token]
    if {![llength $args]} {
	return $merged
    } elseif {[llength $args] <= 2} {
	lassign $args key default
	try {
	    return [lindex [dict get $merged $key] 0]
	} on error {} {
	    return $default
	}
    } else {
	error [list {wrong # args}]
    }
}


# ::ncgi::importFile --
#
#   get information about a file upload field
#
# Arguments:
#   cmd         one of '-server' '-client' '-type' '-data'
#   var         cgi variable name for the file field
# Results:
#   -server returns the name of the file on the server: side effect
#      is that the file gets stored on the server and the 
#      script is responsible for deleting/moving the file
#   -client returns the name of the file sent from the client 
#   -type   returns the mime type of the file
#   -data   returns a channel command for the contents of the file 

proc ::ncgi::importFile {token cmd var {filename {}}} {
    namespace upvar $token mimeparts mimeparts
    if {[form $token exists]} {
	set form [form $token get]
    }

    lassign [dict get $mimeparts $var] mime 

    lassign [$mime header get content-disposition] cdisp dispparams

    switch -exact -- $cmd {
	-server {
	    return [$mime body decode]
	}
	-client {
	    if {[dict exists $dispparams filename]} {
		return [dict get $dispparams filename]
	    }
	    return {}
	}
	-type {
	    lassign [$mime header get content-type] ctype params
	    return $ctype
	}
	-data {
	    return [$mime body decoded]
	}
	default {
	    error "Unknown subcommand to ncgi::import_file: $cmd"
	}
    }
}


proc ::ncgi::merge token {
    namespace upvar $token form form query query
    query $token parse
    set query2 [join [lmap {key val} $query {
	list $key [list $val {}]
    }]]
    if {[form $token exists]} {
	# form overrides query in a multidict
	list {*}$query2 {*}[join [lmap {key val} $form {
	    list $key $val 
	}]]
    } else {
	return $query2
    }
}


# ::ncgi::multipart
#
#	Parses $data into a multidict using the boundary provided in $type,
#	which is a complete Content-type value.  Each value in the resulting
#	multi dict is a list where the first item is the value and the the
#	second item is a multidict where each key is the name of a header and
#	each value is a list containing the header value and a dictionary of
#	parameters for that header.

proc ::ncgi::multipart token {
    namespace upvar $token form form mime mime mimeparts mimeparts
    set type [type $token]
    set data [body $token]
    set mime [mime::.new {}  -string "Content-Type: $type\n\n$data"]
    set parts [$mime property parts]
    trace add variable mime unset [list apply [list {mime args} {
	if {[namespace which $mime] ne {}} {
	    $mime .destroy
	}
    } $mime]]

    set results [list]
    foreach part $parts {
	set value [[$part body decoded] read]
	lassign [$part header get content-disposition] hvalue params
	if {$hvalue eq {form-data} && [dict exists $params name]} {
	    set name [dict get $params name]
	    dict unset params name
	} else {
	    set name {}
	}
	lappend mimeparts $name $part 
	lappend form $name [list $value $params]
    }
    return $form
}


# ::ncgi::.new
#	Create a new cgi session and return a token for that session
# Arguments:
#	newquery	The query data to be used instead of external CGI.
#	newtype		The raw content type.
#
# Side Effects:
#	Resets the cached query data and wipes any environment variables
#	associated with CGI inputs (like QUERY_STRING)

proc ::ncgi::.new {token name args} {
    if {$name eq {}} {
	set name [namespace current]::[info cmdcount]
    } elseif {![string match ::* $name]} {
	set name [uplevel 1 {namespace current}]::$name
    }
    set ns [namespace eval $name {
	namespace ensemble create
	namespace current
    }]
    # normalize $name
    set name [namespace which $name]

    [::tcllib::chan::base new ${ns}::stdout] .init stdout -close 0

    namespace ensemble create -command ${ns}::header -map [list \
	send [list header_send $name]
    ]

    mime::.new ${ns}::response -canonical text/html -spec cgi -string {}

    set map [dict merge [list decode decode encode encode {*}[join [lmap cmdname {
	.namespace .new all importFile input body cookies delete form get
	merge method query redirect type urlStub
    } {
	list $cmdname [list $cmdname $name]
    }]]] [list \
	header [list ${ns}::header] \
	response [list ${ns}::response] \
	stdout [list ${ns}::stdout]
    ]]
    namespace ensemble configure $name -map $map
    
    trace add command $name delete [list apply [list {
	token headercmd old new op} {
	$old .destroy
    }]]

    # $query holds the raw query (i.e., form) data
    # This is treated as a cache, too, so you can call ncgi::query more than
    # once

    # $contenttype is the content-type, which affects how the query is parsed

    # $urlStub holds the URL corresponding to the current request
    # This does not include the server name.

    namespace upvar $ns \
	_tmpfiles _tmpfiles \
	body body \
	content_length content_length \
	contenttype contenttype \
	env env \
	form form \
	listRestrict listRestrict \
	method method \
	query query \
	querystring querystring \
	urlStub urlStub \


    # Map of transient files
    array set _tmpfiles {}

    # $listRestrict flags compatibility with Don Libes cgi.tcl when dealing
    # with form values that appear more than once.  This bit gets flipped when
    # you use the ncgi::input procedure to parse inputs.
    set listRestrict 0

    dict for {opt val} $args {
	switch $opt {
	    body {
		set $opt $val
		set content_length [string length $body]
	    }
	    contenttype - env - form - querystring {
		set $opt $val
	    }
	    default {
		error [list {unknown reset option} $opt]
	    }
	}
    }

    if {![info exists env]} {
	array set env [array get ::env]
    }

    if {[info exists env(CONTENT_LENGTH)] && [
	string length $env(CONTENT_LENGTH)] != 0} {
	set content_length [expr {$env(CONTENT_LENGTH)}]
    }

    if {[info exists env(REQUEST_METHOD)]} {
	set method [string tolower $env(REQUEST_METHOD)]
    }

    return $name
}


# ::ncgi::parseMimeValue
#
#	Parse a MIME header value, which has the form
#	value; param=value; param2="value2"; param3='value3'
#
# Arguments:
#	value	The mime header value.  This does not include the mime
#		header field name, but everything after it.
#
# Results:
#	A two-element list, the first is the primary value,
#	the second is in turn a name-value list corresponding to the
#	parameters.  Given the above example, the return value is
#	{
#		value
#		{param value param2 value2 param3 value3}
#	}

proc ::ncgi::parseMimeValue value {
    set parts [split $value \;]
    set results [list [string trim [lindex $parts 0]]]
    set paramList [list]
    foreach sub [lrange $parts 1 end] {
	if {[regexp -- {([^=]+)=(.+)} $sub match key val]} {
            set key [string trim [string tolower $key]]
            set val [string trim $val]
            # Allow single as well as double quotes
            if {[regexp -- {^(['"])(.*)\1} $val x quote val2]} { ; # need a " for balance
               # Trim quotes and any extra crap after close quote
               # remove quoted quotation marks
               set val [string map {\\" "\"" \\' "\'"} $val2]
            }
            lappend paramList $key $val
	}
    }
    if {[llength $paramList]} {
	lappend results $paramList
    }
    return $results
}


# ::ncgi::query parse
#
#	Parses the query part of the URI
#
proc ::ncgi::query_parse token {
    namespace upvar $token query query
    if {![info exists query]} {
	set query [urlquery [query_string $token]]
    }
    return $query
}


# ::ncgi::query_set
#
#	set the value of $key in the query dictionary to $value
#
proc ::ncgi::query_set {token key value} {
    namespace upvar $token query query
    query $token parse
    set idx [lindex [lmap idx [lsearch -exact -all $key $query] {
	if {[$idx % 2]} continue
	set idx
    }] end]
    if {$idx >= 0} {
	set query [lreplace $query[set query {}] $idx $idx $value]
    } else {
	lappend query $key $value
    }
    return $value
}


# ::ncgi::query_string
#
#	Reads the query data from the QUERY_STRING environment variable if
#	needed.
#
# Arguments:
#	none
#
# Results:
#	The raw query data.

proc ::ncgi::query_string token {
    namespace upvar $token env env querystring querystring

    if {[info exists querystring]} {
	# This ensures you can call ncgi::query more than once,
	# and that you can use it with ncgi::reset
	return $querystring
    }

    set querystring {}
    if {[info exists env(QUERY_STRING)]} {
	set querystring $env(QUERY_STRING)
    }
    return $querystring
}


# ::ncgi::redirect
#
#	Generate a redirect by returning a header that has a Location: field.
#	If the URL is not absolute, this automatically qualifies it to
#	the current server
#
# Arguments:
#	url		The url to which to redirect
#
# Side Effects:
#	Outputs a redirect header

proc ::ncgi::redirect {token url} {
    namespace upvar $token env env
    if {![regexp -- {^[^:]+://} $url]} {

	# The url is relative (no protocol/server spec in it), so
	# here we create a canonical URL.

	# request_uri	The current URL used when dealing with relative URLs.  
	# proto		http or https
	# server 	The server, which we are careful to match with the
	#		current one in base Basic Authentication is being used.
	# port		This is set if it is not the default port.

	if {[info exists env(REQUEST_URI)]} {
	    # Not all servers have the leading protocol spec
	    #regsub -- {^https?://[^/]*/} $env(REQUEST_URI) / request_uri
	    array set u [uri::split $env(REQUEST_URI)]
	    set request_uri /$u(path)
	    unset u
	} elseif {[info exists env(SCRIPT_NAME)]} {
	    set request_uri $env(SCRIPT_NAME)
	} else {
	    set request_uri /
	}

	set port ""
	if {[info exists env(HTTPS)] && $env(HTTPS) == "on"} {
	    set proto https
	    if {$env(SERVER_PORT) != 443} {
		set port :$env(SERVER_PORT)
	    }
	} else {
	    set proto http
	    if {$env(SERVER_PORT) != 80} {
		set port :$env(SERVER_PORT)
	    }
	}
	# Pick the server from REQUEST_URI so it matches the current
	# URL.  Otherwise use SERVER_NAME.  These could be different, e.g.,
	# "pop.scriptics.com" vs. "pop"

	if {[info exists env(REQUEST_URI)]} {
	    # Not all servers have the leading protocol spec
	    if {![regexp -- {^https?://([^/:]*)} $env(REQUEST_URI) x server]} {
		set server $env(SERVER_NAME)
	    }
	} else {
	    set server $env(SERVER_NAME)
	}
	if {[string match /* $url]} {
	    set url $proto://$server$port$url
	} else {
	    regexp -- {^(.*/)[^/]*$} $request_uri match dirname
	    set url $proto://$server$port$dirname$url
	}
    }

    set mimeout [mime::.new {} -canonical text/html -addcontentid 0 \
	-addmimeversion 0 -addmessageid 0 \
	-string "Please go to <a href=\"$url\">$url</a>\n"
    ]

    foreach {n v} [headerfilter [$token response header get]] {
	$mimeout header set $n {*}$v
    }
    $token response .destroy

    $mimeout header set Location $url
    $mimeout serialize -chan ${token}::stdout
    ${token}::stdout flush
    $mimeout .destroy
    return
}


# ::ncgi::type
#
#	This returns the content type of the query data.
#
# Arguments:
#	none
#
# Results:
#	The content type of the query data.
proc ::ncgi::type token {
    namespace upvar $token contenttype contenttype env env

    if {![info exists contenttype]} {
	if {[info exists env(CONTENT_TYPE)]} {
	    set contenttype $env(CONTENT_TYPE)
	} else {
	    return {} 
	}
    }
    return $contenttype
}


# ::ncgi::urlquery
#
#	Parses $data as a url-encoded query and returns a multidict containing
#	the query.
#
proc ::ncgi::urlquery data {
    set result {}

    # Any whitespace at the beginning or end of urlquery data is not
    # considered to be part of that data, so we trim it off.  One special
    # case in which post data is preceded by a \n occurs when posting
    # with HTTPS in Netscape.
    foreach x [split [string trim $data] &] {
	# Turns out you might not get an = sign,
	# especially with <isindex> forms.

	set pos [string first = $x]
	set len [string length $x]

	if {$pos>=0} {
	    if {$pos == 0} { # if the = is at the beginning ...
		if {$len>1} { 
		    # ... and there is something to the right ...
		    set varname [string range $x 1 end]
		    set val {}
		} else { 
		    # ... otherwise, all we have is an =
		    set varname {}
		    set val {} 
		}
<<<<<<< HEAD
	    } elseif {$pos==[expr {$len-1}]} {
		# if the = is at the end ...
		set varname [string range $x 0 [expr {$pos-1}]]
		set val ""
	    } else {
		set varname [string range $x 0 [expr {$pos-1}]]
		set val [string range $x [expr {$pos+1}] end]
=======

		# write out the data only if it's not been done already
		if {[catch {
		    open $_tmpfiles($var) wb
		} h]} {
		    error "Can't open temporary file in ncgi::importFile ($h)"
		} 

		puts -nonewline $h $contents 
		close $h
>>>>>>> 365c068f
	    }
	} else { # no = was found ...
	    set varname $x
	    set val {}
	}		
	lappend result [decode $varname] [decode $val]
    }
    return $result
}


# ::ncgi::urlStub
#
#	Set or return the URL associated with the current page.
#	This is for use by TclHttpd to override the default value
#	that otherwise comes from the CGI environment
#
# Arguments:
#	url	(option) The url of the page, not counting the server name.
#		If not specified, the current urlStub is returned
#
# Side Effects:
#	May affects future calls to ncgi::urlStub
#
proc ::ncgi::urlStub {token {url {}}} {
    global  env
    namespace upvar $token urlStub urlStub
    if {[string length $url]} {
	set urlStub $url
	return {} 
    } elseif {[info exists urlStub]} {
	return $urlStub
    } else {
	if {[info exists env(SCRIPT_NAME)]} {
	    set urlStub $env(SCRIPT_NAME)
	} else {
	    set urlStub {}
	}
	return $urlStub
    }
}

namespace eval ::ncgi {
    namespace ensemble create -command [namespace current]::form \
	-parameters token -map {
	exists form_exists
	get form_get
    }

    namespace ensemble create -command [namespace current]::query \
	-parameters token -map {

	parse query_parse
	set query_set
	string query_string
    }

    .new dummy [namespace current]
}
<|MERGE_RESOLUTION|>--- conflicted
+++ resolved
@@ -24,21 +24,13 @@
 # of decoding them.
 
 # We use newer string routines
-<<<<<<< HEAD
 package require Tcl 8.6
 package require {chan base}
-=======
-package require Tcl 8.5 9
->>>>>>> 365c068f
 package require fileutil ; # Required by importFile.
 package require mime 3.0-
 package require uri
 
-<<<<<<< HEAD
 package provide ncgi 1.5.0
-=======
-package provide ncgi 1.4.6
->>>>>>> 365c068f
 
 namespace eval ::ncgi {
 
@@ -140,7 +132,6 @@
 	}
     }
 
-<<<<<<< HEAD
     proc init token {
 	global env
 	namespace upvar $token cookies cookies
@@ -151,20 +142,6 @@
 		}]]
 	    } else {
 		set cookies {}
-=======
-    set query ""
-    if {[info exists env(REQUEST_METHOD)]} {
-	if {$env(REQUEST_METHOD) == "GET"} {
-	    if {[info exists env(QUERY_STRING)]} {
-		set query $env(QUERY_STRING)
-	    }
-	} elseif {$env(REQUEST_METHOD) == "POST"} {
-	    if {[info exists env(CONTENT_LENGTH)] &&
-		    [string length $env(CONTENT_LENGTH)] != 0} {
- 		## added by Steve Cassidy to try to fix binary file upload
- 		fconfigure stdin -translation binary
-		set query [read stdin $env(CONTENT_LENGTH)]
->>>>>>> 365c068f
 	    }
 	}
 	return 
@@ -191,7 +168,6 @@
     namespace delete [namespace ensemble configure $token -namespace]
 }
 
-
 # ::ncgi::decode
 #
 #	Decodes data in www-url-encoded format.
@@ -200,24 +176,9 @@
 #	An encoded value.
 #
 # Results:
-<<<<<<< HEAD
 #	The decoded value.
 proc ::ncgi::DecodeHex {hex} {
     return [binary decode hex $hex]
-=======
-#	The decoded value
-
-if {[package vsatisfies [package present Tcl] 8.6 9]} {
-    # 8.6+, use 'binary decode hex'
-    proc ::ncgi::DecodeHex {hex} {
-	return [binary decode hex $hex]
-    }
-} else {
-    # 8.4+. More complex way of handling the hex conversion.
-    proc ::ncgi::DecodeHex {hex} {
-	return [binary format H* $hex]
-    }
->>>>>>> 365c068f
 }
 
 proc ::ncgi::decode str {
@@ -832,7 +793,6 @@
 		    set varname {}
 		    set val {} 
 		}
-<<<<<<< HEAD
 	    } elseif {$pos==[expr {$len-1}]} {
 		# if the = is at the end ...
 		set varname [string range $x 0 [expr {$pos-1}]]
@@ -840,18 +800,6 @@
 	    } else {
 		set varname [string range $x 0 [expr {$pos-1}]]
 		set val [string range $x [expr {$pos+1}] end]
-=======
-
-		# write out the data only if it's not been done already
-		if {[catch {
-		    open $_tmpfiles($var) wb
-		} h]} {
-		    error "Can't open temporary file in ncgi::importFile ($h)"
-		} 
-
-		puts -nonewline $h $contents 
-		close $h
->>>>>>> 365c068f
 	    }
 	} else { # no = was found ...
 	    set varname $x
