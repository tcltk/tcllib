--- conflicted
+++ resolved
@@ -44,7 +44,6 @@
 	}
 
 
-<<<<<<< HEAD
 	proc resetenv {} {
 		global env
 		foreach varname {
@@ -55,388 +54,6 @@
 				unset env($varname)
 			}
 		}
-=======
-test ncgi-1.1 {ncgi::reset} {
-    ncgi::reset
-    list [info exist ncgi::query] [info exist ncgi::contenttype]
-} {0 0}
-
-test ncgi-1.2 {ncgi::reset} {
-    ncgi::reset query=reset
-    list $ncgi::query $ncgi::contenttype
-} {query=reset {}}
-
-test ncgi-1.3 {ncgi::reset} {
-    ncgi::reset query=reset text/plain
-    list $ncgi::query $ncgi::contenttype
-} {query=reset text/plain}
-
-test ncgi-2.1 {ncgi::query fake query data} {
-    ncgi::reset "fake=query"
-    ncgi::query
-    set ncgi::query
-} "fake=query"
-
-test ncgi-2.2 {ncgi::query GET} {
-    ncgi::reset
-    set env(REQUEST_METHOD) GET
-    set env(QUERY_STRING) name=value
-    ncgi::query
-    set ncgi::query
-} "name=value"
-
-test ncgi-2.3 {ncgi::query HEAD} {
-    ncgi::reset
-    set env(REQUEST_METHOD) HEAD
-    catch {unset env(QUERY_STRING)}
-    ncgi::query
-    set ncgi::query
-} ""
-
-test ncgi-2.4 {ncgi::query POST} {
-    ncgi::reset
-    catch {unset env(QUERY_STRING)}
-    set env(REQUEST_METHOD) POST
-    set env(CONTENT_LENGTH) 10
-    makeFile [format {
-	set auto_path {%s}
-	source {%s}
-	source {%s}
-	source {%s}
-	ncgi::query
-	puts $ncgi::query
-	exit
-    } $sub_ap $cmdlFile $futlFile $ncgiFile] test1 ; # {}
-    set f [open "|[list $::tcltest::tcltest test1]" r+]
-    puts  $f "name=value"
-    flush $f
-    gets  $f line
-    close $f
-    removeFile test1
-    set line
-} "name=value"
-
-test ncgi-2.5 {ncgi::test} {
-    ncgi::reset
-    set env(CONTENT_TYPE) text/html
-    ncgi::type
-} text/html
-
-test ncgi-2.6 {ncgi::test} {
-    ncgi::reset foo=bar text/plain
-    set env(CONTENT_TYPE) text/html
-    ncgi::type
-} text/plain
-
-test ncgi-3.1 {ncgi::decode} {
-    ncgi::decode abcdef0123
-} abcdef0123
-
-test ncgi-3.2 {ncgi::decode} {
-    ncgi::decode {[abc]def$0123\x}
-} {[abc]def$0123\x}
-
-test ncgi-3.3 {ncgi::decode} {
-    ncgi::decode {[a%25c]def$01%7E3\x%3D}
-} {[a%c]def$01~3\x=}
-
-test ncgi-3.4 {ncgi::decode} {
-    ncgi::decode {hello+world}
-} {hello world}
-
-test ncgi-3.5 {ncgi::decode} {
-    ncgi::decode {aik%C5%ABloa}
-} "aik\u016Bloa" ; # u+macron
-
-test ncgi-3.6 {ncgi::decode} {
-    ncgi::decode {paran%C3%A1}
-} "paran\u00E1" ; # a+acute
-
-test ncgi-3.7 {ncgi::decode, bug 3601995} {
-    ncgi::decode {%C4%85}
-} "\u0105" ; # a+ogonek
-
-test ncgi-3.8 {ncgi::decode, bug 3601995} {
-    ncgi::decode {%E2%80%A0}
-} "\u2020" ; # dagger
-
-test ncgi-3.9 {ncgi::decode, bug 3601995} {
-    ncgi::decode {%E2%A0%90}
-} "\u2810" ; # a braille pattern
-
-test ncgi-3.10 {ncgi::decode, bug 3601995, tkt [1f900bdf6b]} {
-    ncgi::decode {%E2%B1}
-} "\u00e2\u00b1" ;# Changed with branch `ncgi-1f900bdf6b`, tkt [1f900bdf6b]
-
-test ncgi-4.1 {ncgi::encode} {
-    ncgi::encode abcdef0123
-} abcdef0123
-
-test ncgi-4.2 {ncgi::encode} {
-    ncgi::encode "\[abc\]def\$0123\\x"
-} {%5Babc%5Ddef%240123%5Cx}
-
-test ncgi-4.3 {ncgi::encode} {
-    ncgi::encode {hello world}
-} {hello+world}
-
-test ncgi-4.4 {ncgi::encode} {
-    ncgi::encode "hello\nworld\r\tbar"
-} {hello%0D%0Aworld%0D%09bar}
-
-test ncgi-4.5 {ncgi::encode TIP 465} {
-    ncgi::decode [ncgi::encode "("]
-    # emacs: )
-} "("
-# emacs: )
-
-test ncgi-5.1 {ncgi::nvlist} {
-    ncgi::reset "name=hello+world&name2=%7ewelch"
-    ncgi::nvlist
-} {name {hello world} name2 ~welch}
-
-test ncgi-5.2 {ncgi::nvlist} {
-    ncgi::reset  "name=&name2"	application/x-www-urlencoded
-    ncgi::nvlist
-} {name {} anonymous name2}
-
-test ncgi-5.3 {ncgi::nvlist} {
-    ncgi::reset  "name=&name2"	application/x-www-form-urlencoded
-    ncgi::nvlist
-} {name {} anonymous name2}
-
-test ncgi-5.4 {ncgi::nvlist} {
-    ncgi::reset  "name=&name2"	application/xyzzy
-    set code [catch ncgi::nvlist err]
-    list $code $err
-} {1 {Unknown Content-Type: application/xyzzy}}
-
-# multipart tests at the end because I'm too lazy to renumber the tests
-
-test ncgi-6.1 {ncgi::parse, anonymous values} {
-    ncgi::reset "name=&name2"
-    ncgi::parse
-} {name anonymous}
-
-test ncgi-6.2 {ncgi::parse, no list restrictions} {
-    ncgi::reset "name=value&name=value2"
-    ncgi::parse 
-} {name}
-
-test ncgi-7.1 {ncgi::input} {
-    ncgi::reset
-    catch {unset env(REQUEST_METHOD)}
-    ncgi::input "name=value&name2=value2"
-} {name name2}
-
-test ncgi-7.2 {ncgi::input} {
-    ncgi::reset "nameList=value1+stuff&nameList=value2+more"
-    ncgi::input
-    set ncgi::value(nameList)
-} {{value1 stuff} {value2 more}}
-
-test ncgi-7.3 {ncgi::input} {
-    ncgi::reset "name=value&name=value2"
-    catch {ncgi::input} err
-    set err
-} {Multiple definitions of name encountered in input. If you're trying to do this intentionally (such as with select), the variable must have a "List" suffix.}
-
-test ncgi-8.1 {ncgi::value} {
-    ncgi::reset "nameList=val+ue&nameList=value2"
-    ncgi::input
-    ncgi::value nameList
-} {{val ue} value2}
-
-test ncgi-8.2 {ncgi::value} {
-    ncgi::reset "name=val+ue&name=value2"
-    ncgi::parse
-    ncgi::value name
-} {val ue}
-
-test ncgi-8.3 {ncgi::value} {
-    ncgi::reset "name=val+ue&name=value2"
-    ncgi::parse
-    ncgi::value noname
-} {}
-
-test ncgi-9.1 {ncgi::valueList} {
-    ncgi::reset "name=val+ue&name=value2"
-    ncgi::parse
-    ncgi::valueList name
-} {{val ue} value2}
-
-test ncgi-9.2 {ncgi::valueList} {
-    ncgi::reset "name=val+ue&name=value2"
-    ncgi::parse
-    ncgi::valueList noname
-} {}
-
-test ncgi-10.1 {ncgi::import} {
-    ncgi::reset "nameList=val+ue&nameList=value2"
-    ncgi::input
-    ncgi::import nameList
-    set nameList
-} {{val ue} value2}
-
-test ncgi-10.2 {ncgi::import} {
-    ncgi::reset "nameList=val+ue&nameList=value2"
-    ncgi::input
-    ncgi::import nameList myx
-    set myx
-} {{val ue} value2}
-
-test ncgi-10.3 {ncgi::import} {
-    ncgi::reset "nameList=val+ue&nameList=value2"
-    ncgi::input
-    ncgi::import noname
-    set noname
-} {}
-
-test ncgi-10.4 {ncgi::importAll} {
-    ncgi::reset "name1=val+ue&name2=value2"
-    catch {unset name1}
-    catch {unset name2}
-    ncgi::parse
-    ncgi::importAll
-    list $name1 $name2
-} {{val ue} value2}
-
-test ncgi-10.5 {ncgi::importAll} {
-    ncgi::reset "name1=val+ue&name2=value2"
-    catch {unset name1}
-    catch {unset name2}
-    catch {unset name3}
-    ncgi::parse
-    ncgi::importAll name2 name3
-    list [info exist name1] $name2 $name3
-} {0 value2 {}}
-
-set URL http://www.tcltk.com/index.html
-test ncgi-11.1 {ncgi::redirect} {
-    set env(REQUEST_URI) http://www.scriptics.com/cgi-bin/test.cgi
-    set env(REQUEST_METHOD) GET
-    set env(QUERY_STRING) {}
-    set env(SERVER_NAME) www.scriptics.com
-    set env(SERVER_PORT) 80
-    makeFile [format {
-	set auto_path {%s}
-	if {[catch {
-	    source %s
-	    source %s
-	    source %s
-	    ncgi::redirect %s
-	} err]} {
-	    puts $err
-	}
-	exit
-    } $sub_ap $cmdlFile $futlFile $ncgiFile $URL] test1
-    set f [open "|[list $::tcltest::tcltest test1]" r+]
-    set res [read $f]
-    close $f
-    removeFile test1
-    set res
-} "Content-Type: text/html\nLocation: $URL\n\nPlease go to <a href=\"$URL\">$URL</a>\n"
-
-set URL /elsewhere/foo.html
-set URL2 http://www/elsewhere/foo.html
-test ncgi-11.2 {ncgi::redirect} {
-    set env(REQUEST_URI) http://www/cgi-bin/test.cgi
-    set env(REQUEST_METHOD) GET
-    set env(QUERY_STRING) {}
-    set env(SERVER_NAME) www.scriptics.com
-    set env(SERVER_PORT) 80
-    makeFile [format {
-	set auto_path {%s}
-	if {[catch {
-	    source %s
-	    source %s
-	    source %s
-	    ncgi::setCookie -name CookieName -value 12345
-	    ncgi::redirect %s
-	} err]} {
-	    puts $err
-	}
-	exit
-    } $sub_ap $cmdlFile $futlFile $ncgiFile $URL] test1
-    set f [open "|[list $::tcltest::tcltest test1]" r+]
-    set res [read $f]
-    close $f
-    removeFile test1
-    set res
-} "Content-Type: text/html\nLocation: $URL2\nSet-Cookie: CookieName=12345 ;\n\nPlease go to <a href=\"$URL2\">$URL2</a>\n"
-
-set URL foo.html
-set URL2 http://www.scriptics.com/cgi-bin/foo.html
-test ncgi-11.3 {ncgi::redirect} {
-    set env(REQUEST_URI) http://www.scriptics.com/cgi-bin/test.cgi
-    set env(REQUEST_METHOD) GET
-    set env(QUERY_STRING) {}
-    set env(SERVER_NAME) www.scriptics.com
-    set env(SERVER_PORT) 80
-    makeFile [format {
-	set auto_path {%s}
-	if {[catch {
-	    source %s
-	    source %s
-	    source %s
-	    ncgi::redirect %s
-	} err]} {
-	    puts $err
-	}
-	exit
-    } $sub_ap $cmdlFile $futlFile $ncgiFile $URL] test1
-    set f [open "|[list $::tcltest::tcltest test1]" r+]
-    set res [read $f]
-    close $f
-    removeFile test1
-    set res
-} "Content-Type: text/html\nLocation: $URL2\n\nPlease go to <a href=\"$URL2\">$URL2</a>\n"
-
-set URL foo.html
-set URL2 http://www.scriptics.com/cgi-bin/foo.html
-test ncgi-11.4 {ncgi::redirect} {
-    set env(REQUEST_URI) /cgi-bin/test.cgi
-    set env(REQUEST_METHOD) GET
-    set env(QUERY_STRING) {}
-    set env(SERVER_NAME) www.scriptics.com
-    set env(SERVER_PORT) 80
-    makeFile [format {
-	set auto_path {%s}
-	if {[catch {
-	    source %s
-	    source %s
-	    source %s
-	    ncgi::redirect %s
-	} err]} {
-	    puts $err
-	}
-	exit
-    } $sub_ap $cmdlFile $futlFile $ncgiFile $URL] test1
-    set f [open "|[list $::tcltest::tcltest test1]" r+]
-    set res [read $f]
-    close $f
-    removeFile test1
-    set res
-} "Content-Type: text/html\nLocation: $URL2\n\nPlease go to <a href=\"$URL2\">$URL2</a>\n"
-
-set URL foo.html
-set URL2 http://www.scriptics.com:8000/cgi-bin/foo.html
-test ncgi-11.5 {ncgi::redirect} {
-    set env(REQUEST_URI) /cgi-bin/test.cgi
-    set env(REQUEST_METHOD) GET
-    set env(QUERY_STRING) {}
-    set env(SERVER_NAME) www.scriptics.com
-    set env(SERVER_PORT) 8000
-    makeFile [format {
-	set auto_path {%s}
-	if {[catch {
-	    source %s
-	    source %s
-	    source %s
-	    ncgi::redirect %s
-	} err]} {
-	    puts $err
->>>>>>> 365c068f
 	}
 
 
@@ -614,6 +231,12 @@
 		ncgi encode "hello\nworld\r\tbar"
 	} {hello%0D%0Aworld%0D%09bar}
 
+	test ncgi-4.5 {ncgi::encode TIP 465} {
+		ncgi::decode [ncgi::encode "("]
+		# emacs: )
+	} "("
+	# emacs: )
+
 
 	test ncgi-5.1 {ncgi::query parse} {
 		withncgi querystring name=hello+world&name2=%7ewelch {
