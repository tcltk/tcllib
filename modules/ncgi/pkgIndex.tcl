--- conflicted
+++ resolved
@@ -1,7 +1,2 @@
-<<<<<<< HEAD
-if {![package vsatisfies [package provide Tcl] 8.4]} return
-package ifneeded ncgi 1.5.0 [list source $dir/ncgi.tcl]
-=======
-if {![package vsatisfies [package provide Tcl] 8.5 9]} {return}
-package ifneeded ncgi 1.4.6 [list source [file join $dir ncgi.tcl]]
->>>>>>> 365c068f
+if {![package vsatisfies [package provide Tcl] 8.5 9]} return
+package ifneeded ncgi 1.5.0 [list source [file join $dir ncgi.tcl]]