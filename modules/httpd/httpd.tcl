###
# Amalgamated package for httpd
# Do not edit directly, tweak the source in src/ and rerun
# build.tcl
###
<<<<<<< HEAD
package require Tcl 8.6
package provide httpd 4.1.0
=======
package provide httpd 4.1.1
>>>>>>> cd184048
namespace eval ::httpd {}
set ::httpd::version 4.1.1

###
# START: core.tcl
###
###
# Author: Sean Woods, yoda@etoyoc.com
##
# Adapted from the "minihttpd.tcl" file distributed with Tclhttpd
#
# The working elements have been updated to operate as a TclOO object
# running with Tcl 8.6+. Global variables and hard coded tables are
# now resident with the object, allowing this server to be more easily
# embedded another program, as well as be adapted and extended to
# support the SCGI module
###

package require uri
package require cron
package require coroutine
package require tool
package require mime
package require fileutil
package require websocket
###
# Standard library of HTTP/SCGI content
# Each of these classes are intended to be mixed into
# either an HTTPD or SCGI reply
###
package require Markdown
package require fileutil::magic::filetype
namespace eval httpd::content {}

namespace eval ::url {}
namespace eval ::httpd {}
namespace eval ::scgi {}



###
# END: core.tcl
###
###
# START: reply.tcl
###
###
# Define the reply class
###
::tool::define ::httpd::reply {

  array error_codes {
    200 {Data follows}
    204 {No Content}
    302 {Found}
    304 {Not Modified}
    400 {Bad Request}
    401 {Authorization Required}
    403 {Permission denied}
    404 {Not Found}
    408 {Request Timeout}
    411 {Length Required}
    419 {Expectation Failed}
    500 {Server Internal Error}
    501 {Server Busy}
    503 {Service Unavailable}
    504 {Service Temporarily Unavailable}
    505 {Internal Server Error}
  }

  constructor {ServerObj args} {
    my variable chan
    oo::objdefine [self] forward <server> $ServerObj
    foreach {field value} [::oo::meta::args_to_options {*}$args] {
      my meta set config $field: $value
    }
  }

  ###
  # clean up on exit
  ###
  destructor {
    my close
  }

  method close {} {
    my variable chan
    if {[info exists chan] && $chan ne {}} {
      catch {flush $chan}
      catch {close $chan}
    }
  }

  method HttpHeaders {sock {debug {}}} {
    set result {}
    ###
    # Set up a channel event to stream the data from the socket line by
    # line. When a blank line is read, the HttpHeaderLine method will send
    # a flag which will terminate the vwait.
    #
    # We do this rather than entering blocking mode to prevent the process
    # from locking up if it's starved for input. (Or in the case of the test
    # suite, when we are opening a blocking channel on the other side of the
    # socket back to ourselves.)
    ###
    chan configure $sock -translation {auto crlf} -blocking 0 -buffering line
    try {
      while 1 {
        set readCount [::coroutine::util::gets_safety $sock 4096 line]
        if {$readCount==0} break
        append result $line \n
      }
    } trap {POSIX EBUSY} {err info} {
      # Happens...
    } on error {err info} {
      puts "ERROR $err"
      puts [dict print $info]
      tailcall my destroy
    }
    ###
    # Return our buffer
    ###
    return $result
  }

  method HttpHeaders_Default {} {
    return {Status {200 OK}
Content-Size 0
Content-Type {text/html; charset=UTF-8}
Cache-Control {no-cache}
Connection close}
  }

  method dispatch {newsock datastate} {
    my http_info replace $datastate
    my variable chan rawrequest dipatched_time
    set chan $newsock
    chan event $chan readable {}
    chan configure $chan -translation {auto crlf} -buffering line
    set dispatched_time [clock seconds]
    try {
      # Initialize the reply
      my reset
      # Process the incoming MIME headers
      set rawrequest [my HttpHeaders $chan]
      my request parse $rawrequest
      # Invoke the URL implementation.
      my content
    } on error {err info} {
      #dict print $info
      #puts stderr $::errorInfo
      my error 500 $err [dict get $info -errorinfo]
    } finally {
      my output
    }
  }

  dictobj http_info http_info {
    initialize {
      CONTENT_LENGTH 0
    }
    netstring {
      set result {}
      foreach {name value} $%VARNAME% {
        append result $name \x00 $value \x00
      }
      return "[string length $result]:$result,"
    }
  }

  method error {code {msg {}} {errorInfo {}}} {
    my http_info set HTTP_ERROR $code
    my reset
    my variable error_codes
    set qheaders [my http_info dump]
    if {![info exists error_codes($code)]} {
      set errorstring "Unknown Error Code"
    } else {
      set errorstring $error_codes($code)
    }
    dict with qheaders {}
    my reply replace {}
    my reply set Status "$code $errorstring"
    my reply set Content-Type {text/html; charset=UTF-8}
    my puts "
<HTML>
<HEAD>
<TITLE>$code $errorstring</TITLE>
</HEAD>
<BODY>"
    if {$msg eq {}} {
      my puts "
Got the error <b>$code $errorstring</b>
<p>
while trying to obtain $REQUEST_URI
      "
    } else {
      my puts "
Guru meditation #[clock seconds]
<p>
The server encountered an internal error:
<p>
<pre>$msg</pre>
<p>
For deeper understanding:
<p>
<pre>$errorInfo</pre>
"
    }
    my puts "</BODY>
</HTML>"
  }


  ###
  # REPLACE ME:
  # This method is the "meat" of your application.
  # It writes to the result buffer via the "puts" method
  # and can tweak the headers via "meta put header_reply"
  ###
  method content {} {
    my puts "<HTML>"
    my puts "<BODY>"
    my puts "<H1>HELLO WORLD!</H1>"
    my puts "</BODY>"
    my puts "</HTML>"
  }

  method EncodeStatus {status} {
    return "HTTP/1.0 $status"
  }

  method output {} {
    my variable chan
    chan event $chan writable [namespace code {my DoOutput}]
  }

  ###
  # Output the result or error to the channel
  # and destroy this object
  ###
  method DoOutput {} {
    my variable reply_body chan
    chan event $chan writable {}
    catch {
      chan configure $chan  -translation {binary binary}
      ###
      # Return dynamic content
      ###
      set length [string length $reply_body]
      set result {}
      if {${length} > 0} {
        my reply set Content-Length [string length $reply_body]
        append result [my reply output] \n
        append result $reply_body
      } else {
        append result [my reply output]
      }
      chan puts -nonewline $chan $result
    } err
    puts $err
    my destroy
  }

  method Url_Decode data {
    regsub -all {\+} $data " " data
    regsub -all {([][$\\])} $data {\\\1} data
    regsub -all {%([0-9a-fA-F][0-9a-fA-F])} $data  {[format %c 0x\1]} data
    return [subst $data]
  }

  method FormData {} {
    my variable chan formdata rawrequest
    # Run this only once
    if {[info exists formdata]} {
      return $formdata
    }
    if {![my request exists Content-Length]} {
      set length 0
    } else {
      set length [my request get Content-Length]
    }
    set formdata {}
    if {[my http_info get REQUEST_METHOD] in {"POST" "PUSH"}} {
      set rawtype [my request get Content-Type]
      if {[string toupper [string range $rawtype 0 8]] ne "MULTIPART"} {
        set type $rawtype
      } else {
        set type multipart
      }
      switch $type {
        multipart {
          ###
          # Ok, Multipart MIME is troublesome, farm out the parsing to a dedicated tool
          ###
          set body $rawrequest
          append body \n [my PostData $length]
          set token [::mime::initialize -string $body]
          foreach item [::mime::getheader $token -names] {
            dict set formdata $item [::mime::getheader $token $item]
          }
          foreach item {content encoding params parts size} {
            dict set formdata MIME_[string toupper $item] [::mime::getproperty $token $item]
          }
          dict set formdata MIME_TOKEN $token
        }
        application/x-www-form-urlencoded {
          # These foreach loops are structured this way to ensure there are matched
          # name/value pairs.  Sometimes query data gets garbled.
          set body [my PostData $length]
          set result {}
          foreach pair [split $body "&"] {
            foreach {name value} [split $pair "="] {
              lappend formdata [my Url_Decode $name] [my Url_Decode $value]
            }
          }
        }
      }
    } else {
      foreach pair [split [my http_info getnull QUERY_STRING] "&"] {
        foreach {name value} [split $pair "="] {
          lappend formdata [my Url_Decode $name] [my Url_Decode $value]
        }
      }
    }
    return $formdata
  }

  ###
  # Minimalist MIME Header Parser
  ###
  method MimeParse mimetext {
    set data(mimeorder) {}
    foreach line [split $mimetext \n] {
      # This regexp picks up
      # key: value
      # MIME headers.  MIME headers may be continue with a line
      # that starts with spaces or a tab
      if {[string length [string trim $line]]==0} break
      if {[regexp {^([^ :]+):[ 	]*(.*)} $line dummy key value]} {
        # The following allows something to
        # recreate the headers exactly
        lappend data(headerlist) $key $value
        # The rest of this makes it easier to pick out
        # headers from the data(mime,headername) array
        #set key [string tolower $key]
        if {[info exists data(mime,$key)]} {
          append data(mime,$key) ,$value
        } else {
          set data(mime,$key) $value
          lappend data(mimeorder) $key
        }
        set data(key) $key
      } elseif {[regexp {^[ 	]+(.*)}  $line dummy value]} {
        # Are there really continuation lines in the spec?
        if {[info exists data(key)]} {
          append data(mime,$data(key)) " " $value
        } else {
          my error 400 "INVALID HTTP HEADER FORMAT: $line"
          tailcall my output
        }
      } else {
        my error 400 "INVALID HTTP HEADER FORMAT: $line"
        tailcall my output
      }
    }
    ###
    # To make life easier for our SCGI implementation rig things
    # such that CONTENT_LENGTH is always first
    # Also map all headers specified in rfc2616 to their canonical case
    ###
    set result {}
    dict set result Content-Length 0
    foreach {key} $data(mimeorder) {
      switch [string tolower $key] {
        content-length {
          set key Content-Length
        }
        content-encoding {
          set key Content-Encoding
        }
        content-language {
          set key Content-Language
        }
        content-location {
          set key Content-Location
        }
        content-md5 {
          set key Content-MD5
        }
        content-range {
          set key Content-Range
        }
        content-type {
          set key Content-Type
        }
        expires {
          set key Expires
        }
        last-modified {
          set key Last-Modified
        }
      }
      dict set result $key $data(mime,$key)
    }
    return $result
  }

  method PostData {length} {
    my variable postdata
    # Run this only once
    if {[info exists postdata]} {
      return $postdata
    }
    set postdata {}
    if {[my http_info get REQUEST_METHOD] in {"POST" "PUSH"}} {
      my variable chan
      chan configure $chan -translation binary -blocking 0 -buffering full -buffersize 4096
      set postdata [::coroutine::util::read $chan $length]
    }
    return $postdata
  }

  method TransferComplete args {
    foreach c $args {
      catch {close $c}
    }
    my destroy
  }

  ###
  # Append to the result buffer
  ###
  method puts line {
    my variable reply_body
    append reply_body $line \n
  }

  method RequestFind {field} {
    my variable request
    if {[dict exists $request $field]} {
      return $field
    }
    foreach item [dict gets $request] {
      if {[string tolower $item] eq [string tolower $field]} {
        return $item
      }
    }
    return $field
  }

  dictobj request request {
    field {
      tailcall my RequestFind [lindex $args 0]
    }
    get {
      set field [my RequestFind [lindex $args 0]]
      if {![dict exists $request $field]} {
        return {}
      }
      tailcall dict get $request $field
    }
    getnull {
      set field [my RequestFind [lindex $args 0]]
      if {![dict exists $request $field]} {
        return {}
      }
      tailcall dict get $request $field

    }
    exists {
      set field [my RequestFind [lindex $args 0]]
      tailcall dict exists $request $field
    }
    parse {
      set request [my MimeParse [lindex $args 0]]
    }
  }

  dictobj reply reply {
    output {
      set result {}
      if {![dict exists $reply Status]} {
        set status {200 OK}
      } else {
        set status [dict get $reply Status]
      }
      set result "[my EncodeStatus $status]\n"
      foreach {f v} $reply {
        if {$f in {Status}} continue
        append result "[string trimright $f :]: $v\n"
      }
      #append result \n
      return $result
    }
  }


  ###
  # Reset the result
  ###
  method reset {} {
    my variable reply_body
    my reply replace    [my HttpHeaders_Default]
    my reply set Server [my <server> cget server_string]
    my reply set Date [my timestamp]
    set reply_body {}
  }

  ###
  # Return true of this class as waited too long to respond
  ###
  method timeOutCheck {} {
    my variable dipatched_time
    if {([clock seconds]-$dipatched_time)>30} {
      ###
      # Something has lasted over 2 minutes. Kill this
      ###
      my error 505 {Operation Timed out}
      my output
    }
  }

  ###
  # Return a timestamp
  ###
  method timestamp {} {
    return [clock format [clock seconds] -format {%a, %d %b %Y %T %Z}]
  }
}

###
# END: reply.tcl
###
###
# START: server.tcl
###
###
# An httpd server with a template engine
# and a shim to insert URL domains
###

::tool::define ::httpd::server {

  option port  {default: auto}
  option myaddr {default: 127.0.0.1}
  option server_string [list default: [list TclHttpd $::httpd::version]]
  option server_name [list default: [list [info hostname]]]
  option doc_root {default {}}

  property socket buffersize   32768
  property socket translation  {auto crlf}
  property reply_class ::httpd::reply

  array template
  variable url_patterns {}

  constructor {args} {
    my configure {*}$args
    my start
  }

  destructor {
    my stop
  }

  method add_uri {pattern info} {
    my variable url_patterns
    dict set url_patterns $pattern $info
  }

  method connect {sock ip port} {
    ###
    # If an IP address is blocked
    # send a "go to hell" message
    ###
    if {[my Validate_Connection $sock $ip]} {
      catch {close $sock}
      return
    }
    set uuid [my Uuid_Generate]
    set coro [coroutine [namespace current]::CORO$uuid {*}[namespace code [list my Connect $uuid $sock $ip]]]
    chan event $sock readable $coro
  }

  method Connect {uuid sock ip} {
    yield [info coroutine]
    chan event $sock readable {}

    chan configure $sock \
      -blocking 0 \
      -translation {auto crlf} \
      -buffering line

    my counter url_hit
    set line {}
    try {
      set readCount [::coroutine::util::gets_safety $sock 4096 line]
      dict set query REMOTE_ADDR     $ip
      dict set query REQUEST_METHOD  [lindex $line 0]
      set uriinfo [::uri::split [lindex $line 1]]
      dict set query REQUEST_URI     [lindex $line 1]
      dict set query REQUEST_PATH    [dict get $uriinfo path]
      dict set query REQUEST_VERSION [lindex [split [lindex $line end] /] end]
      if {[dict get $uriinfo host] eq {}} {
        if {$ip eq "127.0.0.1"} {
          dict set query HTTP_HOST localhost
        } else {
          dict set query HTTP_HOST [info hostname]
        }
      } else {
        dict set query HTTP_HOST [dict get $uriinfo host]
      }
      dict set query HTTP_CLIENT_IP  $ip
      dict set query QUERY_STRING    [dict get $uriinfo query]
      dict set query REQUEST_RAW     $line
    } on error {err errdat} {
      puts stderr $err
      my log HttpError $line
      catch {close $sock}
      return
    }
    try {
      set reply [my dispatch $query]
      if {[llength $reply]} {
        if {[dict exists $reply class]} {
          set class [dict get $reply class]
        } else {
          set class [my cget reply_class]
        }
        set pageobj [$class create [namespace current]::reply$uuid [self]]
        if {[dict exists $reply mixin]} {
          oo::objdefine $pageobj mixin [dict get $reply mixin]
        }
        $pageobj dispatch $sock $reply
        my log HttpAccess $line
      } else {
        try {
          my log HttpMissing $line
          chan puts $sock "HTTP/1.0 404 NOT FOUND"
          dict with query {}
          set body [subst [my template notfound]]
          chan puts $sock "Content-Length: [string length $body]"
          chan puts $sock {}
          chan puts $sock $body
        } on error {err errdat} {
          puts stderr "FAILED ON 404: $err"
        } finally {
          catch {chan close $sock}
          catch {destroy $pageobj}
        }
      }
    } on error {err errdat} {
      try {
        #puts stderr [dict print $errdat]
        chan puts $sock "HTTP/1.0 505 INTERNAL ERROR - server 119"
        dict with query {}
        set body [subst [my template internal_error]]
        chan puts $sock "Content-Length: [string length $body]"
        chan puts $sock {}
        chan puts $sock $body
        my log HttpError $line
      } on error {err errdat} {
        my log HttpFatal $::errorInfo
        #puts stderr "FAILED ON 505: $::errorInfo"
      } finally {
        catch {chan close $sock}
        catch {destroy $pageobj}
      }
    }
  }

  method counter which {
    my variable counters
    incr counters($which)
  }

  ###
  # Clean up any process that has gone out for lunch
  ###
  method CheckTimeout {} {
    foreach obj [info commands [namespace current]::reply::*] {
      try {
        $obj timeOutCheck
      } on error {} {
        catch {$obj destroy}
      }
    }
  }

  ###
  # Route a request to the appropriate handler
  ###
  method dispatch {data} {
    set reply $data
    set uri [dict get $data REQUEST_PATH]
    # Search from longest pattern to shortest
    my variable url_patterns
    foreach {pattern info} $url_patterns {
      if {[string match ${pattern} /$uri]} {
        set reply [dict merge $data $info]
        if {![dict exists $reply prefix]} {
          dict set reply prefix [my PrefixNormalize $pattern]
        }
        return $reply
      }
    }
    set doc_root [my cget doc_root]
    if {$doc_root ne {}} {
      ###
      # Fall back to doc_root handling
      ###
      dict set reply prefix {}
      dict set reply path $doc_root
      dict set reply mixin httpd::content.file
      return $reply
    }
    return {}
  }

  method log args {
    # Do nothing for now
  }

  method port_listening {} {
    my variable port_listening
    return $port_listening
  }

  method PrefixNormalize prefix {
    set prefix [string trimright $prefix /]
    set prefix [string trimright $prefix *]
    set prefix [string trimright $prefix /]
    return $prefix
  }

  method start {} {
    # Build a namespace to contain replies
    namespace eval [namespace current]::reply {}

    my variable socklist port_listening
    set port [my cget port]
    if { $port in {auto {}} } {
      package require nettool
      set port [::nettool::allocate_port 8015]
    }
    set port_listening $port
    set myaddr [my cget myaddr]
    my log [list [self] listening on $port $myaddr]

    if {$myaddr ni {all any * {}}} {
      foreach ip $myaddr {
        lappend socklist [socket -server [namespace code [list my connect]] -myaddr $ip $port]
      }
    } else {
      lappend socklist [socket -server [namespace code [list my connect]] $port]
    }
    ::cron::every [self] 120 [namespace code {my CheckTimeout}]
  }

  method stop {} {
    my variable socklist
    if {[info exists socklist]} {
      foreach sock $socklist {
        catch {close $sock}
      }
    }
    set socklist {}
    ::cron::cancel [self]
  }


  method template page {
    my variable template
    if {[info exists template($page)]} {
      return $template($page)
    }
    set template($page) [my TemplateSearch $page]
    return $template($page)
  }

  method TemplateSearch page {
    set doc_root [my cget doc_root]
    if {$doc_root ne {} && [file exists [file join $doc_root $page.tml]]} {
      return [::fileutil::cat [file join $doc_root $page.tml]]
    }
    if {$doc_root ne {} && [file exists [file join $doc_root $page.html]]} {
      return [::fileutil::cat [file join $doc_root $page.html]]
    }
    switch $page {
      internal_error {
        return {
<HTML>
<HEAD><TITLE>505: Internal Server Error</TITLE></HEAD>
<BODY>
Error serving <b>${REQUEST_URI}</b>:
<p>
The server encountered an internal server error
<pre><code>
$::errorInfo
</code></pre>
</BODY>
</HTML>
        }
      }
      notfound {
        return {
<HTML>
<HEAD><TITLE>404: Page Not Found</TITLE></HEAD>
<BODY>
The page you are looking for: <b>${REQUEST_URI}</b> does not exist.
</BODY>
</HTML>
        }
      }
    }
  }

  method Uuid_Generate {} {
    my variable next_uuid
    return [incr next_uuid]
  }

  ###
  # Return true if this IP address is blocked
  # The socket will be closed immediately after returning
  # This handler is welcome to send a polite error message
  ###
  method Validate_Connection {sock ip} {
    return 0
  }
}

###
# Provide a backward compadible alias
###
::tool::define ::httpd::server::dispatch {
    superclass ::httpd::server
}

###
# END: server.tcl
###
###
# START: dispatch.tcl
###

###
# END: dispatch.tcl
###
###
# START: file.tcl
###

###
# Class to deliver Static content
# When utilized, this class is fed a local filename
# by the dispatcher
###
::tool::define ::httpd::content.file {

  method FileName {} {
    set uri [string trimleft [my http_info get REQUEST_URI] /]
    set path [my http_info get path]
    set prefix [my http_info get prefix]
    set fname [string range $uri [string length $prefix] end]
    if {$fname in "{} index.html index.md index"} {
      return $path
    }
    if {[file exists [file join $path $fname]]} {
      return [file join $path $fname]
    }
    if {[file exists [file join $path $fname.md]]} {
      return [file join $path $fname.md]
    }
    if {[file exists [file join $path $fname.html]]} {
      return [file join $path $fname.html]
    }
    if {[file exists [file join $path $fname.tml]]} {
      return [file join $path $fname.tml]
    }
    return {}
  }


  method DirectoryListing {local_file} {
    set uri [string trimleft [my http_info get REQUEST_URI] /]
    set path [my http_info get path]
    set prefix [my http_info get prefix]
    set fname [string range $uri [string length $prefix] end]
    my puts "<HTML><HEAD><TITLE>Listing of /$fname/</TITLE></HEAD><BODY>"
    my puts "Path: $path<br>"
    my puts "Prefs: $prefix</br>"
    my puts "URI: $uri</br>"
    my puts "Listing contents of /$fname/"
    my puts "<TABLE>"
    if {$prefix ni {/ {}}} {
      set updir [file dirname $prefix]
      if {$updir ne {}} {
        my puts "<TR><TD><a href=\"/$updir\">..</a></TD><TD></TD></TR>"
      }
    }
    foreach file [glob -nocomplain [file join $local_file *]] {
      if {[file isdirectory $file]} {
        my puts "<TR><TD><a href=\"[file join / $uri [file tail $file]]\">[file tail $file]/</a></TD><TD></TD></TR>"
      } else {
        my puts "<TR><TD><a href=\"[file join / $uri [file tail $file]]\">[file tail $file]</a></TD><TD>[file size $file]</TD></TR>"
      }
    }
    my puts "</TABLE></BODY></HTML>"
  }

  method dispatch {newsock datastate} {
    # No need to process the rest of the headers
    my variable chan dipatched_time
    set dispatched_time [clock seconds]
    my http_info replace $datastate
    set chan $newsock
    my content
    my output
  }

  method content {} {
    ###
    # When delivering static content, allow web caches to save
    ###
    my reply set Cache-Control {max-age=3600}
    my variable reply_file
    set local_file [my FileName]
    if {$local_file eq {} || ![file exist $local_file]} {
      my <server> log httpNotFound [my http_info get REQUEST_URI]
       tailcall my error 404 {Not Found}
    }
    if {[file isdirectory $local_file]} {
      ###
      # Produce an index page
      ###
      set idxfound 0
      foreach name {
        index.html
        index.tml
        index.md
      } {
        if {[file exists [file join $local_file $name]]} {
          set idxfound 1
          set local_file [file join $local_file $name]
          break
        }
      }
      if {!$idxfound} {
        tailcall my DirectoryListing $local_file
      }
    }
    switch [file extension $local_file] {
      .md {
        package require Markdown
        my reply set Content-Type {text/html; charset=UTF-8}
        set mdtxt  [::fileutil::cat $local_file]
        my puts [::Markdown::convert $mdtxt]
      }
      .tml {
        my reply set Content-Type {text/html; charset=UTF-8}
        set tmltxt  [::fileutil::cat $local_file]
        set headers [my http_info dump]
        dict with headers {}
        my puts [subst $tmltxt]
      }
      default {
        ###
        # Assume we are returning a binary file
        ###
        my reply set Content-Type [::fileutil::magic::filetype $local_file]
        set reply_file $local_file
      }
    }
  }

  ###
  # Output the result or error to the channel
  # and destroy this object
  ###
  method DoOutput {} {
    my variable chan
    chan event $chan writable {}
    my variable reply_body reply_file reply_chan chan
    chan configure $chan  -translation {binary binary}
    if {![info exists reply_file]} {
      ###
      # Return dynamic content
      ###
      if {![info exists reply_body]} {
        append result [my reply output]
      } else {
        set reply_body [string trim $reply_body]
        my reply set Content-Length [string length $reply_body]
        append result [my reply output] \n
        append result $reply_body
        chan puts -nonewline $chan $result
        chan flush $chan
      }
      my destroy
    } else {
      ###
      # Return a stream of data from a file
      ###
      set size [file size $reply_file]
      my reply set Content-Length $size
      append result [my reply output] \n
      chan puts -nonewline $chan $result
      set reply_chan [open $reply_file r]
      chan configure $reply_chan  -translation {binary binary}
      chan copy $reply_chan $chan -command [namespace code [list my TransferComplete $reply_chan]]
    }
  }
}

###
# END: file.tcl
###
###
# START: scgi.tcl
###
###
# Return data from an SCGI process
###
::tool::define ::httpd::content.scgi {

  method scgi_info {} {
    ###
    # This method should check if a process is launched
    # or launch it if needed, and return a list of
    # HOST PORT SCRIPT_NAME
    ###
    # return {localhost 8016 /some/path}
    error unimplemented
  }

  method content {} {
    my variable sock chan
    set sockinfo [my scgi_info]
    if {$sockinfo eq {}} {
      my error 404 {Not Found}
      return
    }
    lassign $sockinfo scgihost scgiport scgiscript
    set sock [::socket $scgihost $scgiport]

    chan configure $chan -translation binary -blocking 0 -buffering full -buffersize 4096
    chan configure $sock -translation binary -blocking 0 -buffering full -buffersize 4096
    ###
    # Convert our query headers into netstring format.
    ###

    set info {CONTENT_LENGTH 0 SCGI 1.0}
    dict set info SCRIPT_NAME $scgiscript
    foreach {f v} [my http_info dump] {
      dict set info $f $v
    }
    foreach {fo v} [my request dump] {
      set f $fo
      switch [string tolower $fo] {
        content-length {
          set f CONTENT_LENGTH
        }
        content-type {
          set f CONTENT_TYPE
        }
        default {
          if {[string range $f 0 3] ne "HTTP" && $f ne "CONTENT_TYPE"} {
            set f HTTP_[string map {- _} [string toupper $f]]
          }
        }
      }
      dict set info $f $v
    }
    set length [dict get $info CONTENT_LENGTH]
    set block {}
    foreach {f v} $info {
      append block [string toupper $f] \x00 $v \x00
    }
    chan puts -nonewline $sock "[string length $block]:$block,"
    if {$length} {
      ###
      # Send any POST/PUT/etc content
      ###
      chan copy $chan $sock -size $length
    }
    chan flush $sock
    ###
    # Wake this object up after the SCGI process starts to respond
    ###
    #chan configure $sock -translation {auto crlf} -blocking 0 -buffering line
    chan event $sock readable [namespace code {my output}]
  }

  method output {} {
    if {[my http_info getnull HTTP_ERROR] ne {}} {
      ###
      # If something croaked internally, handle this page as a normal reply
      ###
      next
    }
    my variable sock chan
    set replyhead [my HttpHeaders $sock]
    set replydat  [my MimeParse $replyhead]
    if {![dict exists $replydat Content-Length]} {
      set length 0
    } else {
      set length [dict get $replydat Content-Length]
    }
    ###
    # Convert the Status: header from the SCGI service to
    # a standard service reply line from a web server, but
    # otherwise spit out the rest of the headers verbatim
    ###
    set replybuffer "HTTP/1.1 [dict get $replydat Status]\n"
    append replybuffer $replyhead
    chan configure $chan -translation {auto crlf} -blocking 0 -buffering full -buffersize 4096
    puts $chan $replybuffer
    ###
    # Output the body
    ###
    chan configure $sock -translation binary -blocking 0 -buffering full -buffersize 4096
    chan configure $chan -translation binary -blocking 0 -buffering full -buffersize 4096
    if {$length} {
      ###
      # Send any POST/PUT/etc content
      ###
      chan copy $sock $chan -command [namespace code [list my TransferComplete $sock]]
    } else {
      catch {close $sock}
      chan flush $chan
      my destroy
    }
  }
}

tool::define ::httpd::reply.scgi {
  superclass ::httpd::reply

  ###
  # A modified dispatch method from a standard HTTP reply
  # Unlike in HTTP, our headers were spoon fed to use from
  # the server
  ###
  method dispatch {newsock datastate} {
    my http_info replace $datastate
    my variable chan rawrequest dipatched_time
    set chan $newsock
    chan event $chan readable {}
    chan configure $chan -translation {auto crlf} -buffering line
    set dispatched_time [clock seconds]
    try {
      # Dispatch to the URL implementation.
      # Convert SCGI headers to mime-ish equivilients
      my reset
      foreach {f v} $datastate {
        switch $f {
          CONTENT_LENGTH {
            my request set Content-Length $v
          }
          default {
            my request set $f $v
          }
        }
      }
      my content
    } on error {err info} {
      #puts stderr $::errorInfo
      my error 500 $err [dict get $info -errorinfo]
    } finally {
      my output
    }
  }

  method EncodeStatus {status} {
    return "Status: $status"
  }
}

###
# Act as an  SCGI Server
###
tool::define ::httpd::server.scgi {
  superclass ::httpd::server

  property socket buffersize   32768
  property socket blocking     0
  property socket translation  {binary binary}

  property reply_class ::httpd::reply.scgi

  method Connect {uuid sock ip} {
    yield [info coroutine]
    chan event $sock readable {}
    chan configure $sock \
        -blocking 1 \
        -translation {binary binary} \
        -buffersize 4096 \
        -buffering none
    my counter url_hit
    try {
      # Read the SCGI request on byte at a time until we reach a ":"
      dict set query REQUEST_URI /
      dict set query REMOTE_ADDR     $ip
      set size {}
      while 1 {
        set char [::coroutine::util::read $sock 1]
        if {[chan eof $sock]} {
          catch {close $sock}
          return
        }
        if {$char eq ":"} break
        append size $char
      }
      # With length in hand, read the netstring encoded headers
      set inbuffer [::coroutine::util::read $sock [expr {$size+1}]]
      chan configure $sock -blocking 0 -buffersize 4096 -buffering full
      foreach {f v} [lrange [split [string range $inbuffer 0 end-1] \0] 0 end-1] {
        dict set query $f $v
      }
      if {![dict exists $query REQUEST_PATH]} {
        set uri [dict get $query REQUEST_URI]
        set uriinfo [::uri::split $uri]
        dict set query REQUEST_PATH    [dict get $uriinfo path]
      }
      set reply [my dispatch $query]
      dict with query {}
      if {[llength $reply]} {
        if {[dict exists $reply class]} {
          set class [dict get $reply class]
        } else {
          set class [my cget reply_class]
        }
        set pageobj [$class create [namespace current]::reply$uuid [self]]
        if {[dict exists $reply mixin]} {
          oo::objdefine $pageobj mixin [dict get $reply mixin]
        }
        $pageobj dispatch $sock $reply
        my log HttpAccess $REQUEST_URI
      } else {
        try {
          my log HttpMissing $REQUEST_URI
          puts $sock "Status: 404 NOT FOUND"
          dict with query {}
          set body [subst [my template notfound]]
          puts $sock "Content-Length: [string length $body]"
          puts $sock {}
          puts $sock $body
        } on error {err errdat} {
          puts stderr "FAILED ON 404: $err"
        } finally {
          catch {close $sock}
        }
      }
    } on error {err errdat} {
      try {
        #puts stderr $::errorInfo
        puts $sock "Status: 505 INTERNAL ERROR - scgi 298"
        dict with query {}
        set body [subst [my template internal_error]]
        puts $sock "Content-Length: [string length $body]"
        puts $sock {}
        puts $sock $body
        my log HttpError $REQUEST_URI
      } on error {err errdat} {
        my log HttpFatal $::errorInfo
        #puts stderr "FAILED ON 505: $err $::errorInfo"
      } finally {
        catch {close $sock}
      }
    }
  }
}

###
# END: scgi.tcl
###
###
# START: proxy.tcl
###

# Act as a proxy server
::tool::define ::httpd::content.proxy {
  # Options:
  # proxy_host - Hostname to proxy
  # proxy_port - Port on hostname to proxy
  # proxy_script - Block of text to stream before sending the request
  ###

  method proxy_info {} {
    ###
    # This method should check if a process is launched
    # or launch it if needed, and return a list of
    # HOST PORT PROXYURI
    ###
    # return {localhost 8016 /some/path}
    error unimplemented
  }

  method content {} {
    my variable chan sock rawrequest
    set sockinfo [my proxy_info]
    if {$sockinfo eq {}} {
      tailcall my error 404 {Not Found}
    }

    lassign $sockinfo proxyhost proxyport proxyscript
    set sock [::socket $proxyhost $proxyport]

    chan configure $chan -translation binary -blocking 0 -buffering full -buffersize 4096
    chan configure $sock -translation {auto crlf} -blocking 1 -buffering line

    # Pass along our modified METHOD URI PROTO
    chan puts $sock "$proxyscript"
    # Pass along the headers as we saw them
    chan puts $sock $rawrequest
    set length [my http_info get CONTENT_LENGTH]
    if {$length} {
      ###
      # Send any POST/PUT/etc content
      ###
      chan copy $chan $sock -size $length
    }
    chan flush $sock
    ###
    # Wake this object up after the proxied process starts to respond
    ###
    chan configure $sock -translation {auto crlf} -blocking 1 -buffering line
    chan event $sock readable [namespace code {my output}]
  }

  method DoOutput {} {
    my variable chan sock
    chan event $chan writable {}
    if {![info exists sock] || [my http_info getnull HTTP_ERROR] ne {}} {
      ###
      # If something croaked internally, handle this page as a normal reply
      ###
      next
      return
    }
    set length 0
    chan configure $sock -translation {crlf crlf} -blocking 1
    set replystatus [gets $sock]
    set replyhead [my HttpHeaders $sock]
    set replydat  [my MimeParse $replyhead]

    ###
    # Pass along the status line and MIME headers
    ###
    set replybuffer "$replystatus\n"
    append replybuffer $replyhead
    chan configure $chan -translation {auto crlf} -blocking 0 -buffering full -buffersize 4096
    chan puts $chan $replybuffer
    ###
    # Output the body
    ###
    chan configure $sock -translation binary -blocking 0 -buffering full -buffersize 4096
    chan configure $chan -translation binary -blocking 0 -buffering full -buffersize 4096
    set length [dict get $replydat CONTENT_LENGTH]
    if {$length} {
      ###
      # Send any POST/PUT/etc content
      ###
      chan copy $sock $chan -command [namespace code [list my TransferComplete $sock]]
    } else {
      my destroy
    }
  }
}

###
# END: proxy.tcl
###
###
# START: websocket.tcl
###
###
# Upgrade a connection to a websocket
###
::tool::define ::httpd::content.websocket {

}

###
# END: websocket.tcl
###

namespace eval ::httpd {
    namespace export *
}
<|MERGE_RESOLUTION|>--- conflicted
+++ resolved
@@ -3,12 +3,8 @@
 # Do not edit directly, tweak the source in src/ and rerun
 # build.tcl
 ###
-<<<<<<< HEAD
 package require Tcl 8.6
-package provide httpd 4.1.0
-=======
 package provide httpd 4.1.1
->>>>>>> cd184048
 namespace eval ::httpd {}
 set ::httpd::version 4.1.1
 
