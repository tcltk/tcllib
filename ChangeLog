--- conflicted
+++ resolved
@@ -1,15 +1,13 @@
-<<<<<<< HEAD
 2013-01-28  Andreas Kupries  <andreask@activestate.com>
 
 	* modules/fileutil: New package 'fileutil::decode'.
 	* modules/zip: New module 'zip', with packages 'zipfile::encode'
 	  and 'zipfile::decode'
-=======
+
 2013-01-24  Andreas Kupries  <andreask@activestate.com>
 
 	* New module and packages: clock (rfc2822, iso8601).
 	  Tcl 8.5 only.
->>>>>>> 5abd2a37
 
 2013-01-08  Andreas Kupries  <andreas_kupries@users.sourceforge.net>
 
