--- conflicted
+++ resolved
@@ -48,15 +48,8 @@
     # not to be touched
     # TODO: catch errors and restore automatically
     file rename embedded/index.md e_index.md
-<<<<<<< HEAD
-    
-    file delete -force embedded
-    file mkdir embedded/www embedded/dev
-=======
-
     file delete -force embedded
     file mkdir embedded/md
->>>>>>> 37d533b9
 
     # Put the saved main page back into place, early.
     file rename e_index.md embedded/index.md
